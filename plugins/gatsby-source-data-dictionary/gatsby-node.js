--- conflicted
+++ resolved
@@ -55,44 +55,6 @@
 
   const events = dataDictionaryNodes
     .filter(({ frontmatter }) => frontmatter.type === 'event')
-<<<<<<< HEAD
-    .forEach((event) => {
-      const attributeIds = dataDictionaryNodes
-        .filter(
-          ({ frontmatter }) =>
-            frontmatter.type === 'attribute' &&
-            frontmatter.events.includes(event.frontmatter.name)
-        )
-        .sort((a, b) => (a.frontmatter.name > b.frontmatter.name ? 1 : -1))
-        .map((attribute) => {
-          const { frontmatter, fileAbsolutePath } = attribute;
-
-          const id = createNodeId(
-            `attribute-${event.frontmatter.name}-${frontmatter.name}`
-          );
-
-          const data = {
-            name: frontmatter.name,
-            units: frontmatter.units,
-            events: frontmatter.events,
-            fileRelativePath: getFileRelativePath(fileAbsolutePath),
-            definition: attribute.id,
-          };
-
-          createNode({
-            ...data,
-            id,
-            parent: null,
-            children: [],
-            plugin: 'gatsby-source-data-dictionary',
-            internal: {
-              type: 'DataDictionaryAttribute',
-              contentDigest: createContentDigest(data),
-            },
-          });
-
-          return id;
-=======
     .map(({ id, fileAbsolutePath, frontmatter }) => ({
       name: frontmatter.name,
       dataSources: frontmatter.dataSources,
@@ -117,6 +79,7 @@
           frontmatter.type === 'attribute' &&
           frontmatter.events.includes(event.name)
       )
+      .sort((a, b) => (a.frontmatter.name > b.frontmatter.name ? 1 : -1))
       .map((attribute) => {
         const { frontmatter, fileAbsolutePath } = attribute;
 
@@ -140,7 +103,6 @@
             type: 'DataDictionaryAttribute',
             contentDigest: createContentDigest(data),
           },
->>>>>>> 48986b6a
         });
 
         return id;
