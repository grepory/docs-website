const { difference } = require('lodash');

const uniq = (arr) => [...new Set(arr)];
const prop = (key) => (obj) => obj[key];

const getFileRelativePath = (absolutePath) =>
  absolutePath.replace(`${process.cwd()}/`, '');

exports.createSchemaCustomization = ({ actions }) => {
  const { createTypes } = actions;

  createTypes(`
    type DataDictionaryEvent implements Node {
      name: String!
      definition: MarkdownRemark @link
      dataSources: [String!]!
    }

    type DataDictionaryAttribute implements Node {
      name: String!
      definition: MarkdownRemark! @link
      events: [DataDictionaryEvent!]!
    }
  `);
};

exports.createResolvers = ({ createResolvers }) => {
  createResolvers({
    DataDictionaryAttribute: {
      events: {
        resolve: (source, _args, context) =>
          context.nodeModel
            .getAllNodes({ type: 'DataDictionaryEvent' })
            .filter((event) => source.events.includes(event.name)),
      },
    },
  });
};

exports.sourceNodes = (
  { actions, createNodeId, createContentDigest, getNodesByType },
  pluginOptions
) => {
  const { createNode, createRedirect } = actions;

  const dataDictionaryNodes = getNodesByType('MarkdownRemark').filter((node) =>
    node.fileAbsolutePath.includes(pluginOptions.path)
  );

  const attributeEvents = uniq(
    dataDictionaryNodes
      .filter(({ frontmatter }) => frontmatter.type === 'attribute')
      .flatMap(({ frontmatter }) => frontmatter.events)
  );

  const events = dataDictionaryNodes
    .filter(({ frontmatter }) => frontmatter.type === 'event')
<<<<<<< HEAD
    .forEach((event) => {
      const attributeIds = dataDictionaryNodes
        .filter(
          ({ frontmatter }) =>
            frontmatter.type === 'attribute' &&
            frontmatter.events.includes(event.frontmatter.name)
        )
        .map((attribute) => {
          const { frontmatter, fileAbsolutePath } = attribute;

          const id = createNodeId(
            `attribute-${event.frontmatter.name}-${frontmatter.name}`
          );

          const data = {
            name: frontmatter.name,
            units: frontmatter.units,
            events: frontmatter.events,
            fileRelativePath: getFileRelativePath(fileAbsolutePath),
            definition: attribute.id,
          };

          createNode({
            ...data,
            id,
            parent: null,
            children: [],
            plugin: 'gatsby-source-data-dictionary',
            internal: {
              type: 'DataDictionaryAttribute',
              contentDigest: createContentDigest(data),
            },
          });

          frontmatter.events.forEach((event) => {
            createRedirect({
              fromPath: `/attribute-dictionary/${event.toLowerCase()}/${frontmatter.name.toLowerCase()}`,
              toPath: `/attribute-dictionary/?event=${event}&attribute=${frontmatter.name}`,
              isPermanent: true,
              redirectInBrowser: true,
              trailingSlash: false,
            });
          });

          return id;
=======
    .map(({ id, fileAbsolutePath, frontmatter }) => ({
      name: frontmatter.name,
      dataSources: frontmatter.dataSources,
      definition: id,
      fileRelativePath: getFileRelativePath(fileAbsolutePath),
    }));

  const missingEvents = difference(
    attributeEvents,
    events.map(prop('name'))
  ).map((name) => ({
    name,
    dataSources: [],
    definition: null,
    fileRelativePath: null,
  }));

  events.concat(missingEvents).forEach((event) => {
    const attributeIds = dataDictionaryNodes
      .filter(
        ({ frontmatter }) =>
          frontmatter.type === 'attribute' &&
          frontmatter.events.includes(event.name)
      )
      .map((attribute) => {
        const { frontmatter, fileAbsolutePath } = attribute;

        const id = createNodeId(`attribute-${event.name}-${frontmatter.name}`);

        const data = {
          name: frontmatter.name,
          units: frontmatter.units,
          events: frontmatter.events,
          fileRelativePath: getFileRelativePath(fileAbsolutePath),
          definition: attribute.id,
        };

        createNode({
          ...data,
          id,
          parent: null,
          children: [],
          plugin: 'gatsby-source-data-dictionary',
          internal: {
            type: 'DataDictionaryAttribute',
            contentDigest: createContentDigest(data),
          },
>>>>>>> 25be9e53
        });

        return id;
      });

    createNode({
      ...event,
      id: createNodeId(`DataDictionaryEvent-${event.name}`),
      parent: null,
      children: attributeIds,
      plugin: 'gatsby-source-data-dictionary',
      internal: {
        type: 'DataDictionaryEvent',
        contentDigest: createContentDigest(event),
      },
    });
  });
};<|MERGE_RESOLUTION|>--- conflicted
+++ resolved
@@ -55,53 +55,6 @@
 
   const events = dataDictionaryNodes
     .filter(({ frontmatter }) => frontmatter.type === 'event')
-<<<<<<< HEAD
-    .forEach((event) => {
-      const attributeIds = dataDictionaryNodes
-        .filter(
-          ({ frontmatter }) =>
-            frontmatter.type === 'attribute' &&
-            frontmatter.events.includes(event.frontmatter.name)
-        )
-        .map((attribute) => {
-          const { frontmatter, fileAbsolutePath } = attribute;
-
-          const id = createNodeId(
-            `attribute-${event.frontmatter.name}-${frontmatter.name}`
-          );
-
-          const data = {
-            name: frontmatter.name,
-            units: frontmatter.units,
-            events: frontmatter.events,
-            fileRelativePath: getFileRelativePath(fileAbsolutePath),
-            definition: attribute.id,
-          };
-
-          createNode({
-            ...data,
-            id,
-            parent: null,
-            children: [],
-            plugin: 'gatsby-source-data-dictionary',
-            internal: {
-              type: 'DataDictionaryAttribute',
-              contentDigest: createContentDigest(data),
-            },
-          });
-
-          frontmatter.events.forEach((event) => {
-            createRedirect({
-              fromPath: `/attribute-dictionary/${event.toLowerCase()}/${frontmatter.name.toLowerCase()}`,
-              toPath: `/attribute-dictionary/?event=${event}&attribute=${frontmatter.name}`,
-              isPermanent: true,
-              redirectInBrowser: true,
-              trailingSlash: false,
-            });
-          });
-
-          return id;
-=======
     .map(({ id, fileAbsolutePath, frontmatter }) => ({
       name: frontmatter.name,
       dataSources: frontmatter.dataSources,
@@ -149,7 +102,16 @@
             type: 'DataDictionaryAttribute',
             contentDigest: createContentDigest(data),
           },
->>>>>>> 25be9e53
+        });
+
+        frontmatter.events.forEach((event) => {
+          createRedirect({
+            fromPath: `/attribute-dictionary/${event.toLowerCase()}/${frontmatter.name.toLowerCase()}`,
+            toPath: `/attribute-dictionary/?event=${event}&attribute=${frontmatter.name}`,
+            isPermanent: true,
+            redirectInBrowser: true,
+            trailingSlash: false,
+          });
         });
 
         return id;
