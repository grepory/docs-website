--- conflicted
+++ resolved
@@ -85,18 +85,6 @@
       japaneseVersion: japaneseUrl,
     };
   },
-<<<<<<< HEAD
-  [TYPES.RELEASE_NOTE]: ({ doc }) => {
-    // NOTE: Most agent titles are "Agent Name 1.2.3", but the browser agent
-    // use the title scheme: "Browser Agent v123".
-    const titleBySemantic = doc.title.match(REGEX.MATCH_ON_SEMANTIC_VERSION);
-    const titleByVersion = doc.title.match(REGEX.MATCH_ON_V_VERSION);
-
-    const subject =
-      titleBySemantic && titleBySemantic.length >= 1
-        ? titleBySemantic[1].trim()
-        : titleByVersion[1].trim();
-=======
   [TYPES.RELEASE_NOTE]: ({ doc }, _, file) => {
     const match = doc.title.match(/^(.*?)v?\d+(\.\d+){0,3}/);
 
@@ -107,7 +95,6 @@
         'get-frontmatter'
       );
     }
->>>>>>> 3655e754
 
     return stripNulls({
       subject: match ? match[1].trim() : doc.title.trim(),
