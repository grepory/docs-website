const { INSTRUCTIONS } = require('../constants');

module.exports = [
  {
    type: INSTRUCTIONS.RENAME,
    path: ['Security'],
    title: 'New Relic security',
  },
  {
    type: INSTRUCTIONS.MOVE,
    from: ['New Relic security', 'New Relic security', '*'],
    to: ['New Relic security'],
  },
  {
    type: INSTRUCTIONS.REMOVE,
    path: ['New Relic security', 'Security and privacy'],
  },
  {
    type: INSTRUCTIONS.ADD,
    path: ['New Relic security'],
    index: 0,
    node: {
      title: 'Overview',
      path: '/docs/security',
    },
  },
  {
    type: INSTRUCTIONS.MOVE,
    from: ['APIs', 'Get started', 'Intro to APIs'],
    to: ['Telemetry Data Platform', 'APIs'],
  },
  { type: INSTRUCTIONS.REMOVE, path: ['APIs'] },
  {
    type: INSTRUCTIONS.MOVE,
    from: ['Telemetry Data Platform', 'Ingest and manage data', '*'],
    to: ['Telemetry Data Platform'],
  },
  {
    type: INSTRUCTIONS.REORDER,
    path: ['Telemetry Data Platform', 'Get started'],
    index: 0,
  },
  {
    type: INSTRUCTIONS.REORDER,
    path: ['Telemetry Data Platform', 'Get started', 'Get to know TDP'],
    index: 0,
  },
  {
    type: INSTRUCTIONS.REORDER,
    path: ['Telemetry Data Platform', 'Understand data'],
    index: 1,
  },
  {
    type: INSTRUCTIONS.REORDER,
    path: ['Telemetry Data Platform', 'Manage data'],
    index: 2,
  },
  {
    type: INSTRUCTIONS.REORDER,
    path: ['Telemetry Data Platform', 'Convert data to metrics'],
    index: 3,
  },
  {
    type: INSTRUCTIONS.REORDER,
    path: ['Telemetry Data Platform', 'APIs'],
    index: 5,
  },
  {
    type: INSTRUCTIONS.MOVE,
    from: ['Logs'],
    to: ['Full-Stack Observability'],
  },
  {
    type: INSTRUCTIONS.RENAME,
    path: [
      'Full-Stack Observability',
      'Logs',
      'Enable log management in New Relic',
    ],
    title: 'Logs in context',
  },
  {
    type: INSTRUCTIONS.MOVE,
    from: ['APM'],
    to: ['Full-Stack Observability'],
  },
  {
    type: INSTRUCTIONS.MOVE,
    from: ['Full-Stack Observability', 'APM', 'New Relic APM', '*'],
    to: ['Full-Stack Observability', 'APM'],
  },
  {
    type: INSTRUCTIONS.REMOVE,
    path: ['Full-Stack Observability', 'APM', 'New Relic APM'],
  },
  {
    type: INSTRUCTIONS.MOVE,
    from: ['Browser', 'Browser monitoring'],
    to: ['Full-Stack Observability'],
  },
  {
    type: INSTRUCTIONS.REMOVE,
    path: ['Browser'],
  },
  {
    type: INSTRUCTIONS.MOVE,
    from: ['Understand dependencies'],
    to: ['Full-Stack Observability'],
  },
  {
    type: INSTRUCTIONS.MOVE,
    from: ['Infrastructure'],
    to: ['Full-Stack Observability'],
  },
  {
    type: INSTRUCTIONS.RENAME,
    path: ['Full-Stack Observability', 'Infrastructure'],
    title: 'Infrastructure monitoring',
  },
  {
    type: INSTRUCTIONS.MOVE,
    from: [
      'Full-Stack Observability',
      'Infrastructure monitoring',
      'Infrastructure monitoring',
      'Get started',
    ],
    to: ['Full-Stack Observability', 'Infrastructure monitoring'],
  },
  {
    type: INSTRUCTIONS.MOVE,
    from: [
      'Full-Stack Observability',
      'Infrastructure monitoring',
      'Infrastructure monitoring',
      'Guides',
      '*',
    ],
    to: [
      'Full-Stack Observability',
      'Infrastructure monitoring',
      'Get started',
    ],
  },
  {
    type: INSTRUCTIONS.MOVE,
    from: [
      'Full-Stack Observability',
      'Infrastructure monitoring',
      'Infrastructure monitoring',
      'Infrastructure and security',
      '*',
    ],
    to: [
      'Full-Stack Observability',
      'Infrastructure monitoring',
      'Get started',
    ],
  },
  {
    type: INSTRUCTIONS.MOVE,
    from: [
      'Full-Stack Observability',
      'Infrastructure monitoring',
      'Infrastructure monitoring',
      'Guides',
      '*',
    ],
    to: [
      'Full-Stack Observability',
      'Infrastructure monitoring',
      'Get started',
    ],
  },
  {
    type: INSTRUCTIONS.REMOVE,
    path: [
      'Full-Stack Observability',
      'Infrastructure monitoring',
      'Infrastructure monitoring',
    ],
  },
  {
    type: INSTRUCTIONS.MOVE,
    from: [
      'Full-Stack Observability',
      'Infrastructure monitoring',
      'Infrastructure alerts',
      '*',
    ],
    to: ['Full-Stack Observability', 'Infrastructure monitoring'],
  },
  {
    type: INSTRUCTIONS.MOVE,
    from: [
      'Full-Stack Observability',
      'Infrastructure monitoring',
      'Infrastructure monitoring UI',
      '*',
    ],
    to: ['Full-Stack Observability', 'Infrastructure monitoring'],
  },
  {
    type: INSTRUCTIONS.MOVE,
    from: [
      'Full-Stack Observability',
      'Infrastructure monitoring',
      'Integrations',
      'Types of integrations',
    ],
    to: ['Full-Stack Observability', 'Infrastructure monitoring'],
  },
  {
    type: INSTRUCTIONS.REMOVE,
    path: [
      'Full-Stack Observability',
      'Infrastructure monitoring',
      'Integrations',
    ],
  },
  {
    type: INSTRUCTIONS.MOVE,
    from: ['Mobile Monitoring'],
    to: ['Full-Stack Observability'],
  },
  {
    type: INSTRUCTIONS.REMOVE,
    path: [
      'Full-Stack Observability',
      'Mobile monitoring',
      'Mobile monitoring',
    ],
  },
  {
    type: INSTRUCTIONS.MOVE,
    from: ['Serverless function monitoring'],
    to: ['Full-Stack Observability'],
  },
  {
    type: INSTRUCTIONS.MOVE,
    from: ['Synthetics', '*'],
    to: ['Full-Stack Observability'],
  },
  {
    type: INSTRUCTIONS.REMOVE,
    path: ['Synthetics'],
  },
  {
    type: INSTRUCTIONS.RENAME,
    path: ['Full-Stack Observability', 'Synthetics'],
    title: 'Synthetic monitoring',
  },
  {
    type: INSTRUCTIONS.REMOVE,
    path: [
      'Full-Stack Observability',
      'Synthetic monitoring',
      'Synthetic monitoring',
    ],
  },
  {
    type: INSTRUCTIONS.UPDATE,
    path: ['Agents', 'C SDK'],
    node: {
      path: '/docs/agents/c-sdk',
    },
  },
  {
    type: INSTRUCTIONS.MOVE,
    from: ['Agents', 'C SDK', 'C SDK', '*'],
    to: ['Agents', 'C SDK'],
  },
  { type: INSTRUCTIONS.REMOVE, path: ['Agents', 'C SDK', 'C SDK'] },
  {
    type: INSTRUCTIONS.UPDATE,
    path: ['Agents', 'Go agent'],
    node: {
      path: '/docs/agents/go-agent',
    },
  },
  {
    type: INSTRUCTIONS.MOVE,
    from: ['Agents', 'Go agent', 'Go agent', '*'],
    to: ['Agents', 'Go agent'],
  },
  { type: INSTRUCTIONS.REMOVE, path: ['Agents', 'Go agent', 'Go agent'] },
  {
    type: INSTRUCTIONS.UPDATE,
    path: ['Agents', 'Java agent'],
    node: {
      path: '/docs/agents/java-agent',
    },
  },
  {
    type: INSTRUCTIONS.MOVE,
    from: ['Agents', 'Java agent', 'Java agent', '*'],
    to: ['Agents', 'Java agent'],
  },
  { type: INSTRUCTIONS.REMOVE, path: ['Agents', 'Java agent', 'Java agent'] },
  {
    type: INSTRUCTIONS.UPDATE,
    path: ['Agents', 'NET agent'],
    node: {
      title: '.NET agent',
      path: '/docs/agents/net-agent',
    },
  },
  {
    type: INSTRUCTIONS.MOVE,
    from: ['Agents', '.NET agent', '.NET agent', '*'],
    to: ['Agents', '.NET agent'],
  },
  { type: INSTRUCTIONS.REMOVE, path: ['Agents', '.NET agent', '.NET agent'] },
  {
    type: INSTRUCTIONS.UPDATE,
    path: ['Agents', 'Nodejs agent'],
    node: {
      title: 'Node.js agent',
      path: '/docs/agents/nodejs-agent',
    },
  },
  {
    type: INSTRUCTIONS.MOVE,
    from: ['Agents', 'Node.js agent', 'Node.js agent', '*'],
    to: ['Agents', 'Node.js agent'],
  },
  {
    type: INSTRUCTIONS.REMOVE,
    path: ['Agents', 'Node.js agent', 'Node.js agent'],
  },
  {
    type: INSTRUCTIONS.UPDATE,
    path: ['Agents', 'PHP agent'],
    node: {
      path: '/docs/agents/php-agent',
    },
  },
  {
    type: INSTRUCTIONS.MOVE,
    from: ['Agents', 'PHP agent', 'PHP agent', '*'],
    to: ['Agents', 'PHP agent'],
  },
  { type: INSTRUCTIONS.REMOVE, path: ['Agents', 'PHP agent', 'PHP agent'] },
  {
    type: INSTRUCTIONS.UPDATE,
    path: ['Agents', 'Python agent'],
    node: {
      path: '/docs/agents/python-agent',
    },
  },
  {
    type: INSTRUCTIONS.MOVE,
    from: ['Agents', 'Python agent', 'Python agent', '*'],
    to: ['Agents', 'Python agent'],
  },
  {
    type: INSTRUCTIONS.REMOVE,
    path: ['Agents', 'Python agent', 'Python agent'],
  },
  {
    type: INSTRUCTIONS.UPDATE,
    path: ['Agents', 'Ruby agent'],
    node: {
      path: '/docs/agents/ruby-agent',
    },
  },
  {
    type: INSTRUCTIONS.MOVE,
    from: ['Agents', 'Ruby agent', 'Ruby agent', '*'],
    to: ['Agents', 'Ruby agent'],
  },
  {
    type: INSTRUCTIONS.REMOVE,
    path: ['Agents', 'Ruby agent', 'Ruby agent'],
  },
  {
    type: INSTRUCTIONS.RENAME,
    path: ['Insights', 'Insights'],
    title: 'Overview',
  },
  { type: INSTRUCTIONS.REORDER, path: ['Insights', 'Overview'], index: 0 },
  {
    type: INSTRUCTIONS.RENAME,
    path: ['Licenses', 'Licenses'],
    title: 'Overview',
  },
  {
    type: INSTRUCTIONS.REORDER,
    path: ['Licenses', 'Overview'],
    index: 0,
  },
  {
    type: INSTRUCTIONS.UPDATE,
    path: ['Licenses'],
    node: {
      rootNav: false,
    },
  },

  // ----- Alerts and Applied Intelligence ----- \\
  {
    type: INSTRUCTIONS.DUPLICATE,
    from: [
      'Full-Stack Observability',
      'Infrastructure monitoring',
      'Infrastructure alert conditions',
    ],
    to: ['Alerts and Applied intelligence', 'New Relic alerts'],
  },

  // ----- Using New Relic ----- \\

  {
    type: INSTRUCTIONS.MOVE,
    from: ['Using New Relic'],
    to: ['New Relic in practice'],
  },
  {
    type: INSTRUCTIONS.MOVE,
    from: ['New Relic One'],
    to: ['New Relic in practice'],
  },
  {
    type: INSTRUCTIONS.MOVE,
    from: ['Query your data'],
    to: ['New Relic in practice'],
  },
  {
    type: INSTRUCTIONS.MOVE,
    from: ['Mobile apps'],
    to: ['New Relic in practice'],
  },
  {
    type: INSTRUCTIONS.REMOVE,
    path: ['Plugins'],
  },
  {
    type: INSTRUCTIONS.UPDATE,
    path: ['Telemetry Data Platform'],
    node: {
      icon: 'nr-tdp',
    },
  },
  {
    type: INSTRUCTIONS.UPDATE,
    path: ['Alerts and Applied intelligence'],
    node: {
      icon: 'nr-ai',
      path: '/docs/alerts-applied-intelligence',
    },
  },
  {
    type: INSTRUCTIONS.UPDATE,
    path: ['Full-Stack Observability'],
    node: {
      icon: 'nr-fso',
    },
  },
  {
    type: INSTRUCTIONS.UPDATE,
    path: ['New Relic only'],
    node: {
      rootNav: false,
    },
  },
  {
    type: INSTRUCTIONS.UPDATE,
    path: ['Agents', 'PHP agent', 'PHP agent API'],
    node: {
      path: '/docs/agents/php-agent/php-agent-api',
    },
  },
  {
    type: INSTRUCTIONS.UPDATE,
    path: ['Agents', '.NET agent', 'NET agent API'],
    node: {
      path: '/docs/agents/net-agent/net-agent-api',
    },
  },
  {
    type: INSTRUCTIONS.UPDATE,
    path: ['Agents', 'Python agent', 'Python agent API'],
    node: {
      path: '/docs/agents/python-agent/python-agent-api',
    },
  },
  {
    type: INSTRUCTIONS.UPDATE,
    path: [
      'Full-Stack Observability',
      'Browser monitoring',
      'Browser agent and SPA API',
    ],
    node: {
      path: '/docs/browser/new-relic-browser/browser-agent-spa-api',
    },
  },
  {
    type: INSTRUCTIONS.UPDATE,
    path: [
      'Full-Stack Observability',
      'Mobile monitoring',
      'New Relic Mobile Android',
      'Android SDK API',
    ],
    node: {
      path: '/docs/mobile-monitoring/new-relic-mobile-android/android-sdk-api',
    },
  },
  {
    type: INSTRUCTIONS.UPDATE,
    path: [
      'Full-Stack Observability',
      'Mobile monitoring',
      'New Relic Mobile iOS',
      'iOS SDK API',
    ],
    node: {
      path: '/docs/mobile-monitoring/new-relic-mobile-ios/ios-sdk-api',
    },
  },
  {
    type: INSTRUCTIONS.ADD,
    path: ['Agents', '.NET agent', 'Getting started'],
    index: 5,
    node: {
      title: 'Latest release',
      path: '/docs/release-notes/agent-release-notes/net-release-notes/current',
    },
  },
  {
    type: INSTRUCTIONS.ADD,
    path: ['Agents', 'Java agent', 'Getting started'],
    index: 5,
    node: {
      title: 'Latest release',
      path:
        '/docs/release-notes/agent-release-notes/java-release-notes/current',
    },
  },
  {
    type: INSTRUCTIONS.ADD,
    path: ['Agents', 'Go agent', 'Get started'],
    index: 5,
    node: {
      title: 'Latest release',
      path: '/docs/release-notes/agent-release-notes/go-release-notes/current',
    },
  },
  {
    type: INSTRUCTIONS.ADD,
    path: ['Agents', 'C SDK', 'Get started'],
    index: 5,
    node: {
      title: 'Latest release',
      path:
        '/docs/release-notes/agent-release-notes/c-sdk-release-notes/current',
    },
  },
  {
    type: INSTRUCTIONS.ADD,
    path: ['Agents', 'Ruby agent', 'Getting started'],
    index: 6,
    node: {
      title: 'Latest release',
      path:
        '/docs/release-notes/agent-release-notes/ruby-release-notes/current',
    },
  },
  {
    type: INSTRUCTIONS.ADD,
    path: ['Agents', 'Python agent', 'Getting started'],
    index: 6,
    node: {
      title: 'Latest release',
      path:
        '/docs/release-notes/agent-release-notes/python-release-notes/current',
    },
  },
  {
    type: INSTRUCTIONS.ADD,
    path: ['Agents', 'PHP agent', 'Getting started'],
    index: 6,
    node: {
      title: 'Latest release',
      path: '/docs/release-notes/agent-release-notes/php-release-notes/current',
    },
  },
  {
    type: INSTRUCTIONS.ADD,
    path: ['Agents', 'Node.js agent', 'Getting started'],
    index: 5,
    node: {
      title: 'Latest release',
      path:
        '/docs/release-notes/agent-release-notes/nodejs-release-notes/current',
    },
  },
  {
    type: INSTRUCTIONS.RENAME,
    path: [
      'Alerts and Applied Intelligence',
      'Alerts and Applied Intelligence',
    ],
    title: 'Overview',
  },
  {
    type: INSTRUCTIONS.REORDER,
    path: ['Alerts and Applied Intelligence', 'Overview'],
    index: 0,
  },
  {
    type: INSTRUCTIONS.REORDER,
    path: ['Agents', 'Manage APM agents'],
    index: 0,
  },
  {
    type: INSTRUCTIONS.REORDER,
    path: ['Agents', 'C SDK'],
    index: 1,
  },
  {
    type: INSTRUCTIONS.REORDER,
    path: ['Agents', 'Go agent'],
    index: 2,
  },
  {
    type: INSTRUCTIONS.REORDER,
    path: ['Agents', 'Java agent'],
    index: 3,
  },
  {
    type: INSTRUCTIONS.REORDER,
    path: ['Agents', '.NET agent'],
    index: 4,
  },
  {
    type: INSTRUCTIONS.REORDER,
    path: ['Agents', 'Node.js agent'],
    index: 5,
  },
  {
    type: INSTRUCTIONS.REORDER,
    path: ['Agents', 'PHP agent'],
    index: 6,
  },
  {
    type: INSTRUCTIONS.REORDER,
    path: ['Agents', 'Python agent'],
    index: 7,
  },
  {
    type: INSTRUCTIONS.REORDER,
    path: ['Agents', 'Ruby agent'],
    index: 8,
  },
  {
    type: INSTRUCTIONS.REORDER,
    path: ['Agents', 'Open-source licensed agents'],
    index: 9,
  },
  {
<<<<<<< HEAD
    type: INSTRUCTIONS.REORDER,
    path: ['Agents', 'Java agent', 'Troubleshooting'],
    index: 11,
  },
  {
    type: INSTRUCTIONS.REORDER,
    path: ['Agents', '.NET agent', 'Troubleshooting'],
    index: 11,
  },
  {
    type: INSTRUCTIONS.REORDER,
    path: ['Agents', '.NET agent', 'Azure installation'],
    index: 2,
  },
  {
    type: INSTRUCTIONS.REORDER,
    path: ['Agents', '.NET agent', 'Configuration'],
    index: 4,
  },
  {
    type: INSTRUCTIONS.REORDER,
    path: ['Agents', '.NET agent', 'Other features'],
    index: 5,
  },
  {
    type: INSTRUCTIONS.REORDER,
    path: ['Agents', 'Node.js agent', 'Attributes'],
    index: 3,
  },
  {
    type: INSTRUCTIONS.REORDER,
    path: ['Agents', 'Ruby agent', 'Troubleshooting'],
    index: 8,
  },
  {
    type: INSTRUCTIONS.REORDER,
    path: ['New Relic One', 'Use New Relic One', 'Get started'],
    index: 0,
  },
  {
    type: INSTRUCTIONS.REORDER,
    path: ['Integrations', 'Intro to integrations'],
    index: 0,
  },
  {
    type: INSTRUCTIONS.REORDER,
    path: ['Integrations', 'Open source telemetry integrations'],
    index: 1,
  },
  {
    type: INSTRUCTIONS.REORDER,
    path: ['Integrations', 'Infrastructure integrations'],
    index: 2,
  },
  {
    type: INSTRUCTIONS.REORDER,
    path: ['Integrations', 'Kubernetes integration', 'Installation'],
    index: 1,
  },
  {
    type: INSTRUCTIONS.REORDER,
    path: [
      'Integrations',
      'Amazon integrations',
      'Troubleshooting',
      'No data appears',
    ],
    index: 0,
  },
  {
    type: INSTRUCTIONS.REORDER,
    path: ['Integrations', 'Prometheus integrations', 'Troubleshooting'],
    index: 4,
  },
  {
    type: INSTRUCTIONS.REORDER,
    path: [
      'Integrations',
      'Prometheus integrations',
      'Install and configure OpenMetrics',
    ],
    index: 2,
  },
  {
    type: INSTRUCTIONS.REORDER,
    path: ['Full-Stack Observability', 'APM', 'Getting started'],
    index: 0,
  },
  {
    type: INSTRUCTIONS.REORDER,
    path: [
      'Full-Stack Observability',
      'Mobile monitoring',
      'New Relic Mobile Android',
      'Troubleshoot',
    ],
    index: 5,
  },
  {
    type: INSTRUCTIONS.MOVE,
    from: ['Create integrations', '*'],
    to: ['Full-Stack Observability', 'Infrastructure monitoring'],
  },
  {
    type: INSTRUCTIONS.REMOVE,
    path: ['Create integrations'],
  },
  {
    type: INSTRUCTIONS.REORDER,
    path: [
      'Full-Stack Observability',
      'Infrastructure monitoring',
      'Get started',
    ],
    index: 0,
  },
  {
    type: INSTRUCTIONS.REORDER,
    path: [
      'Full-Stack Observability',
      'Infrastructure monitoring',
      'Infrastructure monitoring troubleshooting',
    ],
    index: 7,
  },
  {
    type: INSTRUCTIONS.REORDER,
    path: ['Full-Stack Observability', 'Synthetic monitoring', 'Guides'],
    index: 1,
  },
  {
    type: INSTRUCTIONS.REORDER,
    path: [
      'Full-Stack Observability',
      'Synthetic monitoring',
      'Troubleshooting',
    ],
    index: 8,
  },
  {
    type: INSTRUCTIONS.REORDER,
    path: [
      'Full-Stack Observability',
      'Synthetic monitoring',
      'Scripting monitors',
    ],
    index: 3,
=======
    type: INSTRUCTIONS.ADD,
    path: ['Full-Stack Observability'],
    node: {
      title: 'Overview',
      path: '/docs/full-stack-observability',
    },
  },
  {
    type: INSTRUCTIONS.REORDER,
    path: ['Full-Stack Observability', 'Overview'],
    index: 0
  },
  {
    type: INSTRUCTIONS.ADD,
    path: ['Telemetry Data Platform'],
    node: {
      title: 'Overview',
      path: '/docs/telemetry-data-platform',
    },
  },
  {
    type: INSTRUCTIONS.REORDER,
    path: ['Telemetry Data Platform', 'Overview'],
    index: 0
>>>>>>> ee378366
  },
];<|MERGE_RESOLUTION|>--- conflicted
+++ resolved
@@ -660,7 +660,6 @@
     index: 9,
   },
   {
-<<<<<<< HEAD
     type: INSTRUCTIONS.REORDER,
     path: ['Agents', 'Java agent', 'Troubleshooting'],
     index: 11,
@@ -808,7 +807,8 @@
       'Scripting monitors',
     ],
     index: 3,
-=======
+  },
+  {
     type: INSTRUCTIONS.ADD,
     path: ['Full-Stack Observability'],
     node: {
@@ -819,7 +819,7 @@
   {
     type: INSTRUCTIONS.REORDER,
     path: ['Full-Stack Observability', 'Overview'],
-    index: 0
+    index: 0,
   },
   {
     type: INSTRUCTIONS.ADD,
@@ -832,7 +832,6 @@
   {
     type: INSTRUCTIONS.REORDER,
     path: ['Telemetry Data Platform', 'Overview'],
-    index: 0
->>>>>>> ee378366
+    index: 0,
   },
 ];