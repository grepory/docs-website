const fs = require('fs');
const path = require('path');
const fetch = require('node-fetch');
const frontmatter = require('@github-docs/frontmatter');
<<<<<<< HEAD
const AWS = require('aws-sdk');

const checkArgs = require('./utils/check-args');
const saveToDB = require('./utils/save-to-db');
const { prop } = require('../utils/functional');

AWS.config.update({ region: 'us-east-2' });

const ddbClient = new AWS.DynamoDB.DocumentClient();

/** @typedef {Object<string, string[]>} SlugsByLocale */

const showError = (text) => console.error(chalk.red(`[!] Error: ${text}`));

=======

const saveToDB = require('./utils/save-to-db');
const loadFromDB = require('./utils/load-from-db');
const checkArgs = require('./utils/check-args');
const { prop } = require('../utils/functional');

>>>>>>> 5eb1a57e
/**
 * @param {string} url The API url that is used to fetch files.
 * @param {Object<string, string[]>} queue The queue from DynamoDB.
 * @returns {Promise<Object<string, string[]>>} An updated queue.
 */
const getUpdatedQueue = async (url, queue) => {
  const resp = await fetch(url);
  const files = await resp.json();

  const mdxFiles = files
    .filter((file) => path.extname(file.filename) === '.mdx')
    .reduce((files, file) => {
      const contents = fs.readFileSync(path.join(process.cwd(), file.filename));
      const { data } = frontmatter(contents);

      return data.translate && data.translate.length
        ? [...files, { ...file, locales: data.translate }]
        : files;
    }, []);

  const addedMdxFiles = mdxFiles
    .filter((f) => f.status !== 'removed')
    .reduce((files, file) => {
      return file.locales.reduce(
        (acc, locale) => ({
          ...acc,
          [locale]: [...(acc[locale] || []), file.filename],
        }),
        files
      );
    }, {});

  const removedMdxFileNames = mdxFiles
    .filter((f) => f.status === 'removed')
    .map(prop('filename'));

  return Object.entries(queue)
    .map(([locale, files]) => [
      locale,
      files.filter((f) => !removedMdxFileNames.includes(f)),
    ])
    .reduce(
      (acc, [locale, filenames]) => ({
        ...acc,
        [locale]: filenames.concat(acc[locale] || []),
      }),
      addedMdxFiles
    );
};

<<<<<<< HEAD
/**
 * @todo Abstract this into a helper function once we need to do this more than once.
 * @returns {Promise<SlugsByLocale>} The current queue in DynamoDB.
 */
const getQueue = () =>
  new Promise((resolve) => {
    /** @type AWS.DynamoDB.DocumentClient.GetItemInput */
    const params = {
      TableName: 'TranslationQueues',
      Key: {
        type: 'to_translate',
      },
    };

    ddbClient.get(params, (error, data) => {
      if (error) {
        showError(error);
        showError('unable to get translation queue:');
        process.exit(1);
      }

      console.log('[*] getQue: success!');
      resolve(data);
    });
  });

/**
 * @param {SlugsByLocale} slugs An object containing arrays of slugs, keyed by locale.
 */
const saveQueue = async (slugs) => {
  const result = await saveToDB(
    'TranslationQueues',
    { type: 'to_translate' },
    'set locales = :slugs',
    { ':slugs': slugs }
  );

  return result;
};

/**
 * Script entrypoint.
 */
=======
/** Entrypoint. */
>>>>>>> 5eb1a57e
const main = async () => {
  checkArgs(3);

  const url = process.argv[2];
  const table = 'TranslationQueues';
  const key = { type: 'to_translate' };

  const queue = await loadFromDB(table, key);
  const data = await getUpdatedQueue(url, queue);

  await saveToDB(table, key, 'set locales = :slugs', { ':slugs': data });

  process.exit(0);
};

main();<|MERGE_RESOLUTION|>--- conflicted
+++ resolved
@@ -2,29 +2,12 @@
 const path = require('path');
 const fetch = require('node-fetch');
 const frontmatter = require('@github-docs/frontmatter');
-<<<<<<< HEAD
-const AWS = require('aws-sdk');
-
-const checkArgs = require('./utils/check-args');
-const saveToDB = require('./utils/save-to-db');
-const { prop } = require('../utils/functional');
-
-AWS.config.update({ region: 'us-east-2' });
-
-const ddbClient = new AWS.DynamoDB.DocumentClient();
-
-/** @typedef {Object<string, string[]>} SlugsByLocale */
-
-const showError = (text) => console.error(chalk.red(`[!] Error: ${text}`));
-
-=======
 
 const saveToDB = require('./utils/save-to-db');
 const loadFromDB = require('./utils/load-from-db');
 const checkArgs = require('./utils/check-args');
 const { prop } = require('../utils/functional');
 
->>>>>>> 5eb1a57e
 /**
  * @param {string} url The API url that is used to fetch files.
  * @param {Object<string, string[]>} queue The queue from DynamoDB.
@@ -75,53 +58,7 @@
     );
 };
 
-<<<<<<< HEAD
-/**
- * @todo Abstract this into a helper function once we need to do this more than once.
- * @returns {Promise<SlugsByLocale>} The current queue in DynamoDB.
- */
-const getQueue = () =>
-  new Promise((resolve) => {
-    /** @type AWS.DynamoDB.DocumentClient.GetItemInput */
-    const params = {
-      TableName: 'TranslationQueues',
-      Key: {
-        type: 'to_translate',
-      },
-    };
-
-    ddbClient.get(params, (error, data) => {
-      if (error) {
-        showError(error);
-        showError('unable to get translation queue:');
-        process.exit(1);
-      }
-
-      console.log('[*] getQue: success!');
-      resolve(data);
-    });
-  });
-
-/**
- * @param {SlugsByLocale} slugs An object containing arrays of slugs, keyed by locale.
- */
-const saveQueue = async (slugs) => {
-  const result = await saveToDB(
-    'TranslationQueues',
-    { type: 'to_translate' },
-    'set locales = :slugs',
-    { ':slugs': slugs }
-  );
-
-  return result;
-};
-
-/**
- * Script entrypoint.
- */
-=======
 /** Entrypoint. */
->>>>>>> 5eb1a57e
 const main = async () => {
   checkArgs(3);
 
