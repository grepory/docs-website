name: Check status of translation jobs

on:
  workflow_dispatch:
  # TODO: uncomment when ready for this to run
  # schedule:
  # # 11am every day
  # - cron: '0 11 * * *'

env:
  AWS_ACCESS_KEY_ID: ${{ secrets.AWS_ACCESS_KEY_ID }}
  AWS_SECRET_ACCESS_KEY: ${{ secrets.AWS_SECRET_ACCESS_KEY }}
  TRANSLATION_VENDOR_API_URL: ${{ secrets.TRANSLATION_VENDOR_API_URL }}
  TRANSLATION_VENDOR_PROJECT: ${{ secrets.TRANSLATION_VENDOR_PROJECT }}
  TRANSLATION_VENDOR_USER: ${{ secrets.TRANSLATION_VENDOR_USER }}
  TRANSLATION_VENDOR_SECRET: ${{ secrets.TRANSLATION_VENDOR_SECRET }}
  BOT_NAME: nr-opensource-bot
  BOT_EMAIL: opensource+bot@newrelic.com

jobs:
  fetch-content:
    name: Fetch translated content
    runs-on: ubuntu-latest
    steps:
      - name: Checkout repository
        uses: actions/checkout@v2

      - name: Setup Node.js
        uses: actions/setup-node@v2

      - name: Get current date
        id: date
        run: echo "::set-output name=date::$(date +'%Y-%m-%d')"

      - name: Cache dependencies
        id: yarn-cache
        uses: actions/cache@v2
        with:
          path: '**/node_modules'
          key: ${{ runner.os }}-node-modules-${{ hashFiles('**/yarn.lock') }}

      - name: Install dependencies
        if: steps.yarn-cache.outputs.cache-hit != 'true'
        run: yarn install --frozen-lockfile

      - name: Fetches translated content and deserializes
        id: fetch-deserialize
        run: |
          node ./scripts/actions/check-job-progress.js

      - name: Commit changes
        id: commit-changes
        run: |
          git config --local user.email "${{ env.BOT_EMAIL }}"
          git config --local user.name "${{ env.BOT_NAME }}"
          git add ./src/i18n/content
          git commit -m 'chore: add translations'
          echo "::set-output name=commit::true"

      - name: Create Pull Request
        uses: peter-evans/create-pull-request@v3
        with:
          token: ${{ secrets.OPENSOURCE_BOT_TOKEN }}
          title: Updated translations - ${{ steps.date.outputs.date }}
          body: ''
          labels: translations
          branch: translations
<<<<<<< HEAD
          base: develop

      - name: Remove Completed Batches From Queue
        id: remove-batches
        run: |
          node ./scripts/actions/remove-completed-batch.js ${{steps.fetch-deserialize.outputs.batchUids}}
=======
          branch-suffix: short-commit-hash
          base: develop
          delete-branch: true
>>>>>>> ebec957b
<|MERGE_RESOLUTION|>--- conflicted
+++ resolved
@@ -65,15 +65,11 @@
           body: ''
           labels: translations
           branch: translations
-<<<<<<< HEAD
+          branch-suffix: short-commit-hash
           base: develop
+          delete-branch: true
 
       - name: Remove Completed Batches From Queue
         id: remove-batches
         run: |
-          node ./scripts/actions/remove-completed-batch.js ${{steps.fetch-deserialize.outputs.batchUids}}
-=======
-          branch-suffix: short-commit-hash
-          base: develop
-          delete-branch: true
->>>>>>> ebec957b
+          node ./scripts/actions/remove-completed-batch.js ${{steps.fetch-deserialize.outputs.batchUids}}