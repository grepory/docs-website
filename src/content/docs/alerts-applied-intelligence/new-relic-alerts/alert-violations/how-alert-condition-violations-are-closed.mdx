--- conflicted
+++ resolved
@@ -6,18 +6,6 @@
   - Alerts and Applied Intelligence
   - New Relic Alerts
   - Alert violations
-<<<<<<< HEAD
-redirects:
-  - >-
-    /docs/alerts/new-relic-alerts-beta/reviewing-alert-incidents/close-incidents-manually
-  - >-
-    /docs/alerts/new-relic-alerts-beta/reviewing-alert-incidents/close-violations-manually
-  - >-
-    /docs/alerts/new-relic-alerts/reviewing-alert-incidents/close-violations-manually
-  - >-
-    /docs/alerts/new-relic-alerts/reviewing-alert-incidents/how-alert-condition-violations-are-closed
-=======
->>>>>>> dea79b0f
 ---
 
 This document explains the different ways violations can be closed.
