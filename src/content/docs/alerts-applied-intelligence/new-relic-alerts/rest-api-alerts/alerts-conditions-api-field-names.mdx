--- conflicted
+++ resolved
@@ -6,17 +6,6 @@
   - Alerts and Applied Intelligence
   - New Relic Alerts
   - REST API alerts
-<<<<<<< HEAD
-redirects:
-  - /docs/alerts/new-relic-alerts/rest-api-alerts/alerts-api-field-name-glossary
-  - >-
-    /docs/alerts/new-relic-alerts/rest-api-alerts/alerts-condtions-api-field-name-glossary
-  - >-
-    /docs/alerts/new-relic-alerts/rest-api-alerts/alerts-conditions-api-field-names
-  - >-
-    /docs/alerts/rest-api-alerts/new-relic-alerts-rest-api/alerts-conditions-api-field-names
-=======
->>>>>>> dea79b0f
 ---
 
 The [REST API endpoints](https://docs.newrelic.com/docs/alerts/new-relic-alerts-beta/getting-started/rest-api-calls-new-relic-alerts) allow you to create conditions for your policies. This glossary contains the names and descriptions of each of the fields that you can use to define or update a condition.
