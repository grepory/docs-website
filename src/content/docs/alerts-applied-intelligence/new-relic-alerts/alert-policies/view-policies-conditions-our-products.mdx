---
title: View policies and conditions from our products
contentType: page
template: basicDoc
topics:
  - Alerts and Applied Intelligence
  - New Relic Alerts
  - Alert policies
<<<<<<< HEAD
redirects:
  - >-
    /docs/alerts/new-relic-alerts-beta/configuring-alert-policies/view-policy-conditions-new-relic-products
  - >-
    /docs/alerts/new-relic-alerts/configuring-alert-policies/view-policy-conditions-new-relic-products
  - >-
    /docs/alerts-applied-intelligence/new-relic-alerts/alert-policies/view-policy-conditions-new-relic-products
  - >-
    /docs/alerts-applied-intelligence/new-relic-alerts/alert-policies/view-policy-conditions-our-products
=======
>>>>>>> dea79b0f
---

To view policy and condition information for a specific [entity (alert target)](/docs/using-new-relic/welcome-new-relic/get-started/glossary#entity), select the **Alert conditions** page from its product page. Then, from the product's **Alert conditions** page, use the available tools to search, sort, view, or update the alert conditions and their policies.

<CollapserGroup>
  <Collapser
    id="apm"
    title="APM"
  >
    To view policy and condition information:

    * [App:](/docs/apm/new-relic-apm/installation-configuration/view-apps-alert-information) In the **[one.newrelic.com](https://one.newrelic.com/ "Link opens in a new window.")** top nav, click **APM**, **(select an application)**, then under **Settings**, click **Alert conditions**.
    * [Key transaction:](/docs/apm/transactions/key-transactions/view-key-transactions-alert-information) In the **[one.newrelic.com](https://one.newrelic.com/ "Link opens in a new window.")** top nav, click **More**, click **Key transactions**, then **(select a key transaction)**. In the left nav under **Settings**, click **Alert conditions**.
  </Collapser>

  <Collapser
    id="browser"
    title="Browser"
  >
    To view policy and condition information for a [Browser app:](/docs/browser/new-relic-browser/installation-configuration/view-browser-apps-alert-information) In the **[one.newrelic.com](https://one.newrelic.com/ "Link opens in a new window.")** top nav, click **Browser**, then **(select a browser app)**. In the left nav under **Settings**, click **Alert conditions**.
  </Collapser>

  <Collapser
    id="infrastructure"
    title="Infrastructure"
  >
    To view policy and condition information (up to 50) for [Infrastructure metrics and hosts:](https://docs.newrelic.com/docs/infrastructure/new-relic-infrastructure/infrastructure-alert-conditions/infrastructure-alerts-add-edit-or-view-host-alert-information) In the **[one.newrelic.com](https://one.newrelic.com/ "Link opens in a new window.")** top nav, click **Infrastructure**, and then click **Settings**.

    You can also search for specific conditions from the Infrastructure UI, or select the **Alerts** link on that page to go directly to those policies.
  </Collapser>

  <Collapser
    id="mobile"
    title="Mobile"
  >
    To view policy and condition information for a [specific mobile app:](/docs/mobile-monitoring/mobile-monitoring-installation/getting-started/view-mobile-apps-alert-information) In the **[one.newrelic.com](https://one.newrelic.com/ "Link opens in a new window.")** top nav, click **Mobile**, then **(select a mobile app)**. In the left nav under **Settings**, click **Alert conditions**.
  </Collapser>
</CollapserGroup><|MERGE_RESOLUTION|>--- conflicted
+++ resolved
@@ -6,18 +6,6 @@
   - Alerts and Applied Intelligence
   - New Relic Alerts
   - Alert policies
-<<<<<<< HEAD
-redirects:
-  - >-
-    /docs/alerts/new-relic-alerts-beta/configuring-alert-policies/view-policy-conditions-new-relic-products
-  - >-
-    /docs/alerts/new-relic-alerts/configuring-alert-policies/view-policy-conditions-new-relic-products
-  - >-
-    /docs/alerts-applied-intelligence/new-relic-alerts/alert-policies/view-policy-conditions-new-relic-products
-  - >-
-    /docs/alerts-applied-intelligence/new-relic-alerts/alert-policies/view-policy-conditions-our-products
-=======
->>>>>>> dea79b0f
 ---
 
 To view policy and condition information for a specific [entity (alert target)](/docs/using-new-relic/welcome-new-relic/get-started/glossary#entity), select the **Alert conditions** page from its product page. Then, from the product's **Alert conditions** page, use the available tools to search, sort, view, or update the alert conditions and their policies.
