--- conflicted
+++ resolved
@@ -6,14 +6,6 @@
   - Alerts and Applied Intelligence
   - New Relic Alerts
   - Alert notifications
-<<<<<<< HEAD
-redirects:
-  - >-
-    /docs/alerts/new-relic-alerts-beta/managing-notification-channels/view-or-update-user-email-channels
-  - >-
-    /docs/alerts/new-relic-alerts/managing-notification-channels/view-or-update-user-email-channels
-=======
->>>>>>> dea79b0f
 ---
 
 Alerts automatically includes the [email addresses](/docs/alerts/new-relic-alerts-beta/managing-notification-channels/notification-channels-controlling-where-send-alerts#email) for all users in the selected account as individual notification channels. If this is a [sub-account](/docs/accounts-partnerships/accounts/account-setup/creating-sub-accounts), the list shows only the sub-account users, not all the users in the master account.
