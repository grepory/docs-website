---
title: Test alert notification channels
contentType: page
template: basicDoc
topics:
  - Alerts and Applied Intelligence
  - New Relic Alerts
  - Alert notifications
<<<<<<< HEAD
redirects:
  - >-
    /docs/alerts/new-relic-alerting/managing-notification-channels/testing-your-notification-channel
  - >-
    /docs/alerts/new-relic-alerts-beta/managing-notification-channels/testing-alert-notification-channels
  - >-
    /docs/alerts/new-relic-alerts-beta/managing-notification-channels/test-alert-notification-channels
  - >-
    /docs/alerts/new-relic-alerts/managing-notification-channels/test-alert-notification-channels
=======
>>>>>>> dea79b0f
---

You must save a new notification channel or any changes to an existing notification channel before testing it. Alerts will then send a test message to your chosen destination.

## Request the test [#test-procedures]

To test a notification channel:

1. Go to **[one.newrelic.com](https://one.newrelic.com/ "Link opens in a new window.")**, in the top nav click **Alerts & AI**, then click **Notification channels**.
2. Follow standard procedures to [add a new notification channel](/docs/alerts/new-relic-alerts-beta/managing-notification-channels/notification-channels-controlling-where-send-alerts#add-channel) or to [update an existing notification channel](/docs/alerts/new-relic-alerts-beta/managing-notification-channels/update-alert-notification-channels), and save it.
3. Select a notification channel, and then click <Icon style={{color: '#b7b7b7'}} name="fe-mail"/>
   **Send a test notification**.
4. Review the test confirmation message, and then click **Got it**.

## Troubleshoot the test results [#test-results]

A confirmation message will automatically show up in the user interface that indicates where the test was sent (for example, email) and whether it was successful. Also, the test notification message itself includes detailed information, including:

* The person who requested the test
* Links to policies for the channel
* Links to all notification channels and policies for the account

<Callout variant="tip">
  When troubleshooting problems, review the test notification message, and verify the setup requirements for the [type of notification channel](/docs/alerts/new-relic-alerts-beta/managing-notification-channels/notification-channels-controlling-where-send-alerts#channel-types) you selected. If necessary, make additional changes to your notification channel, and test it again as needed.
</Callout><|MERGE_RESOLUTION|>--- conflicted
+++ resolved
@@ -6,18 +6,6 @@
   - Alerts and Applied Intelligence
   - New Relic Alerts
   - Alert notifications
-<<<<<<< HEAD
-redirects:
-  - >-
-    /docs/alerts/new-relic-alerting/managing-notification-channels/testing-your-notification-channel
-  - >-
-    /docs/alerts/new-relic-alerts-beta/managing-notification-channels/testing-alert-notification-channels
-  - >-
-    /docs/alerts/new-relic-alerts-beta/managing-notification-channels/test-alert-notification-channels
-  - >-
-    /docs/alerts/new-relic-alerts/managing-notification-channels/test-alert-notification-channels
-=======
->>>>>>> dea79b0f
 ---
 
 You must save a new notification channel or any changes to an existing notification channel before testing it. Alerts will then send a test message to your chosen destination.
