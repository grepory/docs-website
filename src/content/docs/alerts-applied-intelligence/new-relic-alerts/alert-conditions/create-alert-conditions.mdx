--- conflicted
+++ resolved
@@ -6,20 +6,6 @@
   - Alerts and Applied Intelligence
   - New Relic Alerts
   - Alert conditions
-<<<<<<< HEAD
-redirects:
-  - >-
-    /docs/alerts/new-relic-alerts-beta/configuring-alert-policies/defining-alert-conditions
-  - >-
-    /docs/alerts/new-relic-alerts-beta/configuring-alert-policies/define-alert-conditions
-  - >-
-    /docs/alerts/new-relic-alerts/configuring-alert-policies/define-alert-conditions
-  - /docs/alerts/new-relic-alerts/defining-conditions/define-alert-conditions
-  - /docs/alerts/new-relic-alerts/defining-conditions/create-alert-conditions
-japaneseVersion: >-
-  https://docs.newrelic.co.jp/docs/alerts-applied-intelligence/new-relic-alerts/alert-conditions/create-alert-conditions
-=======
->>>>>>> dea79b0f
 ---
 
 A condition describes a monitored data source and the behavior of that data source that will be considered a violation. This document will explain the types of conditions available, how to create a condition, and how to view existing conditions.
