--- conflicted
+++ resolved
@@ -6,18 +6,6 @@
   - Alerts and Applied Intelligence
   - New Relic Alerts
   - Alert conditions
-<<<<<<< HEAD
-redirects:
-  - /docs/new-relic-alerts-alert-specific-hosts-or-jvms
-  - /docs/new-relic-alerts-alert-specific-servers-or-hosting-services
-  - /docs/new-relic-alerts-scope-alerts-specific-instances
-  - /docs/scope-alert-thresholds-specific-instances
-  - >-
-    /docs/alerts/new-relic-alerts/configuring-alert-policies/scope-alert-thresholds-specific-instances
-  - >-
-    /docs/alerts/new-relic-alerts/defining-conditions/scope-alert-thresholds-specific-instances
-=======
->>>>>>> dea79b0f
 ---
 
 You can set alert [thresholds](/docs/using-new-relic/welcome-new-relic/get-started/glossary#alert-threshold) that trigger when they're violated by any of your Java app's instances. Scoping the condition to instances of your app is helpful for detecting anomalies that occur only in a subset of your app's instances.
