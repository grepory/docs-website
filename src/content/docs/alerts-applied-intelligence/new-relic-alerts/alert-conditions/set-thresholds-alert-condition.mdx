---
title: Set thresholds for an alert condition
contentType: page
template: basicDoc
topics:
  - Alerts and Applied Intelligence
  - New Relic Alerts
  - Alert conditions
<<<<<<< HEAD
redirects:
  - >-
    /docs/alerts/new-relic-alerts-beta/configuring-alert-policies/defining-thresholds-trigger-alert
  - >-
    /docs/alerts/new-relic-alerts-beta/configuring-alert-policies/define-thresholds-trigger-alert
  - >-
    /docs/alerts/new-relic-alerts/configuring-alert-policies/define-thresholds-trigger-alert
  - >-
    /docs/alerts/new-relic-alerts/defining-conditions/define-thresholds-trigger-alert
  - >-
    /docs/alerts/new-relic-alerts/defining-conditions/set-thresholds-alert-condition
japaneseVersion: >-
  https://docs.newrelic.co.jp/docs/alerts-applied-intelligence/new-relic-alerts/alert-conditions/set-thresholds-alert-condition
=======
>>>>>>> dea79b0f
---

When you create a condition, you set **thresholds** that determine what will open a violation. This document explains what thresholds are and how to set them.

## What is a threshold? [#threshold-definition]

For a [condition](/docs/using-new-relic/welcome-new-relic/get-started/glossary#alert-condition), thresholds are the settings that determine what opens a [violation](/docs/using-new-relic/welcome-new-relic/get-started/glossary#alert-violation). Depending on a policy's [incident preference](/docs/alerts/new-relic-alerts/configuring-alert-policies/specify-when-new-relic-creates-incidents), a violation may result in:

* The creation of an incident.
* Notifications being sent.

Examples of thresholds:

* An application’s average web response time is greater than 5 seconds for 15 minutes.
* An application’s error rate per minute hits 10% or higher at least once in an hour.
* An application’s AJAX response time deviates a certain amount from its expected baseline behavior.

Besides a mandatory critical threshold level, you can also set thresholds for a less serious [warning level](#threshold-levels), which doesn't generate an incident or send a notification.

## View and set thresholds [#viewing-thresholds]

Thresholds are set during the process of [creating a condition](/docs/alerts/new-relic-alerts/defining-conditions/define-alert-conditions):

<Table>
  <thead>
    <tr>
      <th style={{ width: "220px" }}>
        Goal
      </th>

      <th>
        Instructions
      </th>
    </tr>
  </thead>

  <tbody>
    <tr>
      <td>
        Set thresholds for a new condition
      </td>

      <td>
        Set thresholds as part of the process of [creating a condition](/docs/alerts/new-relic-alerts/defining-conditions/define-alert-conditions#create-condition).
      </td>
    </tr>

    <tr>
      <td>
        View and update thresholds for existing conditions
      </td>

      <td>
        To view a condition’s thresholds: [find that condition in the UI](/docs/alerts/new-relic-alerts/defining-conditions/define-alert-conditions#alert-condition-view). To update thresholds, select a condition’s thresholds and make changes.
      </td>
    </tr>
  </tbody>
</Table>

To learn more about specific alert condition types (like baseline and NRQL), see [Types of conditions](/docs/alerts/new-relic-alerts/defining-conditions/define-alert-conditions#condition-types).

Details about other functionality and rules:

<CollapserGroup>
  <Collapser
    id="use-api"
    title="Use the Alerts API"
  >
    You can list and edit conditions with [the Alerts API](/docs/alerts/rest-api-alerts/new-relic-alerts-rest-api/rest-api-calls-new-relic-alerts).
  </Collapser>

  <Collapser
    id="threshold-levels"
    title="Set optional warning level"
  >
    You can set thresholds for two levels: critical (required) and warning (optional).

    <Table>
      <thead>
        <tr>
          <th style={{ width: "200px" }}>
            Threshold level
          </th>

          <th>
            Details
          </th>
        </tr>
      </thead>

      <tbody>
        <tr>
          <td>
            ![icon-alert-critical.png](./images/icon-alert-critical.png "Alerts v3: Critical alert icon") Critical (red)
          </td>

          <td>
            Required. When a violation occurs, it will send notifications depending on [incident preference settings](/docs/alerts/new-relic-alerts/configuring-alert-policies/specify-when-new-relic-creates-incidents).
          </td>
        </tr>

        <tr>
          <td>
            ![icon-alert-warning.png](./images/icon-alert-warning.png "Alerts v3: Warning alert icon") Warning (yellow)
          </td>

          <td>
            Optional. Doesn't generate notifications. Use a warning threshold when you want to monitor when a system behavior is concerning or noteworthy but not important enough to require a notification.
          </td>
        </tr>
      </tbody>
    </Table>
  </Collapser>

  <Collapser
    id="signal-loss"
    title="Loss of signal (NRQL only)"
  >
    A loss of signal is a period of time when no data is received by New Relic. This could be the result of an entity or service going offline, an issue with an agent or collector, or networking problems in a data center or the internet. You can use loss of signal detection to create a new violation and notification if a signal stops and you expect a service to be stable. You may also want to use this to determine when an ephemeral service stops and set the action to close any open violations that exist for this condition.

    To learn more about signal loss, gap filling, and how to request access to these features, see [this announcement](https://discuss.newrelic.com/t/announcing-new-relic-one-streaming-alerts-for-nrql-conditions/115361).
  </Collapser>

  <Collapser
    id="time-intervals"
    title="Set time intervals"
  >
    Different condition types have different minimum time intervals. For example, some condition types have a minimum time interval of 5 minutes (for example, APM metric alert conditions), and others have a minimum time interval of 1 minute (for example, NRQL alert conditions).
  </Collapser>

  <Collapser
    id="runbook"
    title="Set URL for runbook instructions"
  >
    For how to set this via the UI, see [Runbook instructions](/docs/alerts/new-relic-alerts/defining-conditions/provide-runbook-instructions-alert-activity).
  </Collapser>
</CollapserGroup><|MERGE_RESOLUTION|>--- conflicted
+++ resolved
@@ -6,22 +6,6 @@
   - Alerts and Applied Intelligence
   - New Relic Alerts
   - Alert conditions
-<<<<<<< HEAD
-redirects:
-  - >-
-    /docs/alerts/new-relic-alerts-beta/configuring-alert-policies/defining-thresholds-trigger-alert
-  - >-
-    /docs/alerts/new-relic-alerts-beta/configuring-alert-policies/define-thresholds-trigger-alert
-  - >-
-    /docs/alerts/new-relic-alerts/configuring-alert-policies/define-thresholds-trigger-alert
-  - >-
-    /docs/alerts/new-relic-alerts/defining-conditions/define-thresholds-trigger-alert
-  - >-
-    /docs/alerts/new-relic-alerts/defining-conditions/set-thresholds-alert-condition
-japaneseVersion: >-
-  https://docs.newrelic.co.jp/docs/alerts-applied-intelligence/new-relic-alerts/alert-conditions/set-thresholds-alert-condition
-=======
->>>>>>> dea79b0f
 ---
 
 When you create a condition, you set **thresholds** that determine what will open a violation. This document explains what thresholds are and how to set them.
