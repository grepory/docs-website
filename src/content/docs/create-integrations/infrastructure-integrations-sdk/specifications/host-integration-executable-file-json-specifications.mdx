---
title: 'On-host integration executable file: JSON specifications'
contentType: page
template: basicDoc
topics:
  - Create integrations
  - Infrastructure Integrations SDK
  - Specifications
<<<<<<< HEAD
redirects:
  - >-
    /docs/infrastructure/infrastructure-integrations/custom-integrations/create-integration-executable-file
  - /docs/create-integration-executable-file
  - >-
    /docs/infrastructure/integrations-sdk/file-specifications/integration-executable-file-specifications
  - >-
    /docs/integrations/integrations-sdk/file-specifications/integration-executable-file-specifications
=======
>>>>>>> dea79b0f
---

When using the New Relic Infrastructure [Integrations SDK](/docs/integrations/integrations-sdk/getting-started/introduction-infrastructure-integrations-sdk) to build a custom [on-host integration](/docs/integrations/host-integrations/getting-started/introduction-host-integrations), the integration will consist of at least three files: an executable file and at least one configuration file. The executable file generates JSON data that is consumed by the New Relic Infrastructure agent and sent to New Relic.

## Executable file requirements [#what-is]

The executable can be any file that runs from a command-line interface. Some examples:

* A shell script
* A scripting language script
* A compiled binary

The only requirement of your executable file is:

* It exports JSON data, in a single line format, that meets the [specifications](#general-specs) in this document.

New Relic recommends using Go to create integrations; it's the language New Relic uses to create Infrastructure on-host integrations and the [integration building tools](/docs/integrations/integrations-sdk/getting-started/integrations-tutorials-build-resources). However, you can create an integration in any language.

## File placement

The executable file goes in this directory:

* **Linux:**

  ```
  /var/db/newrelic-infra/custom-integrations
  ```
* **Windows:**

  ```
  C:\Program Files\New Relic\newrelic-infra\newrelic-integrations
  ```

## Example JSON output [#example-json]

The JSON includes:

* A header, with basic integration data (name, version)
* A data list, which includes:

  * One or more [entities](/docs/integrations/integrations-sdk/getting-started/introduction-infrastructure-integrations-sdk#data-types) reporting data (metric, inventory, and/or event data)

This diagram shows this structure:

![New Relic Integrations SDK data structure diagram](./images/new-relic-integrations-sdk-data-structure.png "new-relic-integrations-sdk-data-structure.png")

Here is an example JSON output (formatted with line breaks for readability). Definitions and specifications are below this example.

```
{
  "name": "my.company.integration",
  "protocol_version": "3",
  "integration_version": "x.y.z",  
  "data": [
    {
      "entity": {
        "name": "my_garage",
        "type": "building",
        "id_attributes": [
          {
            "key": "environment",
            "value": "production"
          }, 
          { 
             "key": "node",
             "value": "master"
          }
        ]
      },
      "metrics": [
        {
          "temperature": 25.3,
          "humidity": 0.45,
          "displayName": "my_garage",
          "entityName": "building:my_garage",
          "event_type": "BuildingStatus"
        }
      ],
      "inventory": {
        "out_door": {
          "status": "open"
        }
      },
      "events": []
    },
    {
      "entity": {
        "name": "my_family_car",
        "type": "car",
        "id_attributes": [ 
          {
            "key": "environment",
            "value": "production"
          },
          {
            "key": "node",
            "value": "master"
          } 
        ]
      },
      "metrics": [
        {
          "speed": 95,
          "fuel": 768,
          "displayName": "my_family_car",
          "entityName": "car:my_family_car",
          "event_type": "VehicleStatus"
        }
      ],
      "inventory": {
        "motor": {
          "brand": "renault",
          "cc": 1800
        }
      },
      "events": [
        {
          "category": "gear",
          "summary": "gear has been changed"
        }
      ],
      "add_hostname": true
    }
  ]
}
```

## JSON: General specifications [#general-specs]

Here are general specifications for the JSON output:

<CollapserGroup>
  <Collapser
    className="freq-link"
    id="data-output-spec"
    title="General output and JSON formatting"
  >
    Data is emitted to `stdout` (standard output) in JSON format. The agent will treat `stdout` and `stderr` file descriptors as line-wise buffers.

    Use standard JSON, not "pretty printed" JSON, for the output. **Recommendation:** Include an optional command line switch (for example, `--pretty`) to make JSON "pretty printed" for debugging purposes.
  </Collapser>

  <Collapser
    className="freq-link"
    id="errors-spec"
    title="Errors and logging"
  >
    Error and debug information must be emitted to `stderr` (standard error). Follow New Relic's [recommendations and best practices for integration logging](/docs/infrastructure/integrations-sdk/file-specifications/integration-logging-recommendations).
  </Collapser>

  <Collapser
    className="freq-link"
    id="errors-spec"
    title="Exit/close of executable"
  >
    The exit code must exit with a `0` status code and follow platform-specific conventions. For example:

    * **Linux:** `0 == EX_OK`
    * **Windows:** `0 == ERROR_SUCCESS`

    If the executable exits with a non-zero status, the agent will discard any data from `stdout` and write a message to its log file with the name of the integration, the exit code, and any diagnostic information it can gather.
  </Collapser>
</CollapserGroup>

## JSON: Header [#exec-header]

Here's an example of the first part of an on-host integration's [JSON output](#example-json):

```
"name":"com.myorg.nginx",
"protocol_version":"3",
"integration_version":"1.0.0",
"data": [ {entities}...]
```

A minimal payload would be a JSON object with only the header fields. **Recommendation:** If there is no data to collect, use the program return code and log messages written to `stderr`.

<Table>
  <thead>
    <tr>
      <th style={{ width: "220px" }}>
        JSON header fields
      </th>

      <th>
        Description
      </th>
    </tr>
  </thead>

  <tbody>
    <tr>
      <td>
        `name`
      </td>

      <td>
        Required. Must be identical to the `name` field in the configuration file.

        **Recommendation:** Use reverse domain names to generate unique integration names.
      </td>
    </tr>

    <tr id="protocol">
      <td>
        `protocol_version`
      </td>

      <td>
        Required. The version number of the exchange protocol between the integration and the agent that the integration executable is using.

        The current version is 3. This protocol requires Infrastructure agent 1.2.25 or higher. Protocol 2 requires Infrastructure agent 1.0.859 or higher. Protocol `1` is compatible with all agents. For more on this, see [SDK changes](/docs/integrations/integrations-sdk/getting-started/compatibility-requirements-infrastructure-integrations-sdk#change-log).
      </td>
    </tr>

    <tr>
      <td>
        `integration_version`
      </td>

      <td>
        Optional. The integration version. Used to track the integration version running on each host.

        An integration can have more than one executable. Therefore this is not simply the executable's version.
      </td>
    </tr>

    <tr id="data">
      <td>
        `data`
      </td>

      <td>
        Required for reporting data. A list containing the [data reported from one or more entities](#exec-data).
      </td>
    </tr>
  </tbody>
</Table>

## JSON: Entities [#entity-json]

Inside the [`data` list](#data) of the [JSON output](#example-json) are one or more entities. The entity entry has several fields:

<Table>
  <thead>
    <tr>
      <th style={{ width: "210px" }}>
        Entity JSON fields
      </th>

      <th>
        Description
      </th>
    </tr>
  </thead>

  <tbody>
    <tr>
      <td>
        `entity`
      </td>

      <td>
        Required. Entity data or properties. Detailed in the next section `entity data`.
      </td>
    </tr>

    <tr>
      <td>
        `metrics`
      </td>

      <td>
        Optional. Entity related metric list. Explained below.
      </td>
    </tr>

    <tr>
      <td>
        `inventory`
      </td>

      <td>
        Optional. Entity related inventory items. Explained below.
      </td>
    </tr>

    <tr>
      <td>
        `events`
      </td>

      <td>
        Optional. Entity related event list. Explained below.
      </td>
    </tr>

    <tr>
      <td>
        `add_hostname`
      </td>

      <td>
        Optional. Boolean. If true entity metrics will be decorated with the `hostname`.
      </td>
    </tr>
  </tbody>
</Table>

## JSON: Entity data

Inside the [`data` list](#data) of the [JSON output](#example-json) are one or more entities and their data. The entity entry has two fields:

<Table>
  <thead>
    <tr>
      <th style={{ width: "210px" }}>
        Entity data JSON fields
      </th>

      <th>
        Description
      </th>
    </tr>
  </thead>

  <tbody>
    <tr>
      <td>
        `name`
      </td>

      <td>
        Required. The identifier/name of the entity.

        **Recommendation:** Use reverse domain names to generate unique integration names.
      </td>
    </tr>

    <tr>
      <td>
        `type`
      </td>

      <td>
        Required. The kind of entity. It will be used by the Infrastructure agent as a _namespace_ to compose a **unique identifier**, in conjunction with the `name`.
      </td>
    </tr>

    <tr>
      <td>
        `id_attributes`
      </td>

      <td>
        Optional. A list of key-value attributes that provide uniqueness to an entity. They are attached to the name in the form of key=value to ease readability, provide extra information and improve entity name uniqueness.

        Identifier attributes are most useful in cases where the entity name is not enough to work as a unique identifier, or it doesn't provide enough meaningful information.

        Eg:

        ```
        [
          {
            "key": "service", 
            "value": "mysql"
          },
          { 
            "key": "role", 
            "value": "master" 
          }, ...
        ]
        ```
      </td>
    </tr>
  </tbody>
</Table>

## Loopback address replacement on entity names

From [agent version 1.2.25 or higher](/docs/release-notes/infrastructure-release-notes/infrastructure-agent-release-notes), protocol v3 improves **remote entities uniqueness** by adding local address replacement on entity names at agent level.

When several remote entities have their name based on an endpoint (either ip or hostname), and this name contains [loopback addresses](https://en.wikipedia.org/wiki/Localhost#Name_resolution), we have 2 issues:

* This localhost value does not provide valuable info without more context.
* Name could collide with other service being named with a local address.

This happens when:

* Endpoints names are like **localhost:port**.
* Ports tend to be the same for a given service. Ie: 3306 for Mysql.

The Infrastructure Agent replaces loopback addresses on the entity name (and therefore key), on incoming protocol v3 data, with the first available item of the following list:

1. Cloud provider instance ID, retrieved by the agent if applicable.
2. Display name, set via the [display_name agent config option](/docs/infrastructure/new-relic-infrastructure/configuration/configure-infrastructure-agent#general).
3. Hostname, as retrieved by the agent.

If for example, an integration using protocol v3 returns an entity with the name `localhost:3306`, and the agent is running on bare metal (doesn’t have cloud provider instance ID), the display_name has not been set, and the hostname is `prod-mysql-01`, then the agent will replace the `localhost` and produce the entity name `prod-mysql-01:3306`

### Enabling replacement for protocol v2

The infrastructure Agent enables loopback address replacement automatically for v3 integration protocol. It's possible to enable this for **v2** via [the agent configuration flag](/docs/infrastructure/new-relic-infrastructure/configuration/configure-infrastructure-agent#general) `replace_v2_loopback_entity_names`. In this case all the integrations being run by the agent using **v2** will have their names replaced whenever they carry a local address.

## JSON: Metric, inventory, and event data

Data values follow the executable file header. You can record three [data types](/docs/infrastructure/integrations-sdk/get-started/intro-infrastructure-integrations-sdk#data-types):

* [Metrics](#metric-data)
* [Events](#event-data)
* [Inventory](#inventory)

<Callout variant="important">
  From the perspective of New Relic Dashboards, the Infrastructure metrics and events are both classified as [event data types](/docs/data-analysis/metrics/analyze-your-metrics/data-collection-metric-timeslice-event-data#overview). To find both Infrastructure metrics and Infrastructure events, use the Insights [Event data explorer](/docs/insights/explore-data/data-explorer/event-explorer-query-chart-your-event-data), not the Metric data explorer.
</Callout>

<CollapserGroup>
  <Collapser
    className="freq-link"
    id="metric-data"
    title="Metric data"
  >
    Infrastructure metric data typically is used for simple numeric data; for example:

    * Count of MySQL requests in a queue per second
    * Count of active connections to a specific system per minute

    Besides associated metadata, a metric is essentially just a metric name and a numeric value. To view this data, use the New Relic Insights [Event data explorer](/docs/insights/explore-data/data-explorer/event-explorer-query-chart-your-event-data).

    Here's an example of an entity's metric data JSON:

    ```
    [ 
        {
             "event_type":"MyorgNginxSample",
             "net.connectionsActive": 54,  # metric data (a key/value pair)
             "net.requestsPerSecond": 21,  # metric data (a key/value pair)
             "net.reading": 23,   # metric data (a key/value pair)
        }
    ]
    ```

    <Table>
      <thead>
        <tr>
          <th style={{ width: "200px" }}>
            JSON metric data field
          </th>

          <th>
            Description
          </th>
        </tr>
      </thead>

      <tbody>
        <tr>
          <td>
            `event_type`
          </td>

          <td>
            Required. `event_type` defines where the metrics will be stored. Each set of metrics is stored as a sample inside the specified event type. Each integration must store its data in its own event type. If you are generating multiple types of samples from the same integration, use different event types for each.

            **Recommendation:** To ensure the event types used by your integration are unique, prefix the event type with your company name or acronym. For example, if your custom integration captures Cassandra node metrics and Cassandra column family metrics as different samples, store them in different event types, such as `MyOrgCassandraSample` and `MyOrgCassandraColumnFamilySample`.

            If the event type does not exist, it will be created automatically when New Relic receives data from your integration and make it available in Insights.
          </td>
        </tr>

        <tr>
          <td>
            One or more metric data key/value pairs
          </td>

          <td>
            Required (at least one). A metric measurement containing a name (key) and its value. Make sure these generally conform to the entity type's specification for maximum compatibility with Infrastructure features.

            **Recommendation:** Prefix your metric with a category to help when navigating through metrics in the New Relic UI. New Relic integrations currently use:

            * `net`: Number of connections, web server requests, bytes transmitted over the network, etc.; for example, `net.connectionsActive`.
            * `query`: Metrics directly related to database queries; for example, `query.comInsertPerSecond`.
            * `db`: Internal database metrics; for example, `db.openTables`.

            Use multilevel prefixes for additional grouping when it makes sense; for example, `db.innodb.bufferPoolPagesFree`

            Use the `innerCamelCase` naming format; for example: `net.requestsPerSecond`.

            Use a metric name as close to the original one as possible while respecting the other specifications. For example:

            * original name: Qcache_hits
            * metric name: `db.qCacheHits`

            Measurement unit: **Recommendation:** Specify the measurement unit using a unit suffix if it is not already included in the original metric name, as in the following examples:

            * Percentages: Use `Percent`; for example: `cpuUtilPercent`.
            * Rates: Use a format such as `PerSecond`. Seconds is the standard rate measurement, but you can also use other units, such as `PerMinute` or `PerDay`.
            * Byte measurements: Use `Bytes`. **Recommendation:** If a metric is captured in a different unit, such as `Megabytes`, convert it to `Bytes`. For example: `db.allMemtablesOffHeapSizeBytes`.
            * Time measurements: Use `Milliseconds`. **Recommendation:** If a metric is captured in a different unit, such as `Seconds`, convert it to `Milliseconds`. For example: `query.readLatency50thPercentileMilliseconds`

            Value: Use a string or a number (integer or float). Strings can be used as associated metadata, allowing data to be filtered in the New Relic UI. A boolean would need to be expressed as either a string ("true", "false") or an integer (1, 0). Do not use complex types of values, such as arrays or hashes.
          </td>
        </tr>
      </tbody>
    </Table>
  </Collapser>

  <Collapser
    className="freq-link"
    id="event-data"
    title="Event data"
  >
    Infrastructure **event** data represents arbitrary, one-off messages for key activities on a system; for example:

    * Starting up a specific service
    * Creating a new table

    You can view this data in the [Infrastructure **Events** page](/docs/infrastructure/new-relic-infrastructure/infrastructure-ui-pages/infrastructure-events-page-live-feed-every-config-change) and [Infrastructure events heatmap](/docs/infrastructure/new-relic-infrastructure/infrastructure-ui-pages/events-heatmap-examine-patterns-time-range). You can also query the `InfrastructureEvent` event type in Insights.

    Here's an example of an integration's event data JSON payload, which follows the [header JSON](#exec-header), and field definitions.

    ```
    [
       {
          "summary":"More than 10 request errors logged in the last 5 minutes",
          "category": "notifications"
       }
    ]
    ```

    <Table>
      <thead>
        <tr>
          <th style={{ width: "200px" }}>
            JSON event field
          </th>

          <th>
            Description
          </th>
        </tr>
      </thead>

      <tbody>
        <tr>
          <td>
            `summary`
          </td>

          <td>
            Required. The message to be sent. Use a simple string.
          </td>
        </tr>

        <tr>
          <td>
            `category`
          </td>

          <td>
            Optional. String value of one of the existing categories used in the Infrastructure product, or a new category. The default value is `notifications`. Examples of categories:

            * `applications`
            * `automation`
            * `configuration`
            * `metadata`
            * `notifications`
            * `os`
            * `packages`
            * `services`
            * `sessions`
            * `system`
            * `users`
          </td>
        </tr>
      </tbody>
    </Table>
  </Collapser>

  <Collapser
    className="freq-link"
    id="inventory"
    title="Inventory data"
  >
    Infrastructure inventory data captures live state system information; for example:

    * Configuration data
    * System versions installed
    * Other system metadata

    You can view this data in the [Infrastructure **Inventory** page](/docs/infrastructure/new-relic-infrastructure/infrastructure-ui-pages/infrastructure-inventory-page-search-your-entire-infrastructure) and [Infrastructure events heatmap](/docs/infrastructure/new-relic-infrastructure/infrastructure-ui-pages/events-heatmap-examine-patterns-time-range). You can also query data related to inventory changes in Insights.

    The `inventory` data type is a hash of one or more JSON sub-objects containing:

    * A unique inventory id key (required): The inventory item's identifier. This is used in combination with the integration's prefix to create a path to the inventory item's data. Like paths combine across entities and show possible variance. This ID points to a hash.
    * A hash of key/value pairs, one per inventory attribute. At least one is required.
    * Keys should be strings.
    * Values may either be a scalar type (string or number) **or** another hash object of key/values. New Relic supports hierarchy, but the final value nodes must be a scalar.

    Here's an example of an integration's inventory data JSON:

    ```
    {
        "events/worker_connections": {
            "value": 1024
                    },
        "http/gzip" : {
            "value": "on"
                    }
    }
    ```
  </Collapser>
</CollapserGroup><|MERGE_RESOLUTION|>--- conflicted
+++ resolved
@@ -6,17 +6,6 @@
   - Create integrations
   - Infrastructure Integrations SDK
   - Specifications
-<<<<<<< HEAD
-redirects:
-  - >-
-    /docs/infrastructure/infrastructure-integrations/custom-integrations/create-integration-executable-file
-  - /docs/create-integration-executable-file
-  - >-
-    /docs/infrastructure/integrations-sdk/file-specifications/integration-executable-file-specifications
-  - >-
-    /docs/integrations/integrations-sdk/file-specifications/integration-executable-file-specifications
-=======
->>>>>>> dea79b0f
 ---
 
 When using the New Relic Infrastructure [Integrations SDK](/docs/integrations/integrations-sdk/getting-started/introduction-infrastructure-integrations-sdk) to build a custom [on-host integration](/docs/integrations/host-integrations/getting-started/introduction-host-integrations), the integration will consist of at least three files: an executable file and at least one configuration file. The executable file generates JSON data that is consumed by the New Relic Infrastructure agent and sent to New Relic.
