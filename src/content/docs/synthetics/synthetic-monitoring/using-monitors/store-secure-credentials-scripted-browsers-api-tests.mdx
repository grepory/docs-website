---
title: Store secure credentials for scripted browsers and API tests
contentType: page
template: basicDoc
topics:
  - Synthetics
  - Synthetic monitoring
  - Using monitors
<<<<<<< HEAD
redirects:
  - /docs/secure-keys-store-credentials-information-scripted-browsers
  - /docs/secure-credentials-store-credentials-information-scripted-browsers
  - >-
    /docs/synthetics/new-relic-synthetics/using-monitors/secure-credentials-store-credentials-information-scripted-browsers
  - >-
    /docs/synthetics/new-relic-synthetics/using-monitors/store-secure-credentials-scripted-browsers-api-tests
japaneseVersion: >-
  https://docs.newrelic.co.jp/docs/synthetics/synthetic-monitoring/using-monitors/store-secure-credentials-scripted-browsers-api-tests
=======
>>>>>>> dea79b0f
---

You can use secure credentials with synthetic monitoring to store critical information, such as passwords, API keys, usernames, etc. This prevents scripted monitor users from viewing, updating, or deleting these values unless they have explicit permissions in New Relic. The credentials are securely stored using AES-GCM 256-bit encryption at rest with keys managed by [Amazon AWS Key Management Service (KMS)](https://aws.amazon.com/kms/).

You can set secure credentials in New Relic One or with the [API](/docs/apis/synthetics-rest-api/secure-credentials-examples/use-synthetics-secure-credentials-apis).

## Requirements and limits [#requirements]

Before [using secure credentials](#ui-procedures), review these requirements and guidelines:

<Table>
  <thead>
    <tr>
      <th style={{ width: "200px" }}>
        Secure credentials
      </th>

      <th>
        Comments
      </th>
    </tr>
  </thead>

  <tbody>
    <tr>
      <td>
        Applicable monitors
      </td>

      <td>
        The secure credentials feature is available only for [synthetic scripted browsers and API test monitors](/docs/synthetics/new-relic-synthetics/getting-started/types-synthetics-monitors).
      </td>
    </tr>

    <tr>
      <td>
        Permissions
      </td>

      <td>
        Account administrators can control which users can `create`, `view`, or `delete` secure credentials by [managing users' permissions](/docs/accounts/accounts-billing/general-account-settings/factors-affecting-access-features-data).
      </td>
    </tr>

    <tr>
      <td>
        Limit
      </td>

      <td>
        You can have a maximum of 1,000 secure credentials.
      </td>
    </tr>
  </tbody>
</Table>

## Add or update secure credentials [#ui-procedures]

You can add or update secure credentials using the UI or the [Synthetics REST API](/docs/apis/synthetics-rest-api/secure-credentials-examples/use-synthetics-secure-credentials-apis#add-secure-credential).

To add, view, edit, or delete a secure credential for a scripted browser or API test monitor from the UI:

1. Go to [**one.newrelic.com**](http://one.newrelic.com/) **> Synthetics > Secure credentials**.
2. Follow the UI instructions to add, edit, or delete a secure credential, then save any additions or changes you make.
   * Tips for creating the **Key**: choose a username or other meaningful key name to identify the secure credential. Use alphanumeric or underscore `_` characters.
   * Tips for creating the **Value**: Use any combination of alphanumeric or special characters. 3000 characters maximum. This field is not accessible via [the API](/docs/apis/synthetics-rest-api/secure-credentials-examples/use-synthetics-secure-credentials-apis).
3. Associate the secure credential with a scripted browser or API test by [editing the script](#script-procedures).

After you add the secure credential to the script, the **Secure credentials** user interface shows how many scripted monitors use that credential. This number is approximate and only updates after a monitor with a secure credential has actually been run.

## Update the script [#script-procedures]

When using the [Synthetics UI editor](/docs/synthetics/new-relic-synthetics/scripting-monitors/write-scripted-browsers) to create scripted browsers or API test monitors, follow these guidelines:

<Table>
  <thead>
    <tr>
      <th style={{ width: "200px" }}>
        **Script**
      </th>

      <th>
        **Guidelines**
      </th>
    </tr>
  </thead>

  <tbody>
    <tr>
      <td>
        Format
      </td>

      <td>
        Anywhere in the script where you reference the secure credential, it is accessed via the reserved New Relic `$secure` JavaScript object with dot notation. For example, `$secure.MY_SECURE_CREDENTIAL`. Properties on `$secure` are not accessible through bracket notation.
      </td>
    </tr>

    <tr>
      <td>
        Existing credentials
      </td>

      <td>
        To view or select from a list of available secure credentials:

        * Type `$secure.`

          OR
        * Select from the dropdown in the editor UI.
      </td>
    </tr>

    <tr>
      <td>
        Validation
      </td>

      <td>
        To validate the secure credential, follow standard procedures to [test the script](/docs/synthetics/new-relic-synthetics/using-monitors/view-monitor-results) or [write an API test](/docs/synthetics/new-relic-synthetics/scripting-monitors/write-api-tests).
      </td>
    </tr>
  </tbody>
</Table>

Any changes to the secure credential's value will automatically take effect across all monitors that use it. You do not need to also update the script.

**Exception:** If you update the script and jobs are already processing, the secure credential change will not take effect until the next time the job begins.

## Security for secure credentials [#security]

To ensure the security of your secure credentials, New Relic scrubs the secure value out of all data that goes to results in synthetic monitoring data and alerts. **New Relic employees cannot access secure credential values and must be added to the account to be able to view secure credentials**.

**Example**

A secure credential is named `PASSWORD` and the value is `Pass123!`. New Relic replaces `Pass123!` with `_SECURECREDENTIAL_`

For example, a script includes:

```
$browser.get("https://example.com/" + $secure.PASSWORD)
```

The script results will show that New Relic Synthetics went to `https://example.com/_SECURECREDENTIAL_`, even though it actually went to `https://example.com/Pass123!`. This ensures the value of the secure credential will not appear in the results.

### Redacted information [#redacted]

We currently redact the following from the results of your monitor:

* The exact values of your secure credentials
* Any percent-encoded values of your secure credentials<|MERGE_RESOLUTION|>--- conflicted
+++ resolved
@@ -6,18 +6,6 @@
   - Synthetics
   - Synthetic monitoring
   - Using monitors
-<<<<<<< HEAD
-redirects:
-  - /docs/secure-keys-store-credentials-information-scripted-browsers
-  - /docs/secure-credentials-store-credentials-information-scripted-browsers
-  - >-
-    /docs/synthetics/new-relic-synthetics/using-monitors/secure-credentials-store-credentials-information-scripted-browsers
-  - >-
-    /docs/synthetics/new-relic-synthetics/using-monitors/store-secure-credentials-scripted-browsers-api-tests
-japaneseVersion: >-
-  https://docs.newrelic.co.jp/docs/synthetics/synthetic-monitoring/using-monitors/store-secure-credentials-scripted-browsers-api-tests
-=======
->>>>>>> dea79b0f
 ---
 
 You can use secure credentials with synthetic monitoring to store critical information, such as passwords, API keys, usernames, etc. This prevents scripted monitor users from viewing, updating, or deleting these values unless they have explicit permissions in New Relic. The credentials are securely stored using AES-GCM 256-bit encryption at rest with keys managed by [Amazon AWS Key Management Service (KMS)](https://aws.amazon.com/kms/).
