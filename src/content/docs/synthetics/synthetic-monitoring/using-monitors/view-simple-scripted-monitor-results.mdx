---
title: View simple and scripted monitor results
contentType: page
template: basicDoc
topics:
  - Synthetics
  - Synthetic monitoring
  - Using monitors
<<<<<<< HEAD
redirects:
  - >-
    /docs/new-relic-only/new-relic-synthetics/using-monitors/viewing-monitor-results
  - /docs/synthetics/new-relic-synthetics/using-monitors/viewing-monitor-results
  - /docs/synthetics/new-relic-synthetics/using-monitors/view-monitor-results
=======
>>>>>>> dea79b0f
---

Synthetic monitoring automatically records each simple and scripted browser monitor check, allowing you to see the load time and response size for every run, as well as the exact order in which each resource loaded.

Use the **Results** page and the selected monitor's details page to:

* Select a resource to view load timing, response and request headers, and other details.
* Use these details to find problems and diagnose performance issues.
* Run [rechecks](/docs/synthetics/new-relic-synthetics/using-monitors/recheck-failed-monitors) to verify a single failing location or result when needed.

<Callout variant="tip">
  For information on ping monitors, see [View ping monitor results](https://docs.newrelic.com/docs/synthetics/new-relic-synthetics/using-monitors/view-ping-monitor-results).
</Callout>

## View results [#finding]

To access a complete list of simple and scripted monitor results from the [**Results** page](/docs/synthetics/new-relic-synthetics/pages/synthetics-results-access-individual-monitor-runs):

1. Go to [**one.newrelic.com**](http://one.newrelic.com/) **> Synthetics > (select a monitor) > Results**.
2. To find the type of result you're looking for, [sort the list](/docs/synthetics/new-relic-synthetics/pages/synthetics-results-access-individual-monitor-runs#sort-list) and [filter by location](/docs/synthetics/new-relic-synthetics/pages/synthetics-results-access-individual-monitor-runs#filter-location). For example, to locate an unusually fast response time from Ireland, sort by **Duration (asc)** and disable all locations except **Ireland, EU**.
3. To understand how your website performed at a specific moment in time, including details of load time and response size, use the **Results** page's detail view.

![Synthetic monitoring - Results page](./images/synthetic-monitoring-results.png "Synthetic monitoring - Results page")

[**one.newrelic.com**](http://one.newrelic.com/) **> Synthetics > (select a monitor) > Results > (select a result)**: View details of each monitor check, including load time and total load size.

You can also access interesting results for your simple and scripted monitors directly from the [**Overview**](/docs/synthetics/new-relic-synthetics/pages/synthetics-overview-page-view-monitors-performance) and [**Failures**](/docs/synthetics/new-relic-synthetics/pages/synthetics-failures-troubleshoot-downtime) pages.

<Table id="using">
  <thead>
    <tr>
      <th width={250}>
        **If you want to...**
      </th>

      <th>
        **Do this...**
      </th>
    </tr>
  </thead>

  <tbody>
    <tr>
      <td>
        Get details about page resources
      </td>

      <td>
        Use the timeline view. (For API test monitors, there may be only one page resource.)

        From the timeline view, you can:

        * See the exact order in which each page's resources loaded.
        * See how long each element took to load.
        * Select a resource to view detailed metrics, including HTTP status codes, [timing information](#timing), response headers, and request headers.
      </td>
    </tr>

    <tr>
      <td>
        View transaction traces
      </td>

      <td>
        1. Make sure you have [enabled Synthetic transaction traces](/docs/synthetics/new-relic-synthetics/using-monitors/collect-synthetic-transaction-traces) for the monitor you want to view.
        2. Go to [**one.newrelic.com**](http://one.newrelic.com/) **> Synthetics > (select a monitor) > Results > (select a result) > View transaction trace**.

        Selecting a transaction trace will also reveal more details in APM.
      </td>
    </tr>

    <tr>
      <td>
        Verify a single failing location or result
      </td>

      <td>
        Select the monitor, then click [**Run check**](/docs/synthetics/new-relic-synthetics/using-monitors/recheck-failed-monitors).
      </td>
    </tr>
  </tbody>
</Table>

## View script logs [#viewing-logs]

Scripted browser and API test results also include a **Script log**, which includes the contents of the selected script. You can also manually record script milestones by including [logging functions](/docs/synthetics/new-relic-synthetics/scripting-monitors/writing-scripted-browsers#logging) in your script.

The console log is located at the end of the script log:

```
// ----------------------------------- Console log
Loading website New Relic Docs
Verifying the title Documentation | New Relic Documentation
Verifying an element exists tag name h1
If we got this far: SUCCESS!
```

## View monitor screenshots

Simple browser and scripted browser monitors can take screenshots. By default, both simple browser and scripted browser monitors take screenshots only if a check fails. However, scripted browser monitors can take a screenshot on every check if you manually call [take screenshot](https://docs.newrelic.com/docs/synthetics/new-relic-synthetics/scripting-monitors/synthetics-scripted-browser-reference-monitor-versions-050#browser-takeScreenshot) in your script.

<Callout variant="tip">
  Keep in mind that scripted browser monitors only save the last screenshot taken.
</Callout>

![Synthetics-View-Screenshot.png](./images/Screenshot-in-Synthetic-monitoring---Results.png "Synthetics-View-Screenshot.png")

[**one.newrelic.com**](http://one.newrelic.com/) **> Synthetics > (select a monitor) > Results > (select a result)**

## Timing details [#timing]

For some monitor types, the overall monitor check duration will be larger than the individual page request durations. This is because some browser behaviors are not measured individually but still count towards the total check time.

Examples of unmeasured behaviors include:

* JavaScript interactions
* Resource prefetching and prioritization
* DNS pre-resolve
* TCP pre-connect
* Page pre-rendering<|MERGE_RESOLUTION|>--- conflicted
+++ resolved
@@ -6,14 +6,6 @@
   - Synthetics
   - Synthetic monitoring
   - Using monitors
-<<<<<<< HEAD
-redirects:
-  - >-
-    /docs/new-relic-only/new-relic-synthetics/using-monitors/viewing-monitor-results
-  - /docs/synthetics/new-relic-synthetics/using-monitors/viewing-monitor-results
-  - /docs/synthetics/new-relic-synthetics/using-monitors/view-monitor-results
-=======
->>>>>>> dea79b0f
 ---
 
 Synthetic monitoring automatically records each simple and scripted browser monitor check, allowing you to see the load time and response size for every run, as well as the exact order in which each resource loaded.
