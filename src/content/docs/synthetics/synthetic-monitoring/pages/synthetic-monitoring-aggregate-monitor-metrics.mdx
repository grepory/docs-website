---
title: 'Synthetic monitoring: Aggregate monitor metrics'
contentType: page
template: basicDoc
topics:
  - Synthetics
  - Synthetic monitoring
  - Pages
<<<<<<< HEAD
redirects:
  - >-
    /docs/synthetics/new-relic-synthetics/dashboards/synthetics-sla-report-dashboard-aggregate-metrics-all-monitors
  - >-
    /docs/synthetics/new-relic-synthetics/dashboards/synthetics-sla-report-dashboard-aggregate-monitor-metrics
  - >-
    /docs/synthetics/new-relic-synthetics/dashboards/synthetics-sla-report-aggregate-monitor-metrics
  - >-
    /docs/synthetics/new-relic-synthetics/pages/synthetics-sla-report-aggregate-monitor-metrics
=======
>>>>>>> dea79b0f
---

Use SLA reports to view summary performance metrics across time or multiple monitors. Compare your current performance to historical metrics with daily, weekly, and monthly reporting.

## View synthetic monitoring SLA reports [#viewing]

To view your account-wide SLA report: Go to [**one.newrelic.com**](http://one.newrelic.com/) **> Synthetics > SLA Report**. Choose from reports aggregated by day, week, or month by selecting **Daily**, **Weekly**, or **Monthly** as appropriate.

You can also view SLA reports for individual monitors: Go to [**one.newrelic.com**](http://one.newrelic.com/) **> Synthetics > (select a monitor) > SLA**.

![screen-synthetics-sla-report.png](./images/sla-report.png "screen-synthetics-sla-report.png")

[**one.newrelic.com**](http://one.newrelic.com/) **> Synthetics > SLA Report**: Use SLA reports to understand your monitors' performance over time.

## Understand SLA report metrics [#understanding]

Use SLA reports to view aggregated performance metrics for a single monitor, or for all your monitors from the account-wide **SLA Reports** page. SLA reports include the following metrics:

* **Duration**: The average duration across all monitor results.
* **Uptime**: The percentage of all monitor results that ended successfully. For example, Monitor A might check 50 times per day, and Monitor B might check 150 times per day. If Monitor A has 29 successes out of 50 and Monitor B has 148 successes out of 150, the **Uptime** would be 88.5:

  (29+148)/(50+150)=88.5

  For individual SLA reports, the uptime score only includes the selected monitor.
* **Apdex**: The average [Apdex](/docs/apm/new-relic-apm/apdex/apdex-measuring-user-satisfaction) across all monitors. Monitors have a default [Apdex T](/docs/apm/new-relic-apm/getting-started/glossary#apdex_t) of 7 seconds, but you can customize Apdex T for individual monitors by [editing their settings](/docs/synthetics/new-relic-synthetics/using-monitors/adding-editing-monitors#editing-monitors). [Apdex F](/docs/apm/new-relic-apm/getting-started/glossary#apdex_f), which defines a frustrating result, is always four times Apdex T. For more information about Apdex, see [Apdex: Measuring user satisfaction](/docs/apm/new-relic-apm/apdex/apdex-measuring-user-satisfaction).

  For individual SLA reports, the Apdex score only includes the selected monitor.
* **% Satisfied**: The percentage of monitor results which complete in a ["satisfying" time](/docs/apm/new-relic-apm/apdex/apdex-measuring-user-satisfaction#bullet-satisfied). A satisfying time is defined as a monitor result that completes in [Apdex T](/docs/apm/new-relic-apm/getting-started/glossary#apdex_t) or less.
* **% Toleration**: The percentage of monitor results which complete in a ["tolerable" time](/docs/apm/new-relic-apm/apdex/apdex-measuring-user-satisfaction#bullet-tolerating). A tolerable time is greater than [Apdex T](/docs/apm/new-relic-apm/getting-started/glossary#apdex_t), but less than [Apdex F](/docs/apm/new-relic-apm/getting-started/glossary#apdex_f) (four times [Apdex T](/docs/apm/new-relic-apm/getting-started/glossary#apdex_t)).
* **% Frustrated**: The percentage of monitor results which complete in a ["frustrating" time](/docs/apm/new-relic-apm/apdex/apdex-measuring-user-satisfaction#bullet-tolerating). A frustrating time is greater than [Apdex F](/docs/apm/new-relic-apm/getting-started/glossary#apdex_f) (four times [Apdex T](/docs/apm/new-relic-apm/getting-started/glossary#apdex_t)).

The account-wide SLA report includes all monitor types (ping, simple browser, scripted browser, and API test).

## Use page functions [#using]

SLA reports support the following features:

<Table>
  <thead>
    <tr>
      <th width={200}>
        **If you want to...**
      </th>

      <th>
        **Do this...**
      </th>
    </tr>
  </thead>

  <tbody>
    <tr id="download-report">
      <td>
        View the report in Excel or an external program
      </td>

      <td>
        Select **Download this report as .csv** to download a copy of your SLA data. Open the file in Excel, Google Drive, or another spreadsheet editor to analyze your data.
      </td>
    </tr>

    <tr id="apdex-targets">
      <td>
        Change your Apdex targets
      </td>

      <td>
        The default [Apdex T](/docs/apm/new-relic-apm/getting-started/glossary#apdex_t) for all monitors is 7 seconds. You can customize your Apdex T target for individual monitors by [editing your monitor](/docs/synthetics/new-relic-synthetics/using-monitors/adding-editing-monitors#editing-monitors).
      </td>
    </tr>

    <tr id="time-frame">
      <td>
        Change the time frame
      </td>

      <td>
        Choose from daily, weekly, or monthly aggregation by selecting the appropriate tab.
      </td>
    </tr>

    <tr>
      <td>
        Make the report public
      </td>

      <td>
        Change the **Public SLA** setting to **ON** to allow non-authenticated users to view the report. Select **Share Report** to get the public URL to share.
      </td>
    </tr>
  </tbody>
</Table>

## Generate SLA values [#generating_sla_in_insights]

The values in the SLA report are generated from Insights queries against the available synthetic monitoring data. You can easily recreate these values and modify the queries to meet your needs.

This query returns the average duration, the apdex, and the uptime. Substitute your values for the variables highlighted and described below.

```
SELECT average(duration), apdex(duration, t:), percentage(count(*), WHERE result='SUCCESS') FROM SyntheticCheck FACET timeperiod
```

<Table>
  <thead>
    <tr>
      <th width={200}>
        Variable
      </th>

      <th>
        Value
      </th>
    </tr>
  </thead>

  <tbody>
    <tr>
      <td>
        **t:**
      </td>

      <td>
        Supply the [Apdex T](https://docs.newrelic.com/docs/site/apdex-measuring-user-satisfaction#what-is) that you would like to calculate your apdex against.
      </td>
    </tr>

    <tr>
      <td>
        **timeperiod**
      </td>

      <td>
        This is the period that you would like to calculate on. For a **daily report**, facet on `dateOf(timestamp)`, for a **weekly report** facet on `weekOf(timestamp)` and for a **monthly report** facet on `monthOf(timestamp)`.
      </td>
    </tr>
  </tbody>
</Table>

[NRQL queries](/docs/query-your-data/nrql-new-relic-query-language/get-started/introduction-nrql-new-relics-query-language) default to querying against the last hour of data. In order to widen the scope of your data you will need to include a [SINCE clause](https://docs.newrelic.com/docs/insights/new-relic-insights/using-new-relic-query-language/nrql-reference#sel-since) at the end of your query.

**Example #1: Daily report for the last week**

To generate a daily report for the last week you would add `SINCE 1 week ago`:

```
SELECT average(duration), apdex(duration, t:), percentage(count(*), WHERE result='SUCCESS') FROM SyntheticCheck FACET dateOf(timestamp) SINCE 1 week ago
```

**Example #2: Report for a particular monitor**

To scope the results to a particular monitor you can edit the above query to include a specific monitor name:

```
SELECT average(duration), apdex(duration, t:), percentage(count(*), WHERE result='SUCCESS') FROM SyntheticCheck FACET timeperiod WHERE monitorName = 'mymonitorname'
```

**Example #3: Report for multiple monitors**

To scope the results to a collection of monitors:

```
SELECT average(duration), apdex(duration, t:), percentage(count(*), WHERE result='SUCCESS') FROM SyntheticCheck FACET timeperiod WHERE monitorName IN ('mymonitor1', 'mymonitor2', 'mymonitor3')
```

## For more help [#more_help]

Additional documentation resources include:

* [Access your monitors](/docs/synthetics/new-relic-synthetics/dashboards/synthetics-monitors-dashboard-access-your-monitors) (view your list of monitors, and view current summary statistics for each monitor)
* [Add and edit monitors](/docs/synthetics/new-relic-synthetics/using-monitors/adding-editing-monitors#editing-monitors) (edit your monitor settings to customize Apdex targets for individual monitors)
* [APM SLA reports](/docs/apm/reports/service-level-agreements/apm-sla-reports-dashboard) (SLA reporting for your New Relic APM application)<|MERGE_RESOLUTION|>--- conflicted
+++ resolved
@@ -6,18 +6,6 @@
   - Synthetics
   - Synthetic monitoring
   - Pages
-<<<<<<< HEAD
-redirects:
-  - >-
-    /docs/synthetics/new-relic-synthetics/dashboards/synthetics-sla-report-dashboard-aggregate-metrics-all-monitors
-  - >-
-    /docs/synthetics/new-relic-synthetics/dashboards/synthetics-sla-report-dashboard-aggregate-monitor-metrics
-  - >-
-    /docs/synthetics/new-relic-synthetics/dashboards/synthetics-sla-report-aggregate-monitor-metrics
-  - >-
-    /docs/synthetics/new-relic-synthetics/pages/synthetics-sla-report-aggregate-monitor-metrics
-=======
->>>>>>> dea79b0f
 ---
 
 Use SLA reports to view summary performance metrics across time or multiple monitors. Compare your current performance to historical metrics with daily, weekly, and monthly reporting.
