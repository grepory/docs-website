---
title: 'Synthetic monitoring: Troubleshoot downtime'
contentType: page
template: basicDoc
topics:
  - Synthetics
  - Synthetic monitoring
  - Pages
<<<<<<< HEAD
redirects:
  - >-
    /docs/synthetics/new-relic-synthetics/dashboards/synthetics-downtimes-dashboard
  - >-
    /docs/synthetics/new-relic-synthetics/dashboards/synthetics-downtimes-dashboard-troubleshoot-downtime
  - >-
    /docs/synthetics/new-relic-synthetics/dashboards/synthetics-failures-dashboard-troubleshoot-downtime
  - >-
    /docs/synthetics/new-relic-synthetics/dashboards/synthetics-failures-troubleshoot-downtime
  - >-
    /docs/synthetics/new-relic-synthetics/pages/synthetics-failures-troubleshoot-downtime
=======
>>>>>>> dea79b0f
---

Use the **Failures** page to locate and troubleshoot downtime incidents or other errors. A downtime incident occurs whenever a monitor fails to completely execute. For example, a Ping monitor is "down" when the GET request fails, while a Scripted Browser monitor is "down" if any part of the script fails to execute. After locating an interesting downtime, select it to [view detailed results from that downtime incident](/docs/synthetics/new-relic-synthetics/using-monitors/viewing-monitor-results#understanding) and troubleshoot.

## View the failures page [#viewing]

To access your monitor's failures: Go to [**one.newrelic.com**](http://one.newrelic.com/) **> Synthetics > (select a monitor) > Failures**.

![Synthetic monitoring - Failures page](./images/failures.png "Synthetic monitoring - Failures page")

Hover the mouse over a failure to get quick data about it. Click on the dot to open a detailed report of the failure. You can also click **Run check** to [recheck the failed monitors](/docs/synthetics/synthetic-monitoring/using-monitors/recheck-failed-monitors).

## View individual downtimes [#individual]

You can select individual downtime incidents to view them in more detail. Depending on the specific failure, a downtime result could include only the server error message (such as **Server replied with "HTTP 500" error**), or a full or partial [waterfall view](/docs/synthetics/new-relic-synthetics/using-monitors/viewing-monitor-results#understanding).

Downtime results include waterfalls when only part of a monitor executed correctly. For example, a [301 redirect](http://en.wikipedia.org/wiki/HTTP_301) could link to a failing web page. The browser correctly executes the redirect, but the destination web page returns an error. Use the error message or waterfall to troubleshoot the downtime incident.

## Use page functions [#using]

The **Failures** page supports the following features:

<Table>
  <thead>
    <tr>
      <th width={200}>
        **If you want to...**
      </th>

      <th>
        **Do this...**
      </th>
    </tr>
  </thead>

  <tbody>
    <tr id="sort-list">
      <td>
        Sort the list of downtimes
      </td>

      <td>
        In the table header, select **Time** or **Message** to sort the list. Select **Time** or **Message** again to change from ascending sort to descending sort order.
      </td>
    </tr>

    <tr id="filter-location">
      <td>
        Filter by location
      </td>

      <td>
        Select a location label to hide downtime incidents from that location. Select the location label again to unhide those results. To view results from only one location, hide every other location.
      </td>
    </tr>

    <tr id="quickly-switch">
      <td>
        Quickly access another monitor
      </td>

      <td>
        1. At the top of the screen, click on the name of the current monitor to open the dropdown menu.
        2. Select from the list of recent monitors, or enter a name in the search field to search for a specific monitor.

        ![Switch synthetic monitor quickly](./images/switch_0.png "Switch synthetic monitor quickly")
      </td>
    </tr>

    <tr id="time-frame">
      <td>
        Change the time frame
      </td>

      <td>
        Use the [time picker](/docs/apm/new-relic-apm/ui-functions/time-picker-setting-time-periods-view-data) to adjust the number of downtime incidents returned.
      </td>
    </tr>
  </tbody>
</Table>

## For more help [#more_help]

Additional documentation resources include:

* [**Summary** page](/docs/synthetics/new-relic-synthetics/dashboards/synthetics-overview-dashboard-view-monitors-performance) (view an overview of your simple or scripted monitor's performance)
* **[Results](https://docs.newrelic.com/docs/synthetics/new-relic-synthetics/pages/synthetics-results-access-individual-monitor-runs)** [page](https://docs.newrelic.com/docs/synthetics/new-relic-synthetics/pages/synthetics-results-access-individual-monitor-runs) (full list of monitor results)
* [**Resources** page](/docs/synthetics/new-relic-synthetics/pages/synthetics-resources-understand-load-times) (view load times for each element on a monitored page)
* **[Response codes](/docs/synthetics/new-relic-synthetics/using-monitors/synthetics-response-codes)** (list of response codes specific to synthetic monitoring)<|MERGE_RESOLUTION|>--- conflicted
+++ resolved
@@ -6,20 +6,6 @@
   - Synthetics
   - Synthetic monitoring
   - Pages
-<<<<<<< HEAD
-redirects:
-  - >-
-    /docs/synthetics/new-relic-synthetics/dashboards/synthetics-downtimes-dashboard
-  - >-
-    /docs/synthetics/new-relic-synthetics/dashboards/synthetics-downtimes-dashboard-troubleshoot-downtime
-  - >-
-    /docs/synthetics/new-relic-synthetics/dashboards/synthetics-failures-dashboard-troubleshoot-downtime
-  - >-
-    /docs/synthetics/new-relic-synthetics/dashboards/synthetics-failures-troubleshoot-downtime
-  - >-
-    /docs/synthetics/new-relic-synthetics/pages/synthetics-failures-troubleshoot-downtime
-=======
->>>>>>> dea79b0f
 ---
 
 Use the **Failures** page to locate and troubleshoot downtime incidents or other errors. A downtime incident occurs whenever a monitor fails to completely execute. For example, a Ping monitor is "down" when the GET request fails, while a Scripted Browser monitor is "down" if any part of the script fails to execute. After locating an interesting downtime, select it to [view detailed results from that downtime incident](/docs/synthetics/new-relic-synthetics/using-monitors/viewing-monitor-results#understanding) and troubleshoot.
