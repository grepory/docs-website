---
title: Identify synthetic monitoring requests to your app
contentType: page
template: basicDoc
topics:
  - Synthetics
  - Synthetic monitoring
  - Administration
<<<<<<< HEAD
redirects:
  - >-
    /docs/synthetics/new-relic-synthetics/administration/identify-synthetics-requests-your-app
=======
>>>>>>> dea79b0f
---

[Synthetic monitor](/docs/synthetics/new-relic-synthetics/using-monitors/add-edit-monitors) requests include an `X-Abuse-Info` request header field, so you can identify the New Relic synthetic monitoring account and the monitor that sent it. Use that information to:

* Access the monitor results (if you have access to the account).
* Disable the monitor (if you have access to the account).

## Identify the account or monitor [#identify-monitor]

To identify the Synthetics account and monitor ID that sent the request, check the `X-Abuse-Info` request header field. For example:

```
X-Abuse-Info: Request sent by a New Relic Synthetics Monitor (https://docs.newrelic.com/docs/synthetics/new-relic-synthetics/administration/identify-synthetics-requests-your-app) - monitor id: ${MONITOR_ID_STRING} | account id: ${ACCOUNT_NUMBER}
```

## Access or disable monitor [#enable-disable]

If you have access to the account that the monitor request came from, you can view monitor results or disable the monitor in New Relic One:

1. [Identify](#identify-monitor) the account number and monitor ID that sent the request.
2. Go to [**one.newrelic.com**](http://one.newrelic.com/) **> Synthetics** and select a monitor.
3. Click **General** under **Settings**.
4. Click the **Monitor** toggle to set it to **Disabled**.<|MERGE_RESOLUTION|>--- conflicted
+++ resolved
@@ -6,12 +6,6 @@
   - Synthetics
   - Synthetic monitoring
   - Administration
-<<<<<<< HEAD
-redirects:
-  - >-
-    /docs/synthetics/new-relic-synthetics/administration/identify-synthetics-requests-your-app
-=======
->>>>>>> dea79b0f
 ---
 
 [Synthetic monitor](/docs/synthetics/new-relic-synthetics/using-monitors/add-edit-monitors) requests include an `X-Abuse-Info` request header field, so you can identify the New Relic synthetic monitoring account and the monitor that sent it. Use that information to:
