--- conflicted
+++ resolved
@@ -6,13 +6,6 @@
   - Synthetics
   - Synthetic monitoring
   - Troubleshooting
-<<<<<<< HEAD
-redirects:
-  - /docs/synthetics-simple-scripted-or-scripted-api-non-ping-troubleshooting-0
-  - >-
-    /docs/synthetics/new-relic-synthetics/troubleshooting/simple-scripted-or-scripted-api-non-ping-errors
-=======
->>>>>>> dea79b0f
 ---
 
 ## Problem [#problems]
