--- conflicted
+++ resolved
@@ -6,10 +6,6 @@
   - Synthetics
   - Synthetic monitoring
   - Synthetics API
-<<<<<<< HEAD
-redirects: []
-=======
->>>>>>> dea79b0f
 ---
 
 Redirect to Synthetics REST API