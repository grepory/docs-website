---
title: 'Troubleshooting: Not seeing transaction traces'
contentType: page
template: basicDoc
topics:
  - APM
  - Transactions
  - Transaction traces
<<<<<<< HEAD
redirects:
  - /docs/apm/transactions/transaction-traces/troubleshooting
  - >-
    /docs/agents/java-agent/troubleshooting/troubleshooting-unexpected-transaction-traces
  - /docs/agents/java-agent/troubleshooting/unexpected-transaction-traces-java
  - /node/11446
=======
>>>>>>> dea79b0f
---

## Problem

You do not see transaction traces in the APM UI.

## Solution

If you are not seeing a [transaction trace](/docs/apm/transactions/transaction-traces/transaction-traces) in [APM](/docs/apm/new-relic-apm/getting-started/welcome-new-relic-apm), there are several possible reasons.

<CollapserGroup>
  <Collapser
    id="disabled"
    title="Transaction tracing was disabled."
  >
    Transaction traces are enabled by default, but the setting may have been manually disabled. To solve this problem, change the setting back to enable transaction trace settings.
  </Collapser>

  <Collapser
    id="criteria"
    title="The transaction does not meet criteria for tracing."
  >
    The transaction is not meeting the [criteria for being traced](/docs/apm/transactions/transaction-traces/transaction-traces#basics). For example:

    * It is responding more quickly than the 4-times-Apdex threshold or a custom number-of-seconds threshold.
    * It is not being selected as the slowest trace during the minute-long harvest cycle.
  </Collapser>

  <Collapser
    id="app"
    title="App activity is not being captured as a transaction."
  >
    If you don't see the transaction listed on the New Relic APM [Transactions page](/docs/apm/applications-menu/monitoring/transactions-page), your New Relic APM agent is not capturing the activity as a transaction. In this situation, you must set up [custom instrumentation](/docs/agents/manage-apm-agents/agent-data/custom-instrumentation) to monitor the activity as a transaction.
  </Collapser>

  <Collapser
    id="brackets"
    title="The custom transaction name includes brackets."
  >
    If you used [custom instrumentation](/docs/agents/manage-apm-agents/agent-data/custom-instrumentation) to manually create a transaction, make sure you follow New Relic's naming rules.

    <Callout variant="important">
      Do not use brackets `[suffix]` at the end of your transaction name. New Relic automatically strips brackets from the name. Instead, use parentheses `(suffix)` or other symbols if needed.
    </Callout>
  </Collapser>

  <Collapser
    id="no-traces"
    title="No traces appear for any transactions."
  >
    Change the **Threshold** value temporarily to `0.0001` so that transactions will definitely exceed the threshold. Be sure to return this to your original setting after you start receiving transaction traces.
  </Collapser>
</CollapserGroup><|MERGE_RESOLUTION|>--- conflicted
+++ resolved
@@ -6,15 +6,6 @@
   - APM
   - Transactions
   - Transaction traces
-<<<<<<< HEAD
-redirects:
-  - /docs/apm/transactions/transaction-traces/troubleshooting
-  - >-
-    /docs/agents/java-agent/troubleshooting/troubleshooting-unexpected-transaction-traces
-  - /docs/agents/java-agent/troubleshooting/unexpected-transaction-traces-java
-  - /node/11446
-=======
->>>>>>> dea79b0f
 ---
 
 ## Problem
