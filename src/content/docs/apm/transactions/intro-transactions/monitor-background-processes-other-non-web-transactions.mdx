--- conflicted
+++ resolved
@@ -6,15 +6,6 @@
   - APM
   - Transactions
   - Intro to transactions
-<<<<<<< HEAD
-redirects:
-  - /docs/monitor-non-web-transactions-background-processes
-  - /docs/monitor-background-processes-other-non-web-transactions
-  - /node/3036
-japaneseVersion: >-
-  https://docs.newrelic.co.jp/docs/apm/transactions/intro-transactions/monitor-background-processes-other-non-web-transactions
-=======
->>>>>>> dea79b0f
 ---
 
 This document explains what **non-web transactions** are in APM, and how you can instrument background tasks and other arbitrary activity to be reported as non-web transactions.
