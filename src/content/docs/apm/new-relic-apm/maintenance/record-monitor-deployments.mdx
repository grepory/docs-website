---
title: Record and monitor deployments
contentType: page
template: basicDoc
topics:
  - APM
  - New Relic APM
  - Maintenance
<<<<<<< HEAD
redirects:
  - /docs/site/setting-up-deployment-notifications
  - /docs/general/how-do-i-set-up-the-agent-to-notify-rpm-of-deployments
  - /docs/apm/new-relic-apm/maintenance/setting-deployment-notifications
  - /docs/apm/new-relic-apm/maintenance/deployment-notifications
  - /node/9661
  - /docs/apm/new-relic-apm/maintenance/recording-deployments
  - /docs/apm/new-relic-apm/maintenance/record-deployments
  - /docs/apm/new-relic-apm/maintenance/record-deployments-webhooks-or-api
japaneseVersion: >-
  https://docs.newrelic.co.jp/docs/apm/new-relic-apm/maintenance/record-monitor-deployments
=======
>>>>>>> dea79b0f
---

Deploying an app can be a risky event—when your app breaks, a bad deployment is often the cause. New Relic allows you to track deployments so you can correlate deploy to your app's performance. Tracking deployments creates deployment markers that appear in APM charts.

## Options for tracking deployments [#options]

You can use the New Relic [REST API v2](/docs/apis/rest-api-v2/requirements/new-relic-rest-api-v2-getting-started) to record new deployments, retrieve a list of past deployments, and delete past deployments on your APM application. In addition, some APM agents have agent-specific methods to record deployments automatically.

You can use your [Slack](https://slack.com/) integration with New Relic, or a simple webhook, to notify your team in real time of deployments for applications monitored by APM. Slack provides a webhook URL that allows you to post generic JSON that will appear formatted in a chosen Slack channel.

There are a few places where you can view deployments in the New Relic UI after they have been recorded. You can **view** deployments in the UI:

* In the activity feed of the [APM Summary](/docs/apm/applications-menu/monitoring/apm-overview-page-view-transaction-apdex-usage-data), New Relic One **Service** summary, and [entity summary](/docs/new-relic-one/use-new-relic-one/ui-data/new-relic-one-entity-explorer-view-performance-across-apps-services-hosts) pages.
* On APM performance charts as a chart marker.
* On the [**Deployments** page](/docs/apm/applications-menu/events/deployments-page-view-impact-your-app-users) for summary performance.

<Callout variant="tip">
  Deployment markers are not available for Browser applications, but see [Browser releases](https://docs.newrelic.com/docs/browser/new-relic-browser/browser-agent-spa-api/add-release) for a way to tag errors with release versions.
</Callout>

## Record deployments with the REST API [#api-instructions]

You can use the New Relic REST API v2 to record deployments, get a list of past deployments, and delete deployments.

* The examples in this document use `curl` as a command line tool. However, you can use any method to make your REST requests. You can also create, view, and delete deployments with the [API Explorer](https://rpm.newrelic.com/api/explore/application_deployments/create).
* JSON uses double quotes `"` for element names and content. Using single quotes `'` will cause errors.

<CollapserGroup>
  <Collapser
    className="freq-link"
    id="post-deployment"
    title="Record a deployment with POST"
  >
    To record a new deployment, send a `POST` request that includes your [API key](/docs/apis/rest-api-v2/getting-started/introduction-new-relic-rest-api-v2#api_key) to the deployments endpoint. Attach the payload in JSON format (see [Character limits and JSON parameters](#deployment_limits)). All payload parameters are optional except `revision`.

    For example:

    ```
    curl -X POST "https://api.newrelic.com/v2/applications/$APP_ID/deployments.json" \
         -H "Api-Key:$API_KEY" \
         -i \
         -H "Content-Type: application/json" \
         -d \
    '{
      "deployment": {
        "revision": "REVISION",
        "changelog": "Added: /v2/deployments.rb, Removed: None",
        "description": "Added a deployments resource to the v2 API",
        "user": "datanerd@example.com",
        "timestamp": "2019-10-08T00:15:36Z"
      }
    }'
    ```
  </Collapser>

  <Collapser
    className="freq-link"
    id="powershell"
    title="Record a deployment with PowerShell"
  >
    To record a deployment with PowerShell, send a `POST` request that includes your [API key](/docs/apis/rest-api-v2/getting-started/introduction-new-relic-rest-api-v2#api_key) to the deployments endpoint. Attach the payload in JSON format (see [Character limits and JSON parameters](#deployment_limits)). All payload parameters are optional except `revision`.

    This example uses PowerShell version 3 or higher:

    ```
    Invoke-WebRequest -Uri https://api.newrelic.com/v2/applications/YOUR_APP_ID/deployments.json -Method POST -Headers @{'Api-Key'='$API_KEY'} -ContentType 'application/json' -Body '{
        "deployment": {
        "revision": "REVISION",
        "changelog": "Added: /v2/deployments.rb, Removed: None",
        "description": "Added a deployments resource to the v2 API",
        "user": "datanerd@example.com",
        "timestamp": "2019-10-08T00:15:36Z"
    }
    }'
    ```

    This example uses PowerShell version 2 (requires .NET framework 3.5 or higher):

    ```
    $encoding = [System.Text.Encoding]::GetEncoding("ASCII")
    $data ='{
    "deployment": {
        "revision": "REVISION",
        "changelog": "Added: /v2/deployments.rb, Removed: None",
        "description": "Added a deployments resource to the v2 API",
        "user": "datanerd@example.com",
        "timestamp": "2019-10-08T00:15:36Z"
    }
    }'
    $postData = $encoding.GetBytes($data)
    $request = [System.Net.WebRequest]::Create('https://api.newrelic.com/v2/applications/$APP_ID/deployments.json')
    $request.Method = 'POST'
    $request.Headers.add('Api-Key','$API_KEY')
    $request.ContentType='application/json' 
    $stream = $request.GetRequestStream()
    $stream.Write($postData,0,$postData.Length)
    $request.GetResponse()
    ```
  </Collapser>

  <Collapser
    className="freq-link"
    id="get-list"
    title="View a list of deployments with GET"
  >
    To retrieve a list of all past deployments for your app, send a `GET` request that includes your [API key](/docs/apis/rest-api-v2/getting-started/introduction-new-relic-rest-api-v2#api_key) to the deployments endpoint. GET requests do not use a JSON payload.

    For example:

    ```
    curl -X GET "https://api.newrelic.com/v2/applications/$APP_ID/deployments.json" \
         -H "Api-Key:$API_KEY" \
         -i
    ```

    <CollapserGroup>
      <Collapser
        id="sample-get-output"
        title="Sample output from GET"
      >
        This example requests a list of deployments for app ID `9999999`:

        ```
        curl -X GET "https://api.newrelic.com/v2/applications/9999999/deployments.json" \
             -H "Api-Key:ABCDEFGHIJKLMNOPQRSTUVWXabcdefghijklmnopqrstuvwx" \
             -i
        ```

        The API returns this list of deployments:

        ```
        HTTP/1.1 200 OK
        ETag: "ABCDEFGHIJKabcdefghijk0123456789"
        Cache-Control: max-age=0, private, must-revalidate
        Content-Type: application/json
        {
          "deployments": [
            {
              "id": 1234567,
              "revision": "1234123412341234123412341234123412341234",
              "changelog": "Fixed the bugs for real this time",
              "description": "Example description two",
              "user": "Data Nerd",
              "timestamp": "2016-02-24T10:09:27-08:00",
              "links": {
                "application": 9999999
              }
            },
            {
              "id": 2345678,
              "revision": "7890789078907890789078907890789078907890",
              "changelog": "Think I fixed all the bugs",
              "description": null,
              "user": "Dren Atad",
              "timestamp": "2014-10-22T12:23:47-07:00",
              "links": {
                "application": 9999999
              }
            }
          ],
          "links": {
            "deployment.agent": "/v2/applications/{application_id}"
          }
        }
        ```
      </Collapser>
    </CollapserGroup>
  </Collapser>

  <Collapser
    className="freq-link"
    id="delete-deployment"
    title="Delete a deployment with DELETE"
  >
    To delete a deployment, send a `DELETE` request that includes your [API key](/docs/apis/rest-api-v2/getting-started/introduction-new-relic-rest-api-v2#api_key) to the deployments endpoint. DELETE requests do not use a JSON payload, but you must specify the ID for the deployment you want to delete. To retrieve the ID for a deployment, use the [GET request](#get-list).

    For example:

    ```
    curl -X DELETE "https://api.newrelic.com/v2/applications/$APP_ID/deployments/$EMPLOYMENT_ID.json" \
         -H "Api-Key:$API_KEY" \
         -i
    ```
  </Collapser>

  <Collapser
    className="freq-link"
    id="deployment-limits"
    title="Character limits and JSON parameters"
  >
    The JSON payload can include the following parameters.

    <Callout variant="important">
      UTF-8 4 byte characters, such as Emojis and some non-Latin language glyphs, cannot be used in the deployment text.
    </Callout>

    <Table>
      <thead>
        <tr>
          <th style={{ width: "135px" }}>
            Parameter
          </th>

          <th style={{ width: "150px" }}>
            Data type
          </th>

          <th>
            Description
          </th>
        </tr>
      </thead>

      <tbody>
        <tr>
          <td>
            `revision`
          </td>

          <td>
            String, 127 character maximum
          </td>

          <td>
            **Required**. A unique ID for this deployment, visible in the [Summary](/docs/apm/applications-menu/monitoring/apm-overview-page) page and on the [Deployments](/docs/apm/applications-menu/events/deployments-page) page. Can be any string, but is usually a version number or a Git checksum.
          </td>
        </tr>

        <tr>
          <td>
            `changelog`
          </td>

          <td>
            String, 65535 character maximum
          </td>

          <td>
            **Optional**. A summary of what changed in this deployment, visible in the [Deployments](/docs/apm/applications-menu/events/deployments-page) page when you select **(selected deployment) > Change log**.
          </td>
        </tr>

        <tr>
          <td>
            `description`
          </td>

          <td>
            String, 65535 character maximum
          </td>

          <td>
            **Optional**. A high-level description of this deployment, visible in the [Summary](/docs/apm/applications-menu/monitoring/apm-overview-page) page and on the [Deployments](/docs/apm/applications-menu/events/deployments-page) page when you select an individual deployment.
          </td>
        </tr>

        <tr>
          <td>
            `user`
          </td>

          <td>
            String, 31 character maximum
          </td>

          <td>
            **Optional**. A username to associate with the deployment, visible in the [Summary](/docs/apm/applications-menu/monitoring/apm-overview-page) page and on the [Deployments](/docs/apm/applications-menu/events/deployments-page) page.
          </td>
        </tr>

        <tr>
          <td>
            `timestamp`
          </td>

          <td>
            ISO 8601
          </td>

          <td>
            **Optional**. When the deployment occurred, down to the second. If not specified, the deployment will be recorded at the time when the API call was received. Timestamp requirements:

            * Must be in UTC time.
            * Must be after the most recent deployment timestamp.
            * Cannot be in the future.
            * Must be in ISO8601 format; for example, `"2019-10-08T00:15:36Z"`.
          </td>
        </tr>
      </tbody>
    </Table>
  </Collapser>
</CollapserGroup>

## Record deployments using the New Relic agent [#agent]

Some agents have additional methods to record deployments:

* **All agents**: Use the New Relic [REST API v2](#api).
* **C**: No SDK-specific methods. Use the [REST API](#api).
* **Go**: No agent-specific methods. Use the [REST API](#api).
* **Java**: Call the [Java agent `jar`](/docs/agents/java-agent/instrumentation/recording-deployments-java-agent).
* **.NET**: Use [PowerShell and the REST API](#powershell).
* **Node.js**: No agent-specific methods. Use the [REST API](#api).
* **PHP**: Use a [PHP script](/docs/agents/php-agent/features/recording-deployments-using-php-script).
* **Python**: Use the [`record-deploy`](/docs/agents/python-agent/installation-configuration/python-agent-admin-script#record-deploy) subcommand of the `newrelic-admin` script.
* **Ruby**: Use a [Capistrano recipe](/docs/agents/ruby-agent/features/recording-deployments-ruby-agent#capistrano3).

## Notify your team of deployments [#webhooks]

After a deployment is recorded using the REST API, you can optionally notify a webhook endpoint of the deployment.

The destination of the webhook can be your Slack instance. To use webhooks to set up a deployment notification for a Slack channel:

1. Log in to your Slack account as an admin, then go to **App directory > Manage > Apps**.
2. Search for your New Relic app, then select **Add configuration**.
3. From **Post to channel**, select an existing Slack channel or add a new channel, then **Add configuration**.
4. From the list of options, copy the webhook URL.
5. Go to **[one.newrelic.com](https://one.newrelic.com) > ([account dropdown](/docs/using-new-relic/welcome-new-relic/get-started/glossary#account-dropdown)) > Account settings > Integrations > Deploy notifications > Webhook**.
6. Paste the Slack webhook URL, then save.
7. Optional: Send a test message.

<Callout variant="tip">
  You can also use webhooks, Slack channels, and other options for [alert notifications with New Relic Alerts](/docs/alerts/new-relic-alerts/managing-notification-channels/notification-channels-control-where-send-alerts).
</Callout>

## End of life notification: Hipchat, Campfire [#eol]

As of September 9, 2019, integrations with Hipchat and Campfire for APM deployment notifications will no longer be available. **Recommendation:** If you are still using Hipchat or Campfire, use [webhooks with Slack channels](#webhooks) instead. For more information, see the New Relic [Explorers Hub post](https://discuss.newrelic.com/t/end-of-life-for-campfire-and-hipchat-deployment-notifications/79927).<|MERGE_RESOLUTION|>--- conflicted
+++ resolved
@@ -6,20 +6,6 @@
   - APM
   - New Relic APM
   - Maintenance
-<<<<<<< HEAD
-redirects:
-  - /docs/site/setting-up-deployment-notifications
-  - /docs/general/how-do-i-set-up-the-agent-to-notify-rpm-of-deployments
-  - /docs/apm/new-relic-apm/maintenance/setting-deployment-notifications
-  - /docs/apm/new-relic-apm/maintenance/deployment-notifications
-  - /node/9661
-  - /docs/apm/new-relic-apm/maintenance/recording-deployments
-  - /docs/apm/new-relic-apm/maintenance/record-deployments
-  - /docs/apm/new-relic-apm/maintenance/record-deployments-webhooks-or-api
-japaneseVersion: >-
-  https://docs.newrelic.co.jp/docs/apm/new-relic-apm/maintenance/record-monitor-deployments
-=======
->>>>>>> dea79b0f
 ---
 
 Deploying an app can be a risky event—when your app breaks, a bad deployment is often the cause. New Relic allows you to track deployments so you can correlate deploy to your app's performance. Tracking deployments creates deployment markers that appear in APM charts.
