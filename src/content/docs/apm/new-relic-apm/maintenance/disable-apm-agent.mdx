--- conflicted
+++ resolved
@@ -6,13 +6,6 @@
   - APM
   - New Relic APM
   - Maintenance
-<<<<<<< HEAD
-redirects:
-  - /docs/agents/manage-apm-agents/installation/disable-apm-agent
-japaneseVersion: >-
-  https://docs.newrelic.co.jp/docs/apm/new-relic-apm/maintenance/disable-apm-agent
-=======
->>>>>>> dea79b0f
 ---
 
 You may want to temporarily disable an APM agent for the purposes of testing or troubleshooting. This document explains procedures for temporarily turning off the APM agent.
