--- conflicted
+++ resolved
@@ -6,18 +6,6 @@
   - APM
   - New Relic APM
   - Apdex
-<<<<<<< HEAD
-redirects:
-  - /docs/site/apdex
-  - /docs/general/apdex
-  - /docs/general/how-do-i-set-apdex-t
-  - /docs/site/setting-apdex-t
-  - /docs/site/apdex-measuring-user-satisfaction
-  - /docs/apm/new-relic-apm/apdex/apdex-measuring-user-satisfaction
-japaneseVersion: >-
-  https://docs.newrelic.co.jp/docs/apm/new-relic-apm/apdex/apdex-measure-user-satisfaction
-=======
->>>>>>> dea79b0f
 ---
 
 [Apdex](https://www.apdex.org/index.php/about/) is an industry standard to measure users' satisfaction with the response time of web applications and services. It's a simplified Service Level Agreement (SLA) solution that helps you see how satisfied users are with your app through metrics such as Apdex score and dissatisfaction percentage instead of easily skewed traditional metrics such as average response time.
