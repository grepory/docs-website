---
title: Distributed tracing page
contentType: page
template: basicDoc
topics:
  - APM
  - APM UI pages
  - Monitoring
<<<<<<< HEAD
redirects: []
=======
>>>>>>> dea79b0f
---

dummy doc link to Distributed tracing page<|MERGE_RESOLUTION|>--- conflicted
+++ resolved
@@ -6,10 +6,6 @@
   - APM
   - APM UI pages
   - Monitoring
-<<<<<<< HEAD
-redirects: []
-=======
->>>>>>> dea79b0f
 ---
 
 dummy doc link to Distributed tracing page