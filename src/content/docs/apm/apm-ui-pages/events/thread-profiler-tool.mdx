--- conflicted
+++ resolved
@@ -6,31 +6,6 @@
   - APM
   - APM UI pages
   - Events
-<<<<<<< HEAD
-redirects:
-  - /docs/transactions-dashboards/xray-session-thread-profile-dashboard
-  - /docs/site/xray-session-thread-profile-dashboard
-  - /docs/transactions-menu/xray-session-thread-profile-dashboard
-  - /docs/applications-dashboards/thread-profiler
-  - /docs/ruby/profiling-ruby-applications
-  - /docs/features/thread-profiler
-  - /docs/applications-menu/thread-profiler
-  - >-
-    /docs/apm/transactions-menu/x-ray-sessions/x-ray-sessions-traces-thread-profiles-key-transactions
-  - >-
-    /docs/apm/transactions-menu/x-ray-sessions/x-ray-session-thread-profile-dashboard
-  - >-
-    /docs/apm/selected-transactions/x-ray-sessions/x-ray-sessions-traces-thread-profiles-key-transactions
-  - >-
-    /docs/apm/selected-transactions/x-ray-sessions/x-ray-session-thread-profile-dashboard
-  - /docs/apm/transactions/x-ray-sessions/x-ray-session-thread-profile-dashboard
-  - /docs/apm/applications-menu/events/thread-profiler-dashboard
-  - >-
-    /docs/apm/transactions/x-ray-sessions/x-ray-sessions-traces-thread-profiles-key-transactions
-  - /docs/apm/selected-transactions/x-ray-sessions/renaming-x-ray-session
-  - /docs/apm/applications-menu/events/thread-profiler-tool
-=======
->>>>>>> dea79b0f
 ---
 
 The thread profiler is a low-impact profiling tool that can be used in production to identify bottlenecks in an application. It works by periodically (100ms) capturing the stack trace of each thread for a specified duration. At the end of the specified duration, the stack traces are aggregated to build a tree. The call count in the tree corresponds to the number of times that function was present in the stack traces under the same context.
