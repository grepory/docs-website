--- conflicted
+++ resolved
@@ -6,15 +6,6 @@
   - APM
   - APM UI pages
   - Features
-<<<<<<< HEAD
-redirects:
-  - /docs/analyze-database-instance-level-performance-issues
-  - >-
-    /docs/apm/applications-menu/features/analyze-database-instance-level-performance-issues
-japaneseVersion: >-
-  https://docs.newrelic.co.jp/docs/apm/apm-ui-pages/features/analyze-database-instance-level-performance-issues
-=======
->>>>>>> dea79b0f
 ---
 
 When you are part of a development, operations, or devops team, database issues need to be investigated quickly. To resolve performance problems and errors with a slow or failing app, you need to be able to analyze whether the underlying cause is related to database performance, one or more hosts or services, or both.
