--- conflicted
+++ resolved
@@ -6,14 +6,6 @@
   - APM
   - APM UI pages
   - Monitoring
-<<<<<<< HEAD
-redirects:
-  - /docs/apm/applications-menu/monitoring/viewing-slow-query-details
-  - /docs/apm/applications-menu/monitoring/view-slow-query-details
-japaneseVersion: >-
-  https://docs.newrelic.co.jp/docs/apm/apm-ui-pages/monitoring/view-slow-query-details
-=======
->>>>>>> dea79b0f
 ---
 
 In APM, when [transaction traces](/docs/apm/transactions/transaction-traces/introduction-transaction-traces) are collected, there may be additional **Slow query** data available on the [**Databases**](/docs/apm/applications-menu/monitoring/databases-slow-queries-page) page. Let's look at what slow query data is, where to find it, and how to configure it.
