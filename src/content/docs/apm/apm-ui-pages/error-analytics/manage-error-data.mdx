--- conflicted
+++ resolved
@@ -6,14 +6,6 @@
   - APM
   - APM UI pages
   - Error analytics
-<<<<<<< HEAD
-redirects:
-  - >-
-    /docs/apm/applications-menu/error-analytics/error-analytics-manage-error-traces
-  - /docs/apm/apm-ui-pages/error-analytics/manage-error-traces
-  - /docs/apm/apm-ui-pages/error-analytics/manage-error-data
-=======
->>>>>>> dea79b0f
 ---
 
 New Relic's APM [**Errors** page](/docs/apm/applications-menu/error-analytics/error-analytics-explore-events-behind-errors) helps you identify, triage, and fix errors in your services. The Errors page uses data collected by the APM agent to display stack traces, transaction attributes such as HTTP header values, and any other custom attributes, so you can understand the context of the error and fix it.
