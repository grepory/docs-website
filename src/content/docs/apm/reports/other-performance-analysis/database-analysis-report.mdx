--- conflicted
+++ resolved
@@ -6,11 +6,6 @@
   - APM
   - Reports
   - Other performance analysis
-<<<<<<< HEAD
-redirects:
-  - /docs/reports/database-analysis-report
-=======
->>>>>>> dea79b0f
 ---
 
 APM's database analysis report allows you to analyze your application's performance from the database viewpoint, from the past 24 hours back to the past seven days. It shows comparison information for transactions, including the amount of time spent in throughput (operation requests per minute or **rpm**), total time spent in the operation, and average time to execute it.
