---
title: Scalability analysis report
contentType: page
template: basicDoc
topics:
  - APM
  - Reports
  - Other performance analysis
<<<<<<< HEAD
redirects:
  - /docs/reports/scalability-analysis-report
=======
>>>>>>> dea79b0f
---

APM's scalability analysis report shows response time, database utilization, and CPU utilization compared to app load as scatter plot charts. This helps you analyze performance and potential hardware needs as your app grows.

## View the Scalability analysis report [#procedures]

To view the report for your app:

1. Go to **[one.newrelic.com](https://one.newrelic.com) > APM > (select an app) > Reports > Scalability**.
2. From the **Scalability analysis** page, select the tab to view scatter plot charts for **Response time**, **Database**, or **CPU**.
3. From the individual chart tab, select the [time period](#time).
4. Select or clear the **Filter outliers** checkbox.
5. Use any of New Relic's standard [page functions](/docs/accounts-partnerships/education/getting-started-new-relic/standard-dashboard-features) to drill down into detailed information.

The scalability analysis report includes three charts.

<Table>
  <thead>
    <tr>
      <th width={200}>
        **Scalability chart**
      </th>

      <th>
        **Description**
      </th>
    </tr>
  </thead>

  <tbody>
    <tr>
      <td>
        Response time
      </td>

      <td>
        This chart plots your application's response time in milliseconds, versus application load in terms of requests per minute. For an application that is scaling well, the response time should be at or close to horizontal.
      </td>
    </tr>

    <tr>
      <td>
        Database utilization
      </td>

      <td>
        This chart plots your application's database utilization versus application load in terms of requests per minute. For an application that is scaling well, you should see a roughly linear pattern in the plotted points
      </td>
    </tr>

    <tr>
      <td>
        CPU utilization
      </td>

      <td>
        This chart plots your application's CPU time per request for the Rails process, versus application load in terms of requests per minute. For an application that is scaling well, you should see a roughly linear pattern in the plotted points.
      </td>
    </tr>
  </tbody>
</Table>

## Select options for time periods [#time]

Each scalability analysis report includes options to view the data for different time periods, including the last 24 hours, last 7 days, or other. For example, if you select **Use time window selection** and the [time picker](/docs/site/timepicker-setting-time-periods-to-view-data) uses the default value (last 30 minutes, ending now), the chart shows only the data for the last 30 minutes.

## Analyze your data [#insights]

APM includes several reports in the user interface. To gather, analyze, and visualize data about your software in other formats, use [query builder](/docs/query-your-data/explore-query-data/query-builder/introduction-query-builder).<|MERGE_RESOLUTION|>--- conflicted
+++ resolved
@@ -6,11 +6,6 @@
   - APM
   - Reports
   - Other performance analysis
-<<<<<<< HEAD
-redirects:
-  - /docs/reports/scalability-analysis-report
-=======
->>>>>>> dea79b0f
 ---
 
 APM's scalability analysis report shows response time, database utilization, and CPU utilization compared to app load as scatter plot charts. This helps you analyze performance and potential hardware needs as your app grows.
