--- conflicted
+++ resolved
@@ -6,10 +6,6 @@
   - APM
   - Reports
   - Other performance analysis
-<<<<<<< HEAD
-redirects: []
-=======
->>>>>>> dea79b0f
 ---
 
 Every Monday, New Relic sends a weekly performance report via email to any of your account's users who have [selected to receive this report](/docs/subscriptions/account-email-settings). The email report contains summary performance metrics for the past week for a select group of your applications. The weekly performance report is different than APM's [Service Level Agreement (SLA) reports](/docs/apm/reports/service-level-agreements/apm-sla-reports).
