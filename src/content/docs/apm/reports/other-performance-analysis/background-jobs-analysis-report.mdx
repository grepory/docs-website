--- conflicted
+++ resolved
@@ -6,11 +6,6 @@
   - APM
   - Reports
   - Other performance analysis
-<<<<<<< HEAD
-redirects:
-  - /docs/reports/background-jobs-analysis-report
-=======
->>>>>>> dea79b0f
 ---
 
 The **Background jobs analysis** report helps you analyze the performance of jobs and other [non-web transactions](/docs/apm/transactions/intro-transactions/monitor-background-processes-other-non-web-transactions) running in production that use frameworks instrumented by New Relic, such as `DelayedJob` and `Resque`. The report shows comparison information from the past 24 hours back to the past 7 days, including the amount of time spent in throughput (requests per minute or **rpm**), total time spent in the job, and average time to execute it.
