--- conflicted
+++ resolved
@@ -6,11 +6,6 @@
   - APM
   - Reports
   - Other performance analysis
-<<<<<<< HEAD
-redirects:
-  - /docs/reports/web-transactions-analysis-report
-=======
->>>>>>> dea79b0f
 ---
 
 APM's web transactions analysis report provides comparison information for web transactions, including the amount of time spent in throughput (requests per minute or **rpm**), total time in the web transaction, average time to execute it, and [Apdex](/docs/site/apdex-measuring-user-satisfaction) score. You can compare the past 24 hours of data with the previous 24 hour period, 7 days ago, and averages over the last 7 days.
