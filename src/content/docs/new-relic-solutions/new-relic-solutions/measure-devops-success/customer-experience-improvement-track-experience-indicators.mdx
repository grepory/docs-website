--- conflicted
+++ resolved
@@ -6,13 +6,6 @@
   - New Relic solutions
   - New Relic solutions
   - Measure DevOps success
-<<<<<<< HEAD
-redirects:
-  - /docs/customer-experience-improvement
-  - >-
-    /docs/using-new-relic/welcome-new-relic/measure-devops-success/customer-experience-improvement-track-experience-indicators
-=======
->>>>>>> dea79b0f
 ---
 
 This tutorial covers methods to identify and track the key indicators of customer experience and clarifies the effect of application performance on your business. A clear understanding of what creates successful customer experience helps DevOps teams drive greater efficiencies in work efforts and deliver greater productivity.
