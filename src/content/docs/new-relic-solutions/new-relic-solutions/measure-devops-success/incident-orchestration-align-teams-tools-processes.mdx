--- conflicted
+++ resolved
@@ -6,15 +6,6 @@
   - New Relic solutions
   - New Relic solutions
   - Measure DevOps success
-<<<<<<< HEAD
-redirects:
-  - /docs/incident-orchestration
-  - /docs/incident-orchestration-align-teams-tools-process
-  - /docs/incident-orchestration-align-teams-tools-processes
-  - >-
-    /docs/using-new-relic/welcome-new-relic/measure-devops-success/incident-orchestration-align-teams-tools-processes
-=======
->>>>>>> dea79b0f
 ---
 
 Incident orchestration is the alignment of teams, tools, and processes to prepare for incidents and outages in your software. The goal is to provide your teams a predictable framework and process to:
