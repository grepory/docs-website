--- conflicted
+++ resolved
@@ -6,17 +6,6 @@
   - New Relic solutions
   - New Relic solutions
   - Measure DevOps success
-<<<<<<< HEAD
-redirects:
-  - /docs/establish-team-dashboards
-  - >-
-    /docs/using-new-relic/welcome-new-relic/measure-devops-success/establish-team-dashboards
-  - >-
-    /docs/using-new-relic/welcome-new-relic/measure-devops-success/establish-team-dashboards-gather-visualize-key-metrics
-japaneseVersion: >-
-  https://docs.newrelic.co.jp/docs/new-relic-solutions/new-relic-solutions/measure-devops-success/establish-team-dashboards-gather-visualize-key-metrics
-=======
->>>>>>> dea79b0f
 ---
 
 New Relic dashboards enable collaboration and help teams provide improved digital customer experience through better performing applications and websites. Dashboards also increase employee productivity by helping teams align with business goals to better understand how their application's performance impacts their full business.
