---
title: 'Operations review: assess and optimize team progress'
contentType: page
template: basicDoc
topics:
  - New Relic solutions
  - New Relic solutions
  - Measure DevOps success
<<<<<<< HEAD
redirects:
  - /docs/operations-review
  - >-
    /docs/using-new-relic/welcome-new-relic/measure-devops-success/operations-review
  - >-
    /docs/using-new-relic/welcome-new-relic/measure-devops-success/operations-review-assess-optimize-team-progress
=======
>>>>>>> dea79b0f
---

In a DevOps world, a deep understanding of customer expectations and your progress in meeting those expectations is vital to providing stability, maintaining goodwill with your users, and increasing business value. With New Relic you can measure the success of your DevOps initiatives and learn how to identify, resolve, and decrease any gaps in your DevOps performance.

In this tutorial, you’ll gather key service delivery stakeholders to assess your team's progress against service level objectives (SLOs) and service level agreements (SLAs), while facilitating further optimizations.

## Prerequisites

This tutorial assumes you’ve completed the [Establish objectives and baseline](/docs/establish-objectives-baselines) tutorial.

## 1. Assemble a cross-functional team to review service delivery [#assemble-team]

The first (and most important step) is assembling the right team. Identify the proper stakeholders and representatives to play active parts in the operations review process. This team should be comprised of individuals who develop applications, work with service delivery, maintain your ecosystem, and resolve problems for customers.

While operations review teams often focus on technical members, the best teams have broad representation across the company, including representatives from Business Operations, Marketing, and Support.

These cross-functional teams help ensure that the service delivery process is strongly integrated with customer expectations. If you can specifically identify how technical improvements meet customer expectations and positively impact the business’s bottom line, then your operations team is functioning at optimal levels.

<Callout variant="tip">
  Ideally, the cross-functional operations review team should also be the team that defines your SLOs. If this is not possible, try to ensure that some members of the operations review team are also on the team responsible for SLOs.
</Callout>

## 2. Review service records and note key metrics [#review-records]

Create a regular meeting to track your service records. New Relic recommends reviewing your previous service records, and pinpointing specific metrics to analyze at every review.

For example, start with application state, [alert conditions](https://docs.newrelic.com/docs/alerts/new-relic-alerts/defining-conditions/define-alert-conditions), and runtime anomalies. Look at the same metrics on two separate occasions to identify and assess patterns, inconsistencies, and anomalies.

Monitor these metrics using the service delivery [Insights](https://docs.newrelic.com/docs/insights) dashboards you created in the [Establish objectives and baselines](/docs/establish-objectives-baselines) tutorial. The widgets on these dashboards provide a high-level overview of the relationships between different performance indicators and baselines:

![This image shows how Insights dashboards give a high-level overview of the relationships between different performance indicators and baselines.](./images/Insights-Devops-Catalyst-Example.png "Insights-Devops-Catalyst-Example.png")

**[insights.newrelic.com](https://insights.newrelic.com) > (select a dashboard)**: Use dashboards to visualize metrics related to service delivery.

When conducting a thorough performance review, make several dashboards that have corresponding widgets. Use these dashboards to hone-in on two specific time periods that you want to compare. This comparative analysis could cover everything from [Infrastructure](/docs/infrastructure) or [Browser](/docs/browser) performance, to [Synthetics](/docs/synthetics) testing or business impact.

To get started with performance indicators in Insights, read the following example queries. These queries provide information that you can consider incorporating for the operations review.

<CollapserGroup>
  <Collapser
    id="daily-uptime"
    title="Daily uptime"
  >
    ```
    SELECT percentage(count(result), where result = 'SUCCESS') from SyntheticCheck since 1 Day ago
    ```

    Create dashboards that are dedicated to the functionality that drives your software development process, such as testing. For example, collect related metrics on uptime, types of monitors, geo-locations, and other data points that are required for appropriately measuring SLAs. The following dashboard provides such an example:

    ![Visualize your Synthetics SLAs using New Relic Insights. ](./images/Insights-Synthatics-SLAs.png "Insights-Synthatics-SLAs.png")

    **[insights.newrelic.com](https://insights.newrelic.com) > (select a dashboard)**: Track your relevant SLAs together in one dashboard.
  </Collapser>

  <Collapser
    id="device-performance"
    title="Device performance breakdown"
  >
    ```
    SELECT count(*) as '# Pages',average(duration) as 'AVG',percentile(duration,50,75) as '%',average(duration - backendDuration) as 'Front',average(backendDuration) as 'Back',average(connectionSetupDuration) as 'Connection',average(domProcessingDuration) as 'DOM Processing',average(pageRenderingDuration) as 'Page Rendering' FROM PageView FACET deviceType LIMIT 3 SINCE 1 day ago
    ```
  </Collapser>

  <Collapser
    id="top-url"
    title="Top URL performance"
  >
    ```
    SELECT count(*) as '# Pages',average(duration) as 'AVG',percentile(duration,50,75) as '%',average(duration - backendDuration) as 'Front',average(backendDuration) as 'Back',average(connectionSetupDuration) as 'Connection',average(domProcessingDuration) as 'DOM Processing',average(pageRenderingDuration) as 'Page Rendering' FROM PageView facet pageUrl SINCE 1 day ago limit 30
    ```
  </Collapser>

  <Collapser
    id="memory-usage"
    title="Memory usage"
  >
    ```
    SELECT average(memoryUsedBytes) /1000000 AS 'Avg MB Used', average(memoryFreeBytes)/1000000 AS 'Avg MB Free', average(memoryFreeBytes/memoryTotalBytes)*100 as 'Memory used %' FROM SystemSample since 30 minutes ago
    ```
  </Collapser>

  <Collapser
    id="server-cpu"
    title="Server CPU"
  >
    ```
    SELECT average(cpuPercent) FROM SystemSample since 3 hours ago facet hostname limit 400
    ```
  </Collapser>
</CollapserGroup>

Combine the results into a single dashboard to help drive decisions during your operations review. Dashboards that give a brief overview of performance across your entire application stack are invaluable for cross-functional team reviews.

<Callout variant="tip">
  Beyond Insights, the [APM reports](/docs/apm/reports) allow you to see how you’re performing on a daily, weekly, and monthly basis with built in [SLA reports](https://docs.newrelic.com/docs/apm/reports/service-level-agreements/apm-sla-reports) and [other detailed reports](https://docs.newrelic.com/docs/apm/reports). The out-of-the-box details from these reports give your operations team a launch pad for conversations about progress against objectives and overall performance.
</Callout>

## 3. Summarize events related to application alerts, downtime, and errors [#summarize-events]

Now that you’ve gathered data about your service delivery, the next step is to dive deeper into specific incidents that warrant further investigation or surface a need for broader team action. For example, notable downtime and errors are key areas to investigate as a team.

After completing the [Setup proactive alerting](/docs/set-proactive-alerting) tutorial, you can explore notifications of violations as they occur. Once these violations are brought to your attention, acknowledge the specific incident and have an ongoing record of both opened and closed incidents. Use the incident reports as a focal point for discussion of gaps.

![Alerts-incidents-evops-catalyst-example.png](./images/Alerts-incidents-evops-catalyst-example.png "Alerts-incidents-evops-catalyst-example.png")

**[alerts.newrelic.com](https://insights.newrelic.com) > Incidents**: Identify performance issues and SLA gaps with New Relic Alerts incident reports.

Ultimately, it’s important to solicit feedback from the cross-functional team on the causes of the incidents to determine how you can improve service delivery processes to prevent reoccurrences. One approach might be to focus on one or two notable incidents, use the New Relic UI to walk through the data points leading up to those incidents, and assess the actions that occurred. Summarize the incident and the cross-functional feedback on causes and potential solutions as succinctly as possible. Over time, you’ll notice patterns that will require deeper action.

## 4. Create follow-up tracking tickets [#track-tickets]

With built-in or customizable integrations with [ServiceNow](https://www.servicenow.com/) and other common [ticketing systems](/docs/using-new-relic/user-interface-functions/share-your-data/ticketing-integrations-lighthouse-pivotal-tracker#ticket), New Relic helps you follow up on anomalies and performance shortfalls as they arise. Add the information provided by New Relic to the tracking system, and ensure that the team charged with solving the problem has all of the details they need to track down and resolve the issue.<|MERGE_RESOLUTION|>--- conflicted
+++ resolved
@@ -6,15 +6,6 @@
   - New Relic solutions
   - New Relic solutions
   - Measure DevOps success
-<<<<<<< HEAD
-redirects:
-  - /docs/operations-review
-  - >-
-    /docs/using-new-relic/welcome-new-relic/measure-devops-success/operations-review
-  - >-
-    /docs/using-new-relic/welcome-new-relic/measure-devops-success/operations-review-assess-optimize-team-progress
-=======
->>>>>>> dea79b0f
 ---
 
 In a DevOps world, a deep understanding of customer expectations and your progress in meeting those expectations is vital to providing stability, maintaining goodwill with your users, and increasing business value. With New Relic you can measure the success of your DevOps initiatives and learn how to identify, resolve, and decrease any gaps in your DevOps performance.
