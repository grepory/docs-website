--- conflicted
+++ resolved
@@ -6,13 +6,6 @@
   - New Relic solutions
   - New Relic solutions
   - Cloud adoption
-<<<<<<< HEAD
-redirects:
-  - /docs/identify-issues-roadblocks
-  - >-
-    /docs/using-new-relic/welcome-new-relic/plan-your-cloud-adoption-strategy/identify-issues-roadblocks
-=======
->>>>>>> dea79b0f
 ---
 
 As you migrate your applications to the cloud, you want to catch and correct any unexpected behavior or outcomes as soon as possible. Detecting errors and issues related to your new cloud architecture, performance, and scale is critical—getting the right information at the right time can be the difference between success and failure.
