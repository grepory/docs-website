--- conflicted
+++ resolved
@@ -6,13 +6,6 @@
   - New Relic solutions
   - New Relic solutions
   - Cloud adoption
-<<<<<<< HEAD
-redirects:
-  - /docs/guide-planning-your-cloud-adoption-strategy
-  - >-
-    /docs/using-new-relic/welcome-new-relic/plan-your-cloud-adoption-strategy/guide-planning-your-cloud-adoption-strategy
-=======
->>>>>>> dea79b0f
 ---
 
 Follow these guides as your roadmap through each phase of your cloud adoption journey: from [planning your migration](#plan), to [migrating your applications](#migrate) to the cloud, and, finally, to [running your applications](#run) in the cloud successfully.
