---
title: Optimize your cloud spend
contentType: page
template: basicDoc
topics:
  - New Relic solutions
  - New Relic solutions
  - Cloud adoption
<<<<<<< HEAD
redirects:
  - /docs/run-cloud-spend-optimization
  - /docs/optimize-your-cloud-spend
  - >-
    /docs/using-new-relic/welcome-new-relic/plan-your-cloud-adoption-strategy/optimize-your-cloud-spend
=======
>>>>>>> dea79b0f
---

Now that you are using cloud-hosted infrastructure and services, it is important to start looking very early and very closely at your cloud spend:

* Make sure that your assumptions about your cloud spend are playing out as expected.
* Quickly catch and correct any unexpected spikes in spending.
* Start fine-tuning the usage of your cloud-based resources.

For example, if you have a set of 20 instances all running at 10% CPU, you can think about using smaller instances or consolidating more work onto those instances. This kind of thinking about your cloud spend helps you optimize and save money quickly.

New Relic can help you monitor all this. From a data perspective, it is really just another metric that our platform can collect for you. As with any other metric, you can visualize, report, and alert on your cloud spend data, just like you can with any data New Relic can help you collect. Using the [New Relic applied intelligence platform](https://newrelic.com/products) is a great way to help you learn about your cloud spending or about any of your performance data.

## 1. Deploy the New Relic Infrastructure agent [#deploy-infrastructure]

Review the [requirements for the New Relic Infrastructure agent](/docs/infrastructure/new-relic-infrastructure/getting-started/compatibility-requirements-new-relic-infrastructure) and follow the [documentation](https://docs.newrelic.com/docs/infrastructure/new-relic-infrastructure/installation) for instructions on installing the agent. After you install the Infrastructure agent on your hosts, you immediately have access to the broad spectrum of metrics that the agent receives automatically. Then, you can set up the cloud integration to start collecting billing information.

## 2. Create dashboard charts for cloud performance [#insights-widgets]

[New Relic Dashboards](/docs/dashboards) is the product that you use to write powerful custom queries about your data, and then visualize the results in charts that you collect on a dashboard. You can also feed the results of your dashboard queries directly into [New Relic Alerts](https://docs.newrelic.com/docs/alerts/new-relic-alerts/getting-started/introduction-new-relic-alerts), where you can get notifications on any deviations that you specify.

Include charts for various Infrastructure metrics related to performance and usage; for example:

* CPU
* Memory
* Disk
* Database

You may also want to include charts that represent the application using this cloud infrastructure. In this way you can correlate the cloud infrastructure performance with that of the application. As you right-size your cloud infrastructure, you will want to monitor application performance to make sure you are achieving any targets.

Here is an example of an Insights dashboard for cloud performance.

<CollapserGroup>
  <Collapser
    id="data-by-performance"
    title="Break out data by cloud performance and application metrics"
  >
    The following dashboard shows several charts that present key cloud infrastructure metrics and an associated application metric. Every one of these charts represents the result of a query.

    \[Downs: Updated image based on New Relic One can be found at:  
    [https://www.dropbox.com/s/rjq7tqrswxwtte9/Tutorial-Run-OptimizeCloudSpen...](https://www.dropbox.com/s/rjq7tqrswxwtte9/Tutorial-Run-OptimizeCloudSpend-image1.png)

    Image caption: one.newrelic.com > Dashboards: Create dashboards that include both cloud infrastructure and application metrics.]

    ![Cloud performance example AppX](./images/CloudPerformanceForAppX.png "Cloud performance example AppX")

    [**insights.newrelic.com**](https://insights.newrelic.com): Create dashboards that include both cloud infrastructure and application metrics.
  </Collapser>
</CollapserGroup>

## 3. Configure the Amazon AWS integration [#configure-aws-integration]

New Relic Infrastructure comes with several types of integrations, including [Amazon Web Services (AWS)](/docs/integrations/amazon-integrations/aws-integrations-list), [Microsoft Azure](/docs/integrations/microsoft-azure-integrations/azure-integrations-list), and [on-host integrations](/docs/integrations/host-integrations/host-integrations-list).

This tutorial focuses on the [AWS Billing integration](/docs/integrations/amazon-integrations/aws-integrations-list/aws-billing-monitoring-integration). First, [configure the integration](/docs/integrations/amazon-integrations/getting-started/connect-aws-services-infrastructure) with your AWS account, and then you can set up the AWS Billing integration.

## 4. Set up billing budgets in AWS [#configure-aws-billing]

The Amazon AWS Billing integration requires some additional configuration on the AWS side. Specifically, you need to go into your AWS Billing dashboard and set up **Budgets**. Our [documentation](https://docs.newrelic.com/docs/integrations/amazon-integrations/aws-integrations-list/aws-billing-monitoring-integration) and the blog post [Show Me (Where I’m Spending) the Money! AWS Billing Comes to New Relic Insights](https://blog.newrelic.com/2017/07/25/aws-billing-monitoring-integration/) provide walk-throughs of this process.

When creating **Budgets**, be sure to:

* Fill in an application name.
* Decide whether you are doing cost or service-based budgeting.
* Decide if your budget is open-ended or has a definite ending date.

## 5. Add cloud spend and budget widgets to Insights dashboard [#spend-budget-widgets]

[New Relic Insights](/docs/insights) is the product that you use to write powerful custom queries about your data, and then visualize the results in widgets that you collect on a dashboard. You can also feed the results of your Insights queries directly into [New Relic Alerts](https://docs.newrelic.com/docs/alerts/new-relic-alerts/getting-started/introduction-new-relic-alerts), where you can get notifications on any deviations that you specify.

Here are some examples of ways to use Insights dashboards to visualize your AWS cloud spend data.

<CollapserGroup>
  <Collapser
    id="data-by-budget"
    title="Break out data by application and by AWS budget"
  >
    The following dashboard shows several widgets that present key information about an AWS budget vs. actual spending, with data broken out by an application AWS budget. Every one of these widgets represents the result of an Insights query, and the data in the supporting Insights tables is the data that our integration automatically receives from AWS.

    \[Downs: Updated image based on New Relic One can be found at:

    [https://www.dropbox.com/s/ecp5mrnkezh6hjh/Tutorial-Run-OptimizeCloudSpen...](https://www.dropbox.com/s/ecp5mrnkezh6hjh/Tutorial-Run-OptimizeCloudSpend-image2.png)

    Image caption: one.newrelic.com > Dashboards: Add charts that include AWS cloud and budgets data.]

    \[Downs: put this 'code' section below the image please.

    Here is the query to create the Application X Cloud Cost budget chart in this dashboard example:

    ```
    SELECT latest(`provider.actualAmount`) as '$ Actual', latest(`provider.forecastedAmount`) as '$ Forecast', max(`provider.limitAmount`) as '$ Limit' FROM FinanceSample WHERE provider = 'BillingBudget' AND `provider.budgetName` = 'NAME_OF_YOUR_CLOUD_BUDGET'
    ```

    ]

    ![Cloud performance example AppXwSpend](./images/CloudPerformanceForAppXwSpend.png "Cloud performance example AppXwSpend")

    [**insights.newrelic.com**](https://insights.newrelic.com): Create dashboards that include AWS cloud and budgets.
  </Collapser>
</CollapserGroup>

## 6. Create dashboards for every level of your organization [#create-dashboards]

Whether you are a developer, in DevOps, or an executive, having information about your cloud spend can help you optimize your cloud environment.

Here are a few ways dashboards can help at each level of your organization:

<CollapserGroup>
  <Collapser
    id="developers"
    title="Dashboards for developers"
  >
    Understanding how much applications cost to run helps developers properly configure applications to use more efficient services. For example, could developers save cloud costs using [Amazon AWS Lambda](https://aws.amazon.com/lambda/) or properly sized instances instead of randomly selecting an instance?
  </Collapser>

  <Collapser
    id="dev-ops"
    title="Dashboards for DevOps"
  >
    Monitoring application costs allows operators to catch possible overruns due to misconfigured services. For example, is the DevOps team’s auto-scaling configuration not scaling down properly? Are they spending money on instances that are not being used?
  </Collapser>

  <Collapser
    id="executives"
    title="Dashboards for executives"
  >
    An overall view of both forecasted and actual cloud spends for individual applications on a per region basis, as well as total costs, helps executives make better business decisions.
  </Collapser>
</CollapserGroup>

Use New Relic to keep control of your cloud spending costs, and get your teams alerted when you go over your budgets.

## 7. Set up alerts [#alerts]

After you write queries on your data in Insights, you can easily use them to [create alert conditions](https://docs.newrelic.com/docs/alerts/new-relic-alerts/defining-conditions/create-alert-conditions-nrql-queries).

New Relic gives you the ability to write baseline queries against your data. A baseline query is a query that you write without setting hard limits on the results and instead let [New Relic Applied Intelligence](https://newrelic.com/platform/applied-intelligence) “machine-learn” your performance data. New Relic alerts you when you go too far outside of your baseline numbers.

<CollapserGroup>
  <Collapser
    id="configure-baseline-query"
    title="Configure a baseline query using the forecasted amount"
  >
    Configuring a baseline query using a forecasted amount is a great starting point for monitoring any cloud budget, as you grow to understand what your cloud spend will be over time. New Relic notifies you if something spikes beyond your forecasted trend. That query looks like this:

    ```
    SELECT latest(`provider.forecastedAmount`) FROM FinanceSample WHERE provider = 'BillingBudget' and `provider.budgetName` = 'NAME_OF_YOUR_CLOUD_BUDGET'
    ```

    When you [create a baseline query](/docs/alerts/new-relic-alerts/defining-conditions/create-baseline-alert-conditions) and alert on it, you decide how restrictively Applied Intelligence should analyze your data using a simple slider and visualization based on your recent performance. The slider either increases or decreases the gray band around your budget threshold (the blue line):

    ![NRQL alert condition](./images/NRQL-Alert.png "NRQL alert condition")

    [**alerts.newrelic.com**](https://alerts.newrelic.com) **> Alert policies > (select a policy) > Alert conditions:** Create alert conditions based on your NRQL queries and Insights data.

    This example would have resulted in zero violations based on recent data, and that is exactly what you are looking for. However, if that blue line spikes up out of the gray band, New Relic notifies you.
  </Collapser>
</CollapserGroup>

For more detailed information about creating, managing, and using alerts, view these New Relic University tutorials:

* [Intro to alerting](https://learn.newrelic.com/courses/performance_tools/alerts)
* [Alert policies](https://learn.newrelic.com/courses/performance_tools/alert_policies)
* [Alerting incident lifecycle](https://learn.newrelic.com/courses/performance_tools/alerting_lifecycle)
* [Notification channels](https://learn.newrelic.com/courses/performance_tools/alert_notification)<|MERGE_RESOLUTION|>--- conflicted
+++ resolved
@@ -6,14 +6,6 @@
   - New Relic solutions
   - New Relic solutions
   - Cloud adoption
-<<<<<<< HEAD
-redirects:
-  - /docs/run-cloud-spend-optimization
-  - /docs/optimize-your-cloud-spend
-  - >-
-    /docs/using-new-relic/welcome-new-relic/plan-your-cloud-adoption-strategy/optimize-your-cloud-spend
-=======
->>>>>>> dea79b0f
 ---
 
 Now that you are using cloud-hosted infrastructure and services, it is important to start looking very early and very closely at your cloud spend:
