---
title: Validate cloud improvements
contentType: page
template: basicDoc
topics:
  - New Relic solutions
  - New Relic solutions
  - Cloud adoption
<<<<<<< HEAD
redirects:
  - /docs/validate-cloud-improvements
  - >-
    /docs/using-new-relic/welcome-new-relic/plan-your-cloud-adoption-strategy/validate-cloud-improvements
=======
>>>>>>> dea79b0f
---

After you migrate your applications to the cloud and integrate cloud services, use New Relic to measure and validate improvements to your applications.

## 1. Identify KPIs [#identify-kpis]

To provide quantifiable measures that your teams can use to assess your migration, identify a list of [corporate KPIs (key performance indicators)](/docs/optimize-customer-experience#identify-metrics). Using the New Relic platform to measure KPIs helps you eliminate blind spots and see the connections between entities—from your application code to your cloud infrastructure (including containers running in highly distributed microservices), to your customer experience. Your goal is to create a collection of metrics in several categories that you can visualize in dashboards in [New Relic Dashboards](/docs/query-your-data/explore-query-data/dashboards/introduction-new-relic-one-dashboards).

To validate cloud improvements, group KPIs in the following categories, from least to most strong:

* Application and infrastructure performance
* End-user experience, including website and mobile application performance
* Audience and content trends
* DevOps productivity
* Application revenue analytics
* Future business goals

## 2. Deploy monitoring tools [#deploy-monitoring]

To start monitoring your [KPIs](#identify-kpis), verify that the applications that you want to migrate are compatible with the requirements for the New Relic products you want to use. Then, install the New Relic agents:

<CollapserGroup>
  <Collapser
    id="install-apm"
    title="Install New Relic APM"
  >
    Review the [compatibility and requirements](/docs/agents/manage-apm-agents/installation/compatibility-requirements-new-relic-agents) and then [install APM agents](/docs/agents/manage-apm-agents/installation/install-agent) on your application stack.

    After installing the APM agents, review the architecture of the applications you instrumented with an APM agent. Take note of all hosts that are part of each tier of the application stack (database, application, web server, etc.), so you can install New Relic Infrastructure agents on each of those hosts.
  </Collapser>

  <Collapser
    id="install-infrastructure"
    title="Install New Relic Infrastructure"
  >
    After reviewing the [requirements](/docs/infrastructure/new-relic-infrastructure/getting-started/compatibility-requirements-new-relic-infrastructure) for New Relic Infrastructure, [install the Infrastructure agent](/docs/infrastructure/new-relic-infrastructure/installation) on the hosts that you identified so you can start to gather data for your KPIs.

    <Callout variant="tip">
      If you use [Ansible, Chef, or Puppet](/docs/infrastructure/new-relic-infrastructure/config-management-tools) for automation, you can use those tools to deploy Infrastructure agents to your hosts.
    </Callout>
  </Collapser>

  <Collapser
    id="install-integrations"
    title="Install New Relic Infrastructure integrations"
  >
    You can also monitor and report data about services that your code depends on using New Relic integrations. New Relic offers cloud integrations for [Amazon Web Services (AWS)](/docs/integrations/amazon-integrations/get-started/introduction-aws-integrations), [Microsoft Azure](/docs/integrations/microsoft-azure-integrations/getting-started/introduction-azure-monitoring-integrations), [Google Cloud Platform](/docs/integrations/google-cloud-platform-integrations/getting-started/introduction-google-cloud-platform-integrations) as well as [on-host integrations](/docs/integrations/host-integrations/host-integrations-list).

    <Callout variant="tip">
      If you are using AWS as a cloud provider, take advantage of New Relic’s [AWS billing integrations](/docs/infrastructure/amazon-integrations/amazon-integrations/aws-billing-integration) to stay on top of your budget and prove the success of your migration.
    </Callout>
  </Collapser>
</CollapserGroup>

## 3. Gather custom data [#custom-data]

To [manage, search for, and filter resources](/docs/infrastructure/new-relic-infrastructure/configuration/configure-infrastructure-agent#attributes), assign metadata to your cloud resources in the form of tags. Tags are labels that consist of **key-value** pairs that you use to annotate your Infrastructure data.

Tag formats are different between AWS, Azure, and Google. Google, for example, has the shortest allowable lengths for keys and values. In addition, they all have different requirements for case sensitivity and allowable characters. To make sure that your tags are usable across most cloud providers:

* Use only lowercase letters, numbers, underscores, and dashes.
* Keep keys and values under 63 characters.

New Relic reports data contained in [specific events](/docs/insights/insights-data-sources/default-data) to your account as part of its “out-of-the-box” functionality. You can add additional data to those events by using custom attributes. If you determine that you need to collect custom data, review custom data [requirements](/docs/insights/insights-data-sources/custom-data/insights-custom-data-requirements-limits), and [report custom event data](/docs/insights/insights-data-sources/custom-data/report-custom-event-data).

For more detailed information about sending custom data, check out these New Relic University tutorials:

* [APM custom data overview](https://learn.newrelic.com/custom-data-with-apm)
* [Adding custom events using the API](https://learn.newrelic.com/custom-data-with-insights)

## 4. Create baselines [#baselines]

In order to validate the value of moving to the cloud, you need to get baselines for your applications **before** you move to the cloud. [Define pre-migration baselines](/docs/create-application-baselines) for applications and their underlying infrastructures that you have designated for cloud service improvements based on your KPIs. To stay on top of your KPIs as you are moving, create [baseline alerts](/docs/alerts/new-relic-alerts/defining-conditions/create-baseline-alert-conditions) for applications monitored by APM and Browser and use [NRQL alerts](/docs/alerts/new-relic-alerts/defining-conditions/create-alert-conditions-nrql-queries) to get notified on any spikes or drops in your KPIs.

The following dashboard tracks key performance indicators for applications designated to move to the cloud:

![KPIs-pre-migration.png](./images/KPIs-pre-migration_0.png "KPIs-pre-migration.png")

**[one.newrelic.com](https://one.newrelic.com "Link opens in a new window.") > Dashboards > Create a dashboard**: Create dashboards to track your KPIs.

After you migrate applications to the cloud, apply the same criteria to [post-migration baselines](/docs/perform-migration-acceptance-testing) so you can compare your results from before and after your migration.

## 5. Validate improvements with Dashboards [#validate]

Dashboards is a single location to view all the data that New Relic products gather. Use New Relic [Dashboards](/docs/dashboards) to visualize your KPIs before and after your move:

* [Transaction](/docs/insights/new-relic-insights/decorating-events/apm-default-attributes-insights) and [TransactionError](/docs/insights/new-relic-insights/decorating-events/error-event-default-attributes-insights) event types with APM
* [PageView and PageAction](/docs/insights/new-relic-insights/decorating-events/browser-default-attributes-insights) event types with Browser
* [Default Infrastructure events and attributes](/docs/infrastructure/new-relic-infrastructure/data-instrumentation/default-infrastructure-attributes-events) for your systems, processes, events, storage, and network, [Infrastructure integrations](/docs/infrastructure/integrations-getting-started/getting-started/introduction-infrastructure-integrations), and [custom attributes](/docs/agents/manage-apm-agents/agent-data/collect-custom-attributes)
* [Mobile](/docs/insights/new-relic-insights/decorating-events/mobile-default-attributes-insights) event types with Mobile
* [SyntheticCheck, SyntheticRequest, and SyntheticPrivateMinion](/docs/insights/new-relic-insights/decorating-events/synthetics-default-attributes-insights) event types with Synthetics

The following dashboard shows KPI data used to validate cloud improvements:

![KPIs-validate-improvement.png](./images/KPIs-validate-improvement_0.png "KPIs-validate-improvement.png")

**[one.newrelic.com](https://one.newrelic.com "Link opens in a new window.") > Dashboards > Create a dashboard**: Create dashboards to track your KPIs pre- and post-migration.

Use Dashboards to validate the value of adopting a new cloud service and to answer key questions about application performance and customer experience.

## For more help [#more_help]

Explore the [New Relic Platform](https://newrelic.com/products).<|MERGE_RESOLUTION|>--- conflicted
+++ resolved
@@ -6,13 +6,6 @@
   - New Relic solutions
   - New Relic solutions
   - Cloud adoption
-<<<<<<< HEAD
-redirects:
-  - /docs/validate-cloud-improvements
-  - >-
-    /docs/using-new-relic/welcome-new-relic/plan-your-cloud-adoption-strategy/validate-cloud-improvements
-=======
->>>>>>> dea79b0f
 ---
 
 After you migrate your applications to the cloud and integrate cloud services, use New Relic to measure and validate improvements to your applications.
