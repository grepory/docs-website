--- conflicted
+++ resolved
@@ -6,14 +6,6 @@
   - New Relic solutions
   - New Relic solutions
   - Cloud adoption
-<<<<<<< HEAD
-redirects:
-  - /docs/plan-application-baselining
-  - /docs/create-application-baselines
-  - >-
-    /docs/using-new-relic/welcome-new-relic/plan-your-cloud-adoption-strategy/create-application-baselines
-=======
->>>>>>> dea79b0f
 ---
 
 Cloud migrations can take many forms. Some companies choose to port their applications directly from their data center to the cloud (a “Lift and Shift” migration) while others focus on completely re-architecting their applications to take advantage of benefits available only in the cloud. No matter your approach, there are three primary questions you want to answer after your migration:
