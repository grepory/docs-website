---
title: 'Modern and cloud services '
contentType: page
template: basicDoc
topics:
  - New Relic solutions
  - New Relic solutions
  - Cloud adoption
<<<<<<< HEAD
redirects:
  - /docs/monitor-cloud-services
  - /docs/monitor-your-cloud-services
  - >-
    /docs/using-new-relic/welcome-new-relic/plan-your-cloud-adoption-strategy/monitor-your-cloud-services
  - >-
    /docs/using-new-relic/welcome-new-relic/plan-your-cloud-adoption-strategy/modern-cloud-services
  - >-
    /docs/new-relic-solutions/new-relic-solutions/plan-your-cloud-adoption/modern-cloud-services
japaneseVersion: >-
  https://docs.newrelic.co.jp/docs/new-relic-solutions/new-relic-solutions/cloud-adoption/modern-cloud-services
=======
>>>>>>> dea79b0f
---

Whether you've just completed your cloud migration, have been using cloud based services for awhile, or have always been in the cloud, you may find yourself deploying or running technologies and services that are new and modern.

These modern technologies could be container solutions such as Docker, Kubernetes, and Amazon AWS ECS or Fargate for example. Or they could be serverless services such as AWS Lambda, Microsoft Azure, or Google Cloud Platform Functions, cloud based databases, or any number of cloud services that abstract the service away from an operations-maintained infrastructure.

In these situations you still want to monitor, query, and alert on the performance and usage metrics for both modern technologies and cloud-based services, allowing for faster deployments, the ability to adopt new services, better business decisions, and to expand horizons. This doc demonstrates how to use the [New Relic Platform](https://newrelic.com/products) to monitor your modern technologies and cloud services.

## 1. Identify applications, cloud services, infrastructure, and technologies [#identify-apps-infrastructure]

Determine the components you need to monitor by answering the following the questions:

* What cloud-based applications do I have?
* What are the underlying cloud-based services, technologies, and infrastructure supporting those applications?

When you have a [full understanding of your architecture](/docs/identify-application-dependencies-inventory), you reduce the possibility of missing dependencies during your migration.

## 2. Deploy Infrastructure [#deploy-infrastructure]

After reviewing the [requirements](/docs/infrastructure/new-relic-infrastructure/getting-started/compatibility-requirements-new-relic-infrastructure) for New Relic Infrastructure, [install the Infrastructure agent](https://docs.newrelic.com/docs/infrastructure/new-relic-infrastructure/installation) on the hosts you identified so you can start to monitor your cloud services.

<Callout variant="tip">
  If you use [Ansible, Chef, or Puppet](https://docs.newrelic.com/docs/infrastructure/new-relic-infrastructure/config-management-tools) for automation, you can use those tools to deploy Infrastructure agents to your hosts.
</Callout>

## 3. Configure cloud integrations [#configure-integrations]

Once your applications are migrated to the cloud and you start to integrate new cloud services, you can use New Relic to monitor and report data **about** your cloud services, offering you a comprehensive view of your entire architecture in one place.

To get started configuring cloud service integrations, link your cloud service provider account with New Relic, depending on whether you use [Amazon Web Services (AWS)](https://docs.newrelic.com/docs/infrastructure/amazon-integrations/aws-integrations-list), [Microsoft Azure](https://docs.newrelic.com/docs/infrastructure/microsoft-azure-integrations/azure-integrations-list), or [Google Cloud Platform (GCP)](https://docs.newrelic.com/docs/integrations/google-cloud-platform-integrations).

## 4. Track data on your dashboards [#integration-dashboards]

[New Relic Infrastructure integrations](/docs/integrations) auto-populate dashboards with metrics from cloud providers like AWS, Azure, and GCP so you can track the data that is critical to your cloud adoption success.

<Callout variant="tip">
  If you adopt a hybrid cloud of multiple cloud providers, New Relic can provide a [holistic perspective](#insights-dashboards) that is agnostic to cloud providers.
</Callout>

<CollapserGroup>
  <Collapser
    id="aws-ec2-dashboard"
    title="AWS EC2 monitoring integration dashboard"
  >
    In this default dashboard for the [AWS EC2 monitoring integration](/docs/integrations/amazon-integrations/aws-integrations-list/aws-ec2-monitoring-integration), New Relic captures metrics for EC2 instances per region, instance state, and instance type. The dashboard also shows inventory for different software packages and configurations that are installed on those instances.

    ![AWS EC2 dashboard example](./images/AWSEC2-Dashboard.png "AWS EC2 dashboard example")

    **[infrastructure.newrelic.com](https://infrastructure.newrelic.com) > Integrations > Amazon Web Services**: View AWS EC2 data on the default dashboard for the AWS EC2 monitoring integration.
  </Collapser>

  <Collapser
    id="azure-vms-dashboard"
    title="Azure VMs monitoring integration dashboard"
  >
    The default [Azure virtual machine integration](/docs/integrations/microsoft-azure-integrations/azure-integrations-list/azure-vms-monitoring-integration) dashboard shows data for VM sizes, VMs per region, and VMs per resource group.

    ![Integrations - Azure dashboard](./images/screen-Azure-VM-dashboard.png "Integrations - Azure dashboard")

    **[infrastructure.newrelic.com](https://infrastructure.newrelic.com) > Integrations > Microsoft Azure**: View Azure virtual machine data on the default dashboard for the Azure VMs monitoring integration.
  </Collapser>

  <Collapser
    id="gcp-dashboard"
    title="GCP Compute Engine monitoring integration dashboard"
  >
    In this default dashboard for the Google Cloud Platform, New Relic captures metrics for instances per zone, instance status, firewall dropped packets, reserved cores, and disk throttled operations. The dashboard also shows inventory for different software packages and configurations that are installed on those instances.

    ![GCP dashboard example](./images/GCPComputeEngineDashboard.png "GCP dashboard example")

    **[infrastructure.newrelic.com](https://infrastructure.newrelic.com) > Integrations > Google Cloud Platform**: View GCP Compute Engine data on the default dashboard for the GCP Compute Engine monitoring integration.
  </Collapser>

  <Collapser
    id="modern-dashboard"
    title="Example modern and cloud services dashboard"
  >
    In this example dashboard, three different cloud vendors, modern technologies, cloud services, infrastructure instance locations, and DevOps widgets are combined for an overall view.

    ![Monitor cloud services workflow](./images/ModernAndCloudServiceDashboardNew.png "Monitor cloud services workflow")

    **[one.newrelic.com](https://one.newrelic.com) > Dashboards**: Here is an example of a dashboard with data about vendors, technologies, services, instances, and other important details.
  </Collapser>
</CollapserGroup>

## 5. Add alerts for cloud-based metrics [#alerts]

When monitoring cloud-based services, it is essential to keep track of all the changes happening with the system by [alerting](https://docs.newrelic.com/docs/alerts/new-relic-alerts/getting-started/introduction-new-relic-alerts) on them. Integrations with New Relic Infrastructure allow you to [create alerts](/docs/alerts/new-relic-alerts/defining-conditions/create-alert-conditions-nrql-queries) on the metrics that are the most important to you.

Here is an example of a [baseline alert](/docs/alerts/new-relic-alerts/defining-conditions/create-baseline-alert-conditions) that will notify you based on the number of requests received on all ALB systems for the [AWS Elastic Load Balancing (ALB) monitoring integration](/docs/integrations/amazon-integrations/aws-integrations-list/aws-alb-monitoring-integration):

![NRQL alert condition](./images/screen-NRQL-alert-condition.png "NRQL alert condition")

**[alerts.newrelic.com](https://alerts.newrelic.com) > Alert policies > (selected policy) > Alert conditions**: Create a NRQL baseline alert to monitor the number of requests received your ALB systems.

## 6. Set up additional monitoring [#additional-monitoring]

In addition to monitoring cloud services, you can deploy New Relic APM, Browser, Mobile, and Synthetics to gain full-stack visibility into all of the components of your applications:

* Use [New Relic APM](https://docs.newrelic.com/docs/apm) to report application-tier performance metrics.
* Use [New Relic Browser](https://docs.newrelic.com/docs/browser) to report front-end web metrics.
* Use [New Relic Mobile](https://docs.newrelic.com/docs/mobile-monitoring) to report front-end mobile app metrics.
* Use [New Relic Synthetics](https://docs.newrelic.com/docs/synthetics) to monitor websites, critical business transactions, and API endpoints.

## 7. CI/CD Pipeline integration [#insights-dashboards]

It's important to track deployments and how the impact of the code and infrastructure changes you make affect customer experience. [New Relic APM](https://docs.newrelic.com/docs/apm/new-relic-apm/getting-started/introduction-new-relic-apm)'s deployment markers feature allows you to [record deployments](https://docs.newrelic.com/docs/apm/new-relic-apm/maintenance/record-deployments) for each application.

A deployment marker is an event indicating that a deployment happened, and it's paired with metadata available from your SCM system (such metadata typically includes the user, revision, change log, etc.). APM displays a vertical line, or marker, on charts and graphs at the deployment event's timestamp. When you hover over the line, APM displays the associated metadata for that deployment.

Tracking deployments is an invaluable way to determine the root cause of immediate, long-term, or gradual degradations in your application.

<Callout variant="tip">
  **Recommendation:** Make **POST** requests to the New Relic REST API as the final step of a successful CI/CD deployment as described in the [API documentation](https://docs.newrelic.com/docs/apm/new-relic-apm/maintenance/record-deployments).
</Callout>

The following tools have integrations or plugins available to help automate CI/CD deployments:

* [Chef](https://supermarket.chef.io/cookbooks/newrelic) (see `newrelic_deployment`)
* [Jenkins](https://wiki.jenkins.io/display/JENKINS/New+Relic+Deployment+Notifier+Plugin)
* [Ansible](https://docs.ansible.com/ansible/latest/modules/newrelic_deployment_module.html)<|MERGE_RESOLUTION|>--- conflicted
+++ resolved
@@ -6,20 +6,6 @@
   - New Relic solutions
   - New Relic solutions
   - Cloud adoption
-<<<<<<< HEAD
-redirects:
-  - /docs/monitor-cloud-services
-  - /docs/monitor-your-cloud-services
-  - >-
-    /docs/using-new-relic/welcome-new-relic/plan-your-cloud-adoption-strategy/monitor-your-cloud-services
-  - >-
-    /docs/using-new-relic/welcome-new-relic/plan-your-cloud-adoption-strategy/modern-cloud-services
-  - >-
-    /docs/new-relic-solutions/new-relic-solutions/plan-your-cloud-adoption/modern-cloud-services
-japaneseVersion: >-
-  https://docs.newrelic.co.jp/docs/new-relic-solutions/new-relic-solutions/cloud-adoption/modern-cloud-services
-=======
->>>>>>> dea79b0f
 ---
 
 Whether you've just completed your cloud migration, have been using cloud based services for awhile, or have always been in the cloud, you may find yourself deploying or running technologies and services that are new and modern.
