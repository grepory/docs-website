--- conflicted
+++ resolved
@@ -6,15 +6,6 @@
   - New Relic solutions
   - Best practices guides
   - Full-stack observability
-<<<<<<< HEAD
-redirects:
-  - /docs/java/page-load-timing-best-practices-in-java
-  - /docs/agents/java-agent/instrumentation/page-load-timing-best-practices-java
-  - /docs/agents/java-agent/instrumentation/browser-best-practices-java
-  - >-
-    /docs/new-relic-solutions/best-practices-guides/full-stack-observability/browser-best-practices-java
-=======
->>>>>>> dea79b0f
 ---
 
 You can use [Browser monitoring](/docs/browser/new-relic-browser/getting-started/introduction-new-relic-browser) with APM for Java to measure end-user load times. This document explains best practices for setting up Browser monitoring. For information on how to set up Browser monitoring for your Java app, see [Browser monitoring and the Java agent](/docs/agents/java-agent/instrumentation/page-load-timing-java).
