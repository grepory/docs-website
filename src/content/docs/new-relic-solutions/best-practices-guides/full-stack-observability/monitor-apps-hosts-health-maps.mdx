---
title: Monitor apps and hosts with health maps
contentType: page
template: basicDoc
topics:
  - New Relic solutions
  - Best practices guides
  - Full-stack observability
<<<<<<< HEAD
redirects:
  - /docs/introduction-health-maps
  - /docs/data-analysis/health-map/get-started/introduction-health-maps
  - /docs/using-new-relic/health-map/get-started/introduction-health-maps
  - >-
    /docs/using-new-relic/cross-product-functions/troubleshooting/introduction-health-maps
  - >-
    /docs/new-relic-solutions/best-practices-guides/full-stack-observability/introduction-health-maps
=======
>>>>>>> dea79b0f
---

The health map provides a single place to visually monitor the health of all your apps and their related hosts, prioritized by [health status](/docs/alerts/new-relic-alerts/configuring-alert-policies/identify-entities-without-alert-policies#colors). You can customize the page by using different [views, filters, and toggles](#views) to organize the map in a way most relevant to you or your team. [Use your health map](#view-use-map) to monitor applications and hosts in real-time, and quickly track down problems as they occur.

## Best practices [#optimize]

The health map pulls data together from several New Relic solutions. To get the most out of the health map, we recommend using the following features:

* Infrastructure monitoring: [Create filter sets](/docs/infrastructure/new-relic-infrastructure/filter-group/filter-sets-organize-your-infrastructure-hosts) to meaningfully categorize hosts.
* APM: Create [tags](/docs/data-analysis/user-interface-functions/organize-your-data/labels-categories-organize-apps-servers-monitors) to meaningfully categorize your applications.
* Alerts: Create alert policies that cover all your alerting scenarios.

The health map is also especially useful if you're using containerized apps on hosts, with many instances of apps per host.

## Features

![health-map-demo-ss.png](./images/health-map-demo-ss_0.png "health-map-demo-ss.png")

**[one.newrelic.com](https://one.newrelic.com) > More > Health maps**: The health map combines data from APM, infrastructure monitoring, and alerts to display your applications and hosts prioritized by health status.

Health map features include:

<CollapserGroup>
  <Collapser
    id="entities"
    title="Entities prioritized by health"
  >
    The health map organizes the page by primary [entity](/docs/alerts/new-relic-alerts/getting-started/alerts-glossary#alert-entity) boxes. Primary entity boxes contain current (refreshes every two minutes), at-a-glance health and performance data, secondary entities related to it, and links to relevant APM or Infrastructure UI pages for detailed performance data.

    ![health map entity box](./images/health-map-entity-box.png "health-map-entity.png")

    Example of a health map primary entity box with secondary entities. The health map prioritizes entities based on the health status of primary then secondary entities.

    The health status is determined using data from [Alerts](/docs/alerts-applied-intelligence/new-relic-alerts/get-started/introduction-alerts). The health map prioritizes the entities by first sorting the primary entities by [health status](/docs/alerts/new-relic-alerts/configuring-alert-policies/identify-entities-without-alert-policies), then sorting those by the health status of their secondary entities (related apps or hosts).

    The health map supports red, yellow, green, light green (not targeted by any conditions), and gray (application stopped reporting data) statuses for applications.

    The health map supports red, yellow, and green statuses for hosts.

    <Callout variant="tip">
      If you have a host not targeted by any conditions, it appears green on the health map. If a host is not reporting data, it does not display on the health map unless you [create a host-not-reporting condition](/docs/infrastructure/new-relic-infrastructure/infrastructure-alert-conditions/create-infrastructure-host-not-reporting-condition).
    </Callout>

    Entities are prioritized to the top based on this order:

    <CollapserGroup>
      <Collapser title="Entity sort order criteria">
        1. Primary entities that have critical (red) health status ordered by:

           1. Count of secondary entities with critical (red) health status
           2. Count of secondary entities with warning (yellow) health status
           3. Count of secondary entities with green health status
           4. Count of secondary entities with light green health status (host view only)
        2. Primary entities that have warning (yellow) health status ordered by:

           1. Count of secondary entities with critical (red) health status
           2. Count of secondary entities with warning (yellow) health status
           3. Count of secondary entities with green health status
           4. Count of secondary entities with light green health status (host view only)
        3. Primary entities that have green health status ordered by:

           1. Count of secondary entities with critical (red) health status
           2. Count of secondary entities with warning (yellow) health status
           3. Count of secondary entities with green health status
           4. Count of secondary entities with light green health status (host view only)
        4. Count of secondary entities
        5. Name of entity
      </Collapser>
    </CollapserGroup>
  </Collapser>

  <Collapser
    id="views"
    title="Views, filters, toggles"
  >
    Use the **Views** dropdown to see the health of your system organized by your applications or your hosts.

    You can then filter those views by tags (apps) or filter set (hosts) to only see data most relevant to you or your team.

    Use the **Show metrics/hosts** toggles to show more/less information in the entity boxes.

    <Table>
      <thead>
        <tr>
          <th width="225px">
            View
          </th>

          <th>
            Description
          </th>
        </tr>
      </thead>

      <tbody>
        <tr>
          <td>
            **Applications and related hosts**
          </td>

          <td>
            Organizes the map by application entities to display for each app:

            * Health status color
            * Condition violation information, if any
            * Summary metrics
            * Health of related hosts the application is running on as reported by New Relic Infrastructure

            Map includes an optional app tag filter.
          </td>
        </tr>

        <tr>
          <td>
            **Hosts and related applications**
          </td>

          <td>
            Organizes the map by host entities to display for each host:

            * Health status color
            * Condition violation information, if any
            * Summary metrics
            * Health of related applications running on the host reported by New Relic APM

            Map includes an optional host filter.
          </td>
        </tr>

        <tr>
          <td>
            **Filter sets and related hosts**
          </td>

          <td>
            Uses data reported by our infrastructure monitoring to display:

            * Health of the hosts in each filter set in Infrastructure
          </td>
        </tr>
      </tbody>
    </Table>
  </Collapser>
</CollapserGroup>

## View and use health maps [#view-use-map]

<Callout variant="tip">
  To get the most out of your health map, see [health maps best practices](#optimize).
</Callout>

The health map represents the current state of your system. The map refreshes every two minutes. To view the health map:

1. From [one.newrelic.com](https://one.newrelic.com), select **More**, then select **Health maps**.
2. Select a view from the **View** dropdown to organize the map by application, host, or infrastructure filter sets.
3. If using the views **Applications and related hosts** or **Hosts and related applications**, use the **Filter** dropdown to only display entities most interesting to you or your team.
4. Optional: Toggle **Show metrics** or **Show hosts** to display more or less entity data.
5. Optional: Display the health map on a TV / wallboard in your operations center to [see your system's current health at a glance](#use-case-wallboard).
6. If entities start showing critical (red) or warning (yellow) health statuses, hover over the entity or the **Related hosts/apps** tiles for violation information to quickly ascertain the [scope](#use-case-scope) and [scale](#use-case-scale) of the problem.
7. Click through to the relevant APM or Infrastructure UI pages to get detailed information to start troubleshooting.

## Use cases

The health map is designed to help operations and DevOps professionals, who are responsible for the health of large, complex environments, understand:

<CollapserGroup>
  <Collapser
    id="use-case-wallboard"
    title="The system's current health at a glance"
  >
    You like to have a view up on the TV wallboard in your network operations center (NOC) that represents the health of all systems. You may be focused on a task and not notice when an alert comes in.

    With a wallboard you can feel assured that you can always glance up to see if anything is on fire. Conversely, even though something is alerting, you like to see the applications and hosts that are healthy to help keep things in perspective.
  </Collapser>

  <Collapser
    id="use-case-scope"
    title="Scope of the problem: What else is broken?"
  >
    You are responsible for many applications at your company. At any point in time, something is alerting and because there are many applications deployed across many hosts, it’s difficult for you to keep track of everything and know what is experiencing problems.

    The health map gives you a single place to see the health and relationship between all applications and hosts. You can easily correlate the alerting host with applications deployed to it and easily answer the question: What else is broken right now?
  </Collapser>

  <Collapser
    id="use-case-scale"
    title="Scale of the problem: Use context to find a noisy neighbor"
  >
    With container orchestration deploying containerized applications across many hosts, it’s difficult for you to understand the scale of the problem when you receive an alert for a host or groups of hosts.

    By using the application view of the health map, you can see the alerting host along with all the other hosts serving the application.

    If the issue is isolated to a single host, you can change to the host view of the health map to see what other applications are deployed on that host. In that view, you see that the host has four applications running and one of the applications is alerting on higher than normal throughput.
  </Collapser>
</CollapserGroup>

## Troubleshooting

If health map host boxes do not display their installed apps, or if application boxes do not display the Infrastructure-monitored hosts where they are running, see [APM data missing from infrastructure monitoring](https://docs.newrelic.com/docs/infrastructure/new-relic-infrastructure/troubleshooting/apm-data-missing-infrastructure).<|MERGE_RESOLUTION|>--- conflicted
+++ resolved
@@ -6,17 +6,6 @@
   - New Relic solutions
   - Best practices guides
   - Full-stack observability
-<<<<<<< HEAD
-redirects:
-  - /docs/introduction-health-maps
-  - /docs/data-analysis/health-map/get-started/introduction-health-maps
-  - /docs/using-new-relic/health-map/get-started/introduction-health-maps
-  - >-
-    /docs/using-new-relic/cross-product-functions/troubleshooting/introduction-health-maps
-  - >-
-    /docs/new-relic-solutions/best-practices-guides/full-stack-observability/introduction-health-maps
-=======
->>>>>>> dea79b0f
 ---
 
 The health map provides a single place to visually monitor the health of all your apps and their related hosts, prioritized by [health status](/docs/alerts/new-relic-alerts/configuring-alert-policies/identify-entities-without-alert-policies#colors). You can customize the page by using different [views, filters, and toggles](#views) to organize the map in a way most relevant to you or your team. [Use your health map](#view-use-map) to monitor applications and hosts in real-time, and quickly track down problems as they occur.
