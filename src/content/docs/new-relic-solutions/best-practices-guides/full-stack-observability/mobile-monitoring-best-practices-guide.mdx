---
title: Mobile monitoring best practices guide
contentType: page
template: basicDoc
topics:
  - New Relic solutions
  - Best practices guides
  - Full-stack observability
<<<<<<< HEAD
redirects:
  - >-
    /docs/mobile-monitoring/new-relic-mobile/guides/new-relic-mobile-best-practices-guide
  - >-
    /docs/mobile-monitoring/new-relic-mobile/guides/mobile-monitoring-best-practices-guide
=======
>>>>>>> dea79b0f
---

By eliminating crashes and increasing speed across the stack, you can build better performance into every mobile app release. Here are some best practices to take full advantage of mobile monitoring with New Relic.

## 1. Start collecting data [#start-collecting]

**Start collecting data in production.**

You'll see immediate value by adding our mobile monitoring SDK to your app for its next release to the app store. We recommend installing the iOS or Android agent to your production release even if you're simply testing New Relic's capabilities. This will ensure you'll get an adequate amount of data to really understand all of our mobile monitoring capabilities and your end users' experience.

### How to do it [#1-how-to]

<CollapserGroup>
  <Collapser
    id="1-add-more"
    title="Add your mobile app to New Relic"
  >
    First, add a new app in New Relic's user interface ([full steps](/docs/mobile-monitoring/new-relic-mobile/getting-started/introduction-new-relic-mobile#new_users)):

    1. Go to [one.newrelic.com](https://one.newrelic.com/) and click **Mobile**.
    2. From the list of monitored apps, select **Add more**.
    3. Select the relevant platform.
    4. Type a name for your mobile app, and select **Continue**.

    Use one app and the associated app token for the development releases of your iOS app, another app and its associated app token for the production releases of that iOS app, and another pair of app tokens for development and production releases of your Android app. You'll be able to compare data from across the four app tokens using our query and chart builder experience.
  </Collapser>

  <Collapser
    id="1-install"
    title="Install and configure our mobile SDK"
  >
    Next, install and configure the mobile agent:

    1. Download the latest version of New Relic's SDK for iOS or Android, and add it to your mobile app. (Full steps for [iOS](/docs/mobile-monitoring/new-relic-mobile-ios/get-started/ios-installation-configuration#configuration) and [Android](/docs/mobile-monitoring/new-relic-mobile-android/get-started/android-installation-configuration#installation))
    2. Configure your installation as needed. For example:
    3. Enable the feature flag to capture `MobileRequest` events to use our full network analysis capabilities for [iOS](/docs/mobile-monitoring/new-relic-mobile-ios/api-guides/ios-agent-configuration-feature-flags#networkRequest) or [Android](/docs/mobile-monitoring/new-relic-mobile-android/api-guides/android-agent-configuration-feature-flags#feature-settings).
    4. Automate dSYM uploads for your production builds.
    5. To avoid surprises, follow the standard pattern of where you start our mobile agent. In addition, start our agent before you initiate any other SDKs. For more information, see our documentation for [Android installation and configuration](/docs/mobile-monitoring/new-relic-mobile-android/install-configure/installing-android-apps-gradle-android-studio) and for [iOS installation and configuration](/docs/mobile-monitoring/new-relic-mobile-ios/get-started/ios-installation-configuration).
    6. Deploy a new release of your application.
  </Collapser>
</CollapserGroup>

## 2. Explore your data [#key-features]

**Immediately be able to explore your data.**

As soon as New Relic starts reporting data, take the time to explore the wealth of information about your mobile apps. To get started, go to [one.newrelic.com](https://one.newrelic.com) and select **Mobile**.

### How to do it [#2-howto]

<CollapserGroup>
  <Collapser
    id="2-howto"
    title="Analyze, resolve, and prevent crashes"
  >
    Find the cause of crashes so you can fix them. Then, uncover trends behind crashes so you can prevent them:

    1. From the summary UI page for a monitored mobile app, click **Crash analysis**.
    2. [Analyze crash data](/docs/mobile-monitoring/mobile-monitoring-ui/crashes/crash-analysis-group-filter-your-crashes) so you can see and fix the most impactful crashes.

    Follow the breadcrumbs in the [crash event trail](/docs/mobile-monitoring/mobile-monitoring-ui/crashes/mobile-crash-event-trail) to fix crashes and resolve critical errors more easily:

    1. From your mobile app's **Crash analysis** page in the UI, select a **Crash type**.
    2. From the crash type's **Summary** page, select the **Crash trail** tab.

    For more information, see our [blog post about crash analysis](https://blog.newrelic.com/2016/11/16/mobile-crash-analysis/).
  </Collapser>

  <Collapser
    id="workflows"
    title="Monitor your key workflows"
  >
    Create [custom breadcrumbs](/docs/mobile-monitoring/new-relic-mobile/maintenance/add-custom-data-new-relic-mobile#custom-breadcrumbs) to monitor key workflows (such as your app's login or checkout process), track user clicks, optimize timing, and identify crash locations for faster MTTR.
  </Collapser>

  <Collapser
    id="sessions"
    title="Get actionable session data"
  >
    Borrow from our [example queries](/docs/insights/nrql-new-relic-query-language/nrql-examples/insights-query-examples-mobile) to:

    * See how much of your user base has upgraded to your latest app version.
    * Track adoption over time.
    * Get a count of new installs as compared to upgrades from an earlier version.
    * See the distribution of usage across geographical locations, carriers, ASN owners (wi-fi providers), devices, connection types, and more.
  </Collapser>
</CollapserGroup>

## 3. Take preventive steps [#crashes-performance]

**Use alert notifications to help uncover the causes behind crashes and errors.**

Once you are running our mobile monitoring capabilities in production and have explored some of the key features, you can use New Relic to uncover critical issues with your mobile application. In particular, focus on crashes and errors.

1. Use metric-based alerts as a starting point to gain high-level visibility into problems.
2. Then, as new services or functionalities are added, use New Relic’s more targeted, event-based (NRQL) alerts to make sure that the most critical issues are handled swiftly.

Use these alerts to determine whether a crash is impacting a large number of users. If it is, the relevant people (for example, both the mobile app team’s on-call member and the owner of the related back-end service) will be alerted.

Make sure that your team knows how to respond to changes in crash rate (crashes per sessions) and the percentage of users impacted by crashes of your mobile app.

### How to do it [#3-howto-alerts]

<CollapserGroup>
  <Collapser
    id="3-howto-metric-alerts"
    title="Metric-based alerts"
  >
    Leverage our metric-based alerts and New Relic Mobile UI.

    * Ensure that key members of your mobile team have opted in to receive [emails](/docs/mobile-monitoring/mobile-monitoring-ui/crashes/receive-crash-notifications-email) for new crashes. These emails will take you to the crash type in the Mobile UI page for your mobile app.
    * Create an alert for your [crash rate threshold](/docs/alerts/new-relic-alerts/defining-conditions/define-alert-conditions#create-condition) that key members of your team can view in Slack or any other Alerts notification channel you choose.

    Your alert notification will include a link to our UI, where you can examine a chart with the exceeded threshold. From there, a link will take you to the relevant mobile monitoring page, where you can get additional details.
  </Collapser>

  <Collapser
    id="3-howto-nrql"
    title="Event-based alerts"
  >
    Combine the metric-based workflow with event-based alerts and dashboards specific to your mobile app and system.

    1. Create your NRQL alert that focuses on crashes of your most recently released production version.
    2. Create an additional NRQL alert that focuses on the percentage of users impacted by crashes in your latest app version (to check the overall impact on your user base).
  </Collapser>
</CollapserGroup>

## 4. Dig deeper into crashes [#crash-reporting]

**Take your crash reporting to the next level.**

Now it’s time to tackle some of those harder-to-reproduce crashes by:

1. Applying additional instrumentation to your application.
2. Leveraging crash event trails, NRQL queries, and dashboards to visualize your data.

### How to do it [#4-howto]

<CollapserGroup>
  <Collapser
    id="4-howto-analysis"
    title="Crash analysis"
  >
    Crashes are an inevitable part of running mobile applications at scale. We provide tools to help you understand your highest-impact crashes. Use the **Crash analysis** UI to see which crashes are occurring most often, the percentage of crash-free users, which files and methods are associated with perhaps 80 percent of your crashes, which crashes a particular user just experienced, and more.

    Go after high-impact crashes with crash analysis:

    1. Add [custom attributes](/docs/insights/insights-data-sources/custom-events/insert-custom-events-attributes-mobile-data) to categorize the highest-value customers, and then use them to segment crashes according to your most valuable audiences.
    2. Add breadcrumbs and custom events to produce a detailed trail of events leading up to every crash occurrence (over the last 90 days). Then, view this crash event trail in our mobile monitoring UI.
    3. Use our mobile monitoring's [**Versions trends** page](/docs/mobile-monitoring/mobile-monitoring-ui/mobile-app-pages/version-trends-compare-user-adoption-metrics-performance) to make sure you’re improving the crash rate over subsequent releases and avoiding regressions.
  </Collapser>

  <Collapser
    id="4-howto-breadcrumbs"
    title="Breadcrumbs"
  >
    Use breadcrumbs and custom attributes to better reproduce and debug crashes. For example, use our `recordBreadrumb` API for [Android](/docs/mobile-monitoring/new-relic-mobile-android/android-sdk-api/recordbreadcrumb) or [iOS](/docs/mobile-monitoring/new-relic-mobile-ios/ios-sdk-api/record-breadcrumb) to track mid-session changes in state that can help debug crashes, such as:

    * Change of connection type
    * Change of orientation
    * CPU and memory state at key points in the app code
  </Collapser>

  <Collapser
    id="4-howto-attributes"
    title="Custom attributes"
  >
    Add custom attributes to existing events, so you can ask even more precise questions of your mobile app. Add dimensions such as:

    * User ID: Use to react to specific user concerns and to better understand which customers and segments are most impacted.
    * Store ID: Use to address problems with out-of-date devices, bad wi-fi, and so on.
    * User segments: Use to better understand which customers and segments are most impacted; for example, logged in vs. non-logged in.
    * Money in the cart at session end
    * Origin or attribution of entry into the app

    Standardize custom attribute names across your mobile apps, and align with your website (if monitored by New Relic Browser), so that you can compare and contrast performance across end-user channels. New Relic Mobile tracks the last interaction of crashed and non-crashed sessions to provide visibility into what the user viewed before exiting your app (either intentionally or due to a crash).
  </Collapser>
</CollapserGroup>

## 5. Focus on KPIs [#key-performance]

**Bring your key performance indicators to life.**

Create custom interactions and events to hone in on the most important signals, including user activity for the business-critical aspects of your app. Using these powerful APIs, you can add custom instrumentation to just about anything. The following are some example use cases.

### How to do it [#5-howto]

<CollapserGroup>
  <Collapser
    id="5-howto-feature"
    title="Track and query feature use"
  >
    Use custom events to track feature use. For example:

    * Use custom events to track user flow between app and website.
    * Use custom events or mobile breadcrumbs to optimize the performance of key user flows (log in, shopping cart, etc.).
    * use custom events to provide faster, contextualized support experiences for your digital customers.
    * Use the `recordCustomEvent` API. Then compare the use of different features using:

      ```
      SELECT count(*) FROM MyNewMobileEventType FACET name
      ```
  </Collapser>

  <Collapser
    id="5-howto-pageload"
    title="Measure page load times"
  >
    Use custom events to measure page load time:

    1. Create an app-launch timer to measure the time that elapses between a user-tap to launch your app and the point in your app code where the first screen is available. Record the timer value in New Relic using something like the following:

       ```
       recordCustomEvent(<myMobileTimers>, <appLaunch>, {attributes})
       ```
    2. Define start and stop timers to measure spinner durations, and then record this time in New Relic using something like the following:

       ```
       recordCustomEvent(<myMobileTimers>, <spinnerOnScreenA>, {attributes})
       ```
    3. Track specific user actions or funnel steps in the app (like "add to cart"), and include the price as an attribute on that event.
    4. Measure flows through the application by viewing the related funnel steps with custom events in Insights. For example, create a timer to track the start and end times of a subflow or an entire flow across multiple funnel steps to understand how long it took users to get through the process.
  </Collapser>

  <Collapser
    id="5-howto-interactions"
    title="Examine data about webpage interactions"
  >
    Use custom interactions to see traces associated with the same webpages.

    1. Use the agent API to disable default interactions, and focus on custom interactions so that you can review the page loads that are most crucial to your primary funnel.
    2. Define the start and stop times of these custom interactions to trace activities associated with individual steps of that funnel (for example, a specific user action or a page load).
    3. Track the last interactions of crashed and non-crashed sessions so that you can see what the user viewed before exiting your app (either intentionally or from a crash).

    **Example query for non-crashed sessions:**

    ```
    SELECT count(*) FROM Mobile WHERE sessionCrashed is null FACET lastInteraction SINCE 90 days ago
    ```

    **Example query for crashed sessions:**

    ```
    SELECT count(*) FROM Mobile WHERE sessionCrashed is true FACET lastInteraction SINCE 90 days ago
    ```
  </Collapser>
</CollapserGroup><|MERGE_RESOLUTION|>--- conflicted
+++ resolved
@@ -6,14 +6,6 @@
   - New Relic solutions
   - Best practices guides
   - Full-stack observability
-<<<<<<< HEAD
-redirects:
-  - >-
-    /docs/mobile-monitoring/new-relic-mobile/guides/new-relic-mobile-best-practices-guide
-  - >-
-    /docs/mobile-monitoring/new-relic-mobile/guides/mobile-monitoring-best-practices-guide
-=======
->>>>>>> dea79b0f
 ---
 
 By eliminating crashes and increasing speed across the stack, you can build better performance into every mobile app release. Here are some best practices to take full advantage of mobile monitoring with New Relic.
