---
title: Alerts best practices
contentType: page
template: basicDoc
topics:
  - New Relic solutions
  - Best practices guides
  - Alerts and Applied Intelligence
<<<<<<< HEAD
redirects:
  - >-
    /docs/alerts/new-relic-alerting/configuring-alert-policies/best-practices-alert-policies
  - >-
    /docs/alerts/new-relic-alerting/getting-started/best-practices-alert-policies
  - >-
    /docs/alerts/new-relic-alerts-beta/getting-started/best-practices-alert-policies
  - /docs/alerts/new-relic-alerts/getting-started/best-practices-alert-policies
  - /docs/alerts/new-relic-alerts/getting-started/alerts-best-practices
  - >-
    /docs/alerts-applied-intelligence/new-relic-alerts/get-started/alerts-best-practices
japaneseVersion: >-
  https://docs.newrelic.co.jp/docs/new-relic-solutions/best-practices-guides/alerts-applied-intelligence/alerts-best-practices
=======
>>>>>>> dea79b0f
---

This document describes some best practices and examples to help you get the most out of your alerts configuration.

<Callout variant="important">
  Before reading this, we recommend you read [Alerts concepts and workflow](/docs/alerts/new-relic-alerts/getting-started/alert-policy-workflow).
</Callout>

## Define policies for entities or people [#entities-people]

When designing your policies, consider:

* The parts of your architecture that need personnel to be responsible for them
* The individuals who are responsible for one or more parts of your infrastructure

An organization may have multiple entities monitored by APM, Browser, Infrastructure, and Synthetic. Examples of considerations for different teams:

* **Software developers** may need [notifications](/docs/alerts/new-relic-alerts/managing-notification-channels/notification-channels-controlling-where-send-alerts) for both front-end and back-end performance, such as webpage response time and page load JavaScript errors.
* **Operations personnel** may need notifications for poor back-end performance, such as server memory and load averages.
* **The product owner** may need notifications for positive front-end performance, such as improved end user Apdex scores or sales being monitored in [dashboards](/docs/query-your-data/explore-query-data/dashboards/introduction-new-relic-one-dashboards).

By following these best practices, key personnel will receive actionable notifications for the metrics that matter to them, and overall, the organization will be able to identify and respond to trends or patterns more efficiently.

## Control how many notifications you get [#more-or-less]

The more [conditions](/docs/alerts/new-relic-alerts-beta/configuring-alert-policies/define-alert-conditions) you define, the more [incidents](/docs/alerts/new-relic-alerts-beta/reviewing-alert-incidents/explore-incident-history) can be triggered and monitored. For example, your organization may need an alerting solution to accommodate extensive IT systems. Create policies with multiple conditions for [multiple monitored entities](/docs/alerts/new-relic-alerts-beta/configuring-alert-policies/select-product-targets-alert-condition) that notify you through one or more notification channels. Set [incident preference](/docs/alerts/new-relic-alerts/configuring-alert-policies/specify-when-new-relic-creates-incidents) to determine how violations lead to notifications.

On the other hand, your organization may not need an extensive alerting structure. The fewer conditions you define and the more minimal your incident preference is, the fewer violations will be opened. For example, for a simple alerting solution, you could create a simple policy with only an email [notification channel](/docs/alerts/new-relic-alerts/managing-notification-channels/notification-channels-controlling-where-send-alerts).

## Set thresholds for conditions [#conditions]

Set the [thresholds](/docs/alerts/new-relic-alerts-beta/configuring-alert-policies/define-thresholds-trigger-alert) for your policy's conditions to meaningful levels for your environment. Here are some suggested guidelines:

<Table>
  <thead>
    <tr>
      <th width={200}>
        Action
      </th>

      <th>
        **Recommendations**
      </th>
    </tr>
  </thead>

  <tbody>
    <tr>
      <td>
        Set threshold levels
      </td>

      <td>
        **Avoid setting thresholds too low.** For example, if you set a CPU condition threshold of 75% for 5 minutes on your production servers, and it routinely goes over that level, this will increase the likelihood of un-actionable alerts or false positives.
      </td>
    </tr>

    <tr>
      <td>
        Experimenting with settings
      </td>

      <td>
        **You do not need to edit files or restart software**, so feel free to make quick changes to your threshold levels and adjust as necessary.
      </td>
    </tr>

    <tr>
      <td>
        Adjust settings
      </td>

      <td>
        **Adjust your conditions over time.**

        * As you use our products to help you optimize your entity's performance, tighten your thresholds to keep pace with your improved performance.
        * If you are rolling out something that you know will negatively impact your performance for a period of time, loosen your thresholds to allow for this.
      </td>
    </tr>

    <tr>
      <td>
        Disable settings
      </td>

      <td>
        You can **disable any condition** in a policy. This is useful, for example, if you want to continue using other conditions in the policy while you experiment with other metrics or thresholds.
      </td>
    </tr>
  </tbody>
</Table>

In most of our products (except Infrastructure), the color-coded [health status indicator](https://docs.newrelic.com/docs/accounts-partnerships/education/getting-started-new-relic/glossary#health-status) in the user interface changes as the alerting threshold escalates or returns to normal. This allows you to monitor a situation through our UI before a critical threshold passes, without needing to receive specific notifications about it.

For example, you can define a critical (red) threshold that notifies you when the error percentage for your app is above 10 percent at least once in any five minute period. You can also define an optional warning (yellow) threshold with different criteria.

## Select notification channels [#channels]

You can create [notification channels](/docs/alerts/new-relic-alerts-beta/managing-notification-channels/notification-channels-controlling-where-send-alerts) first and then assign policies to them. You can also create policies first and then assign notification channels to them. This flexibility allows you to tailor who gets notified, using the method that is most useful to them.

For example, you could:

* Identify your operations team's Slack channel as a general level of alerting, and use the on-call PagerDuty contact as an after-hours or escalated level of alerting.
* Create webhooks with customized messages for a variety of situations or personnel.

<Callout variant="tip">
  By tailoring notifications to the most useful channel and policy, you can avoid alert fatigue and help the right personnel receive and respond to incidents they care about in a systematic way.
</Callout>

## What's next?

To learn more about using alerts:

* Learn about the [API](https://docs.newrelic.com/docs/alerts/rest-api-alerts/new-relic-alerts-rest-api/rest-api-calls-new-relic-alerts).
* Read technical details about [min/max limits and rules](https://docs.newrelic.com/docs/alerts/new-relic-alerts/getting-started/minimum-maximum-values).<|MERGE_RESOLUTION|>--- conflicted
+++ resolved
@@ -6,22 +6,6 @@
   - New Relic solutions
   - Best practices guides
   - Alerts and Applied Intelligence
-<<<<<<< HEAD
-redirects:
-  - >-
-    /docs/alerts/new-relic-alerting/configuring-alert-policies/best-practices-alert-policies
-  - >-
-    /docs/alerts/new-relic-alerting/getting-started/best-practices-alert-policies
-  - >-
-    /docs/alerts/new-relic-alerts-beta/getting-started/best-practices-alert-policies
-  - /docs/alerts/new-relic-alerts/getting-started/best-practices-alert-policies
-  - /docs/alerts/new-relic-alerts/getting-started/alerts-best-practices
-  - >-
-    /docs/alerts-applied-intelligence/new-relic-alerts/get-started/alerts-best-practices
-japaneseVersion: >-
-  https://docs.newrelic.co.jp/docs/new-relic-solutions/best-practices-guides/alerts-applied-intelligence/alerts-best-practices
-=======
->>>>>>> dea79b0f
 ---
 
 This document describes some best practices and examples to help you get the most out of your alerts configuration.
