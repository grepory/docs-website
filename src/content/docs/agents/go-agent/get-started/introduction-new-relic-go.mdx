--- conflicted
+++ resolved
@@ -6,15 +6,6 @@
   - Agents
   - Go agent
   - Get started
-<<<<<<< HEAD
-redirects:
-  - /docs/agents/new-relic-go
-  - /agents/new-relic-go
-  - /docs/agents/go-agent/get-started/new-relic-go
-japaneseVersion: >-
-  https://docs.newrelic.co.jp/docs/agents/go-agent/get-started/introduction-new-relic-go
-=======
->>>>>>> dea79b0f
 ---
 
 import { Link } from 'gatsby'
