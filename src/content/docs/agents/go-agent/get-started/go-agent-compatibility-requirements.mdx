--- conflicted
+++ resolved
@@ -6,12 +6,6 @@
   - Agents
   - Go agent
   - Get started
-<<<<<<< HEAD
-redirects: []
-japaneseVersion: >-
-  https://docs.newrelic.co.jp/docs/agents/go-agent/get-started/go-agent-compatibility-requirements
-=======
->>>>>>> dea79b0f
 ---
 
 Before you [install New Relic for Go](https://docs.newrelic.com/docs/agents/go-agent/installation/install-new-relic-go), ensure your system meets these requirements.
