---
title: Go agent configuration
contentType: page
template: basicDoc
topics:
  - Agents
  - Go agent
  - Configuration
<<<<<<< HEAD
redirects:
  - /docs/go-agent-configuration
  - /docs/agents/go-agent/instrumentation/go-agent-configuration
=======
>>>>>>> dea79b0f
---

You can edit configuration settings for the Go agent to control some aspects of how New Relic monitors your app; for example:

* Turn high-security mode on.
* Add custom tags for filtering and sorting in the UI.
* Turn off the collection of errors, transaction events, transaction traces, and custom events.

## Configuration methods and precedence [#options]

The primary way to configure the Go agent is by modifying the `newrelic.Config` struct as part of calling `newrelic.NewApplication()`, which is part of the standard [installation process](/docs/agents/go-agent/installation/install-new-relic-go). With [Go agent versions 2.7.0 or higher](/docs/release-notes/agent-release-notes/go-release-notes), you can also set a limited number of configuration options using [server-side configuration in the UI](#server-side-configuration).

The Go agent follows this order of precedence for configuration. If enabled, server-side configuration overrides **all** corresponding values in the `newrelic.Config` struct, even if the server-side values are left blank.

![New Relic Go agent: config order of precedence](./images/go-config-precedence.png "New Relic Go agent: config order of precedence")

If server-side configuration is enabled with the Go agent, it overrides **all** corresponding values in the `newrelic.Config` struct, even if the server-side values are left blank.

Here are detailed descriptions of each configuration method:

<CollapserGroup>
  <Collapser
    id="server-side-configuration"
    title="Server-side configuration (2.7.0 or higher)"
  >
    [Server-side configuration](/docs/agents/manage-apm-agents/configuration/server-side-agent-configuration) is available with [Go agent versions 2.7.0 or higher](/docs/release-notes/agent-release-notes/go-release-notes). This allows you to configure certain settings in the New Relic UI. This applies your changes automatically to all agents even if they run across multiple hosts. Where available, this document includes the UI labels for server-side config under individual config options as the **Server-side label**.

    You must still call `newrelic.NewApplication()` in your application process following the steps described in the [in-process configuration](#in-process-config). Configuration options set server-side will overwrite those set locally. Since not all configuration options are available server side, you may want to still update your `newrelic.Config` struct.

    <Callout variant="caution">
      If server-side config is enabled, the agent ignores any value in the `newrelic.Config` struct that **could** be set in the UI. Even if the UI value is empty, the agent treats this as an empty value and does not use the `newrelic.Config` value.
    </Callout>
  </Collapser>

  <Collapser
    id="in-process-config"
    title={<>In process <InlineCode>newrelic.Config</InlineCode> struct</>}
  >
    You configure your Go agent from the local in process `newrelic.Config` struct. This struct is can be accessed when calling `newrelic.NewApplication()`.

    1. Add the following in the `main` function or in an `init` block:

       ```
       app, err := newrelic.NewApplication(
           newrelic.ConfigAppName("Your Application Name"),
           newrelic.ConfigLicense("__YOUR_NEW_RELIC_LICENSE_KEY__"),
       )
       ```
    2. Update values on the `newrelic.Config` struct to configure your application using `newrelic.ConfigOption`s. These are functions that accept a pointer to the `newrelic.Config` struct. Add additional `newrelic.ConfigOption`s to further configure your application. For example, you can use one of the predefined options to do common configurations:

       ```
       app, err := newrelic.NewApplication(
           newrelic.ConfigAppName("Your Application Name"),
           newrelic.ConfigLicense("__YOUR_NEW_RELIC_LICENSE_KEY__"),
           // add debug level logging to stdout
           newrelic.ConfigDebugLogger(os.Stdout),
       )
       ```
    3. Or, you can create your own `newrelic.ConfigOption` to do more complex configurations:

       ```
       app, err := newrelic.NewApplication(
           newrelic.ConfigAppName("Your Application Name"),
           newrelic.ConfigLicense("__YOUR_NEW_RELIC_LICENSE_KEY__"),
           newrelic.ConfigDebugLogger(os.Stdout),
           func(config *newrelic.Config) {
           	// add more specific configuration of the agent within a custom ConfigOption
           	config.HighSecurity = true
               config.CrossApplicationTracer.Enabled = false
           },
       )
       ```
  </Collapser>
</CollapserGroup>

## Change configuration settings [#make-config-changes]

To make Go agent configuration changes, set the values in the `newrelic.Config` struct from within a custom `newrelic.ConfigOption`. For example, to turn New Relic monitoring off temporarily for testing purposes, change the `Enabled` value to `false`:

```
app, err := newrelic.NewApplication(
    newrelic.ConfigAppName("Your Application Name"),
    newrelic.ConfigLicense("__YOUR_NEW_RELIC_LICENSE_KEY__"),
    func(config *newrelic.Config) {
    	config.Enabled = false
    },
)
```

In this and the following examples, `config` represents your New Relic config struct, although you may have given it a different variable name when you [installed the Go agent](/docs/agents/go-agent/get-started/get-new-relic-go) and initiated the configuration in your app.

## General configuration settings [#general-settings]

<CollapserGroup>
  <Collapser
    id="license"
    title="License (REQUIRED)"
  >
    <Table>
      <tbody>
        <tr>
          <th>
            Type
          </th>

          <td>
            String
          </td>
        </tr>

        <tr>
          <th>
            Default
          </th>

          <td>
            (none)
          </td>
        </tr>

        <tr>
          <th>
            [Set in](#options)
          </th>

          <td>
            `newrelic.Config` struct
          </td>
        </tr>
      </tbody>
    </Table>

    Specifies your New Relic [license key](/docs/subscriptions/license-key), used to associate your app's metrics with your New Relic account. The license and the app name are both set as part of the [New Relic installation process](/docs/agents/go-agent/get-started/get-new-relic-go#get-new-relic).
  </Collapser>

  <Collapser
    id="app-name"
    title="AppName (REQUIRED)"
  >
    <Table>
      <tbody>
        <tr>
          <th>
            Type
          </th>

          <td>
            String
          </td>
        </tr>

        <tr>
          <th>
            Default
          </th>

          <td>
            `(none)`
          </td>
        </tr>

        <tr>
          <th>
            [Set in](#options)
          </th>

          <td>
            `newrelic.Config` struct
          </td>
        </tr>
      </tbody>
    </Table>

    This is the [application name](/docs/apm/new-relic-apm/installation-configuration/name-your-application) used to aggregate data in the New Relic UI. You set both the license and the app name as part of the [New Relic installation process](/docs/agents/go-agent/get-started/get-new-relic-go#get-new-relic).

    To report data to [multiple apps at the same time](/docs/apm/new-relic-apm/installation-configuration/using-multiple-names-app), specify a list of names separated with a semicolon. Do not put a space before the semicolon itself. For example:

    ```
    app, err := newrelic.NewApplication(
        newrelic.ConfigAppName("YOUR_APP_NAME;APP_GROUP_1;ALL_APPS"),
        newrelic.ConfigLicense("__YOUR_NEW_RELIC_LICENSE_KEY__"),
    )
    ```
  </Collapser>

  <Collapser
    id="enabled"
    title="Enabled"
  >
    <Table>
      <tbody>
        <tr>
          <th>
            Type
          </th>

          <td>
            Boolean
          </td>
        </tr>

        <tr>
          <th>
            Default
          </th>

          <td>
            `true`
          </td>
        </tr>

        <tr>
          <th>
            [Set in](#options)
          </th>

          <td>
            `newrelic.Config` struct
          </td>
        </tr>
      </tbody>
    </Table>

    When `true`, the agent sends data from your app to the [New Relic collector](/docs/accounts-partnerships/education/getting-started-new-relic/glossary#collector).

    To turn off New Relic monitoring, set this to `false`.

    For example:

    ```
    app, err := newrelic.NewApplication(
        newrelic.ConfigAppName("Your Application Name"),
        newrelic.ConfigLicense("__YOUR_NEW_RELIC_LICENSE_KEY__"),
        func(config *newrelic.Config) {
        	config.Enabled = false
        },
    )
    ```

    This can be useful for installing New Relic in a development environment or for troubleshooting purposes. When `Enabled` is set to `false`:

    * The New Relic Go agent will not communicate with the New Relic collector.
    * The agent will not spawn goroutines.
    * The license key is not required during installation.
  </Collapser>

  <Collapser
    id="labels"
    title="Labels"
  >
    <Table>
      <tbody>
        <tr>
          <th>
            Type
          </th>

          <td>
            map\[string]string
          </td>
        </tr>

        <tr>
          <th>
            Default
          </th>

          <td>
            (none)
          </td>
        </tr>

        <tr>
          <th>
            [Set in](#options)
          </th>

          <td>
            `newrelic.Config` struct
          </td>
        </tr>
      </tbody>
    </Table>

    Attach [tags](/docs/apm/new-relic-apm/maintenance/labels-categories-organize-your-apps-servers) to this app.

    Note that this option now enables tags, which replaced the label feature. You can still query your historical [labels](/docs/new-relic-one/use-new-relic-one/core-concepts/tagging-use-tags-organize-group-what-you-monitor#labels).

    <CollapserGroup>
      <Collapser
        id="example-labels"
        title="Creating four tag pairs"
      >
        Here's an example of setting four tags:

        ```
        app, err := newrelic.NewApplication(
            newrelic.ConfigAppName("Your Application Name"),
            newrelic.ConfigLicense("__YOUR_NEW_RELIC_LICENSE_KEY__"),
            func(config *newrelic.Config) {
                config.Labels := map[string]string{
                    "Env":    "Dev",
                    "Label2": "label2",
                    "Label3": "label3",
                    "Label4": "label4",
                }
            },
        )
        ```
      </Collapser>
    </CollapserGroup>
  </Collapser>

  <Collapser
    id="labels"
    title="Logger"
  >
    <Table>
      <tbody>
        <tr>
          <th>
            Type
          </th>

          <td>
            Interface
          </td>
        </tr>

        <tr>
          <th>
            Default
          </th>

          <td>
            (none)
          </td>
        </tr>

        <tr>
          <th>
            [Set in](/docs/agents/go-agent/instrumentation/go-agent-configuration#options)
          </th>

          <td>
            `newrelic.Config` struct
          </td>
        </tr>
      </tbody>
    </Table>

    You can use the `Logger` interface to [write Go log files](/docs/agents/go-agent/instrumentation/go-agent-logging) to a specific location or logging system.
  </Collapser>

  <Collapser
    id="high_security"
    title="HighSecurity"
  >
    <Table>
      <tbody>
        <tr>
          <th>
            Type
          </th>

          <td>
            Boolean
          </td>
        </tr>

        <tr>
          <th>
            Default
          </th>

          <td>
            `false`
          </td>
        </tr>

        <tr>
          <th>
            [Set in](#options)
          </th>

          <td>
            `newrelic.Config` struct
          </td>
        </tr>
      </tbody>
    </Table>

    <Callout variant="important">
      This feature requires [Enterprise tier](https://www.newrelic.com/pricing).
    </Callout>

    [High security mode](/docs/accounts-partnerships/accounts/security/high-security) enforces certain security settings and prevents them from being overridden, so that the agent sends no sensitive data. High security mode does the following:

    * Turns SSL on
    * Turns off reporting of error message strings
    * Turns off reporting of custom events

    This setting must match the corresponding account setting in the UI. For example:

    ```
    app, err := newrelic.NewApplication(
        newrelic.ConfigAppName("Your Application Name"),
        newrelic.ConfigLicense("__YOUR_NEW_RELIC_LICENSE_KEY__"),
        func(config *newrelic.Config) {
            config.HighSecurity = true
        },
    )
    ```

    The agent communicates with New Relic via HTTPS by default, and New Relic [requires HTTPS](/docs/apis/rest-api-v2/troubleshooting/301-response-rest-api-calls) for all traffic to APM and our REST API.
  </Collapser>

  <Collapser
    id="use-tls"
    title="UseTLS (DEPRECATED)"
  >
    <Table>
      <tbody>
        <tr>
          <th>
            Type
          </th>

          <td>
            Boolean
          </td>
        </tr>

        <tr>
          <th>
            Default
          </th>

          <td>
            `true`
          </td>
        </tr>

        <tr>
          <th>
            [Set in](#options)
          </th>

          <td>
            `newrelic.Config` struct
          </td>
        </tr>
      </tbody>
    </Table>

    <Callout variant="important">
      This option was removed in [agent version 2.0](/docs/release-notes/agent-release-notes/go-release-notes/go-agent-20).
    </Callout>

    Controls whether HTTPS or HTTP is used to send data to New Relic. The agent communicates with New Relic via HTTPS by default (which uses TLS protocol), and New Relic [requires HTTPS](/docs/apis/rest-api-v2/troubleshooting/301-response-rest-api-calls) for all traffic to APM and the New Relic REST API.
  </Collapser>

  <Collapser
    id="host-display-name"
    title="HostDisplayName"
  >
    <Table>
      <tbody>
        <tr>
          <th>
            Type
          </th>

          <td>
            String
          </td>
        </tr>

        <tr>
          <th>
            Default
          </th>

          <td>
            (none)
          </td>
        </tr>

        <tr>
          <th>
            [Set in](#options)
          </th>

          <td>
            `newrelic.Config` struct
          </td>
        </tr>
      </tbody>
    </Table>

    This sets the [hostname displayed in the APM UI](/docs/apm/new-relic-apm/maintenance/add-rename-remove-hosts#display_name). This is an optional configuration.
  </Collapser>

  <Collapser
    id="transport"
    title="Transport"
  >
    <Table>
      <tbody>
        <tr>
          <th>
            Type
          </th>

          <td>
            [http.RoundTripper](https://golang.org/pkg/net/http/#RoundTripper)
          </td>
        </tr>

        <tr>
          <th>
            Default
          </th>

          <td>
            (none)
          </td>
        </tr>

        <tr>
          <th>
            [Set in](#options)
          </th>

          <td>
            `newrelic.Config` struct
          </td>
        </tr>
      </tbody>
    </Table>

    This customizes [http.Client](https://golang.org/pkg/net/http/#Client) communication with New Relic collectors. This can be used to configure a proxy.
  </Collapser>

  <Collapser
    id="runtime-sampler"
    title="RuntimeSampler.Enabled"
  >
    <Table>
      <tbody>
        <tr>
          <th>
            Type
          </th>

          <td>
            Boolean
          </td>
        </tr>

        <tr>
          <th>
            Default
          </th>

          <td>
            `true`
          </td>
        </tr>

        <tr>
          <th>
            [Set in](#options)
          </th>

          <td>
            `newrelic.Config` struct
          </td>
        </tr>
      </tbody>
    </Table>

    When `true`, the agent captures runtime statistics.
  </Collapser>
</CollapserGroup>

## Custom events configuration [#custom-insights-events-settings]

You can create custom events and make them available for querying and analysis.

<CollapserGroup>
  <Collapser
    id="custom-insights-events-enabled"
    title="CustomInsightsEvents.Enabled"
  >
    <Table>
      <tbody>
        <tr>
          <th>
            Type
          </th>

          <td>
            Boolean
          </td>
        </tr>

        <tr>
          <th>
            Default
          </th>

          <td>
            `true`
          </td>
        </tr>

        <tr>
          <th>
            [Set in](#options)
          </th>

          <td>
            `newrelic.Config` struct
          </td>
        </tr>
      </tbody>
    </Table>

    When `true`, the agent [sends custom events](/docs/insights/new-relic-insights/adding-querying-data/inserting-custom-events-new-relic-apm-agents#go) to [New Relic](/docs/insights/new-relic-insights/understanding-insights/new-relic-insights). This setting is overridden by [`HighSecurity`](/docs/go-agent-configuration#high_security), which disables custom Insights events.

    To disable custom events, place the following in your Go app after the [New Relic config](/docs/agents/go-agent/get-started/get-new-relic-go#get-new-relic) is initiated:

    ```
    app, err := newrelic.NewApplication(
        newrelic.ConfigAppName("Your Application Name"),
        newrelic.ConfigLicense("__YOUR_NEW_RELIC_LICENSE_KEY__"),
        func(config *newrelic.Config) {
            config.CustomInsightsEvents.Enabled = false
        },
    )
    ```
  </Collapser>
</CollapserGroup>

## Transaction events configuration [#transaction-events-settings]

Transaction events are used in collecting events corresponding to web requests and background tasks. Event data allows the New Relic UI to show additional information such as [histograms](/docs/applications-menu/histograms-viewing-data-distribution) and [percentiles](/docs/applications-menu/percentiles-comparing-ranked-data).

<CollapserGroup>
  <Collapser
    id="transaction-events"
    title="TransactionEvents.Enabled"
  >
    <Table>
      <tbody>
        <tr>
          <th>
            Type
          </th>

          <td>
            Boolean
          </td>
        </tr>

        <tr>
          <th>
            Default
          </th>

          <td>
            `true`
          </td>
        </tr>

        <tr>
          <th>
            [Set in](#options)
          </th>

          <td>
            `newrelic.Config` struct
          </td>
        </tr>
      </tbody>
    </Table>

    When `true`, the agent collects transaction events.
  </Collapser>

  <Collapser
    id="txn-events-attributes"
    title="TransactionEvents.Attributes"
  >
    <Table>
      <tbody>
        <tr>
          <th>
            Type
          </th>

          <td>
            Struct
          </td>
        </tr>

        <tr>
          <th>
            Default
          </th>

          <td>
            Enabled, no exclusions
          </td>
        </tr>

        <tr>
          <th>
            [Set in](#options)
          </th>

          <td>
            `newrelic.Config` struct
          </td>
        </tr>
      </tbody>
    </Table>

    `TransactionEvents.Attributes` is a struct with three fields:

    ```
    Enabled bool
    Include []string
    Exclude []string
    ```

    Use `TransactionEvents.Attributes.Enabled` to turn attribute collection on or off for transaction events. Use `Include` and `Exclude` to include or exclude specific attributes.

    An example of excluding an attribute slice named `allAgentAttributeNames` from transaction events:

    ```
    app, err := newrelic.NewApplication(
        newrelic.ConfigAppName("Your Application Name"),
        newrelic.ConfigLicense("__YOUR_NEW_RELIC_LICENSE_KEY__"),
        func(config *newrelic.Config) {
            config.TransactionEvents.Attributes.Exclude = allAgentAttributeNames
        },
    )
    ```
  </Collapser>

  <Collapser
    id="transaction-events"
    title="TransactionEvents.MaxSamplesStored"
  >
    <Table>
      <tbody>
        <tr>
          <th>
            Type
          </th>

          <td>
            Integer
          </td>
        </tr>

        <tr>
          <th>
            Default
          </th>

          <td>
            `10000`
          </td>
        </tr>

        <tr>
          <th>
            [Set in](#options)
          </th>

          <td>
            `newrelic.Config` struct
          </td>
        </tr>
      </tbody>
    </Table>

    Defines the maximum number of transaction events per minute to be sent to New Relic, up to the default maximum of 10,000 transaction events.
  </Collapser>
</CollapserGroup>

## Error collector configuration [#error-collector]

The following settings are used to configure the error collector:

<Callout variant="tip">
  For an overview of error configuration in New Relic, see [Manage errors in APM](/docs/agents/manage-apm-agents/agent-data/manage-errors-apm-collect-ignore-mark-expected).
</Callout>

<CollapserGroup>
  <Collapser
    id="error-collector-enabled"
    title="ErrorCollector.Enabled"
  >
    <Table>
      <tbody>
        <tr>
          <th>
            Type
          </th>

          <td>
            Boolean
          </td>
        </tr>

        <tr>
          <th>
            Default
          </th>

          <td>
            `true`
          </td>
        </tr>

        <tr>
          <th>
            [Set in](#options)
          </th>

          <td>
            `newrelic.Config` struct, Server-side config
          </td>
        </tr>

        <tr>
          <th>
            [Server-side label](#server-side-configuration)
          </th>

          <td>
            `Error Collection on/off`
          </td>
        </tr>
      </tbody>
    </Table>

    When `false`, the agent collects no errors or error traces.
  </Collapser>

  <Collapser
    id="error-capture-events"
    title="ErrorCollector.CaptureEvents"
  >
    <Table>
      <tbody>
        <tr>
          <th>
            Type
          </th>

          <td>
            Boolean
          </td>
        </tr>

        <tr>
          <th>
            Default
          </th>

          <td>
            `true`
          </td>
        </tr>

        <tr>
          <th>
            [Set in](#options)
          </th>

          <td>
            `newrelic.Config` struct
          </td>
        </tr>
      </tbody>
    </Table>

    When `true`, the agent collects error analytic events.
  </Collapser>

  <Collapser
    id="error-ignore-status"
    title="ErrorCollector.IgnoreStatusCodes"
  >
    <Table>
      <tbody>
        <tr>
          <th>
            Type
          </th>

          <td>
            Integer
          </td>
        </tr>

        <tr>
          <th>
            Default
          </th>

          <td>
            Error codes 399 and below, and 404, are ignored.
          </td>
        </tr>

        <tr>
          <th>
            [Set in](#options)
          </th>

          <td>
            `newrelic.Config` struct, Server-side config
          </td>
        </tr>

        <tr>
          <th>
            [Server-side label](#server-side-configuration)
          </th>

          <td>
            `Error Collection: Ignore from error collection`
          </td>
        </tr>
      </tbody>
    </Table>

    This controls which HTTP response codes are ignored as errors.

    Response codes that are greater than or equal to 100 and strictly less than 400 are ignored by default and never have to be specified when calling this function. Response codes 0, 5, and 404 are included on the list by default, but must be specified when adding to the ignore list.

    This function's default form is:

    ```
    config.ErrorCollector.IgnoreStatusCodes = []int{
        0,                   // gRPC OK
        5,                   // gRPC NOT_FOUND
        http.StatusNotFound, // 404
    }
    ```

    You can also add response codes as HTTPs, as `http.StatusNotFound` above.

    <Callout variant="important">
      If used, [server-side configuration](#server-side-configuration) will override any values set on the `newrelic.Config` struct. Therefore to ignore 404 when server-side configuration is enabled, you must include 404 in the configuration set in the UI.
    </Callout>

    <CollapserGroup>
      <Collapser
        id="error-example"
        title="Example of ignoring error code"
      >
        To add HTTP response code 418 to the default ignore list, which includes 0, 5, and 404:

        ```
        app, err := newrelic.NewApplication(
            newrelic.ConfigAppName("Your Application Name"),
            newrelic.ConfigLicense("__YOUR_NEW_RELIC_LICENSE_KEY__"),
            func(config *newrelic.Config) {
                config.ErrorCollector.IgnoreStatusCodes = []int{0, 5, 404, 418}
            },
        )
        ```
      </Collapser>
    </CollapserGroup>
  </Collapser>

  <Collapser
    id="error-attributes"
    title="ErrorCollector.Attributes"
  >
    <Table>
      <tbody>
        <tr>
          <th>
            Type
          </th>

          <td>
            Struct
          </td>
        </tr>

        <tr>
          <th>
            Default
          </th>

          <td>
            Enabled, no exclusions
          </td>
        </tr>

        <tr>
          <th>
            [Set in](#options)
          </th>

          <td>
            `newrelic.Config` struct
          </td>
        </tr>
      </tbody>
    </Table>

    `ErrorCollector.Attributes` is a struct with three fields:

    ```
    Enabled bool
    Include []string
    Exclude []string
    ```

    Use `ErrorCollector.Attributes.Enabled` to turn attribute collection on or off for errors. Use `Include` and `Exclude` to include or exclude specific attributes.

    An example of excluding an attribute slice named `allAgentAttributeNames` from errors:

    ```
    app, err := newrelic.NewApplication(
        newrelic.ConfigAppName("Your Application Name"),
        newrelic.ConfigLicense("__YOUR_NEW_RELIC_LICENSE_KEY__"),
        func(config *newrelic.Config) {
            config.ErrorCollector.Attributes.Exclude = allAgentAttributeNames
        },
    )
    ```
  </Collapser>
</CollapserGroup>

## Transaction tracer configuration [#transaction-tracer]

Here are settings for changing transaction tracer configuration. For more information about transaction traces, see [Transaction traces](/docs/traces/transaction-traces).

<CollapserGroup>
  <Collapser
    id="txn-tracer-enabled"
    title="TransactionTracer.Enabled"
  >
    <Table>
      <tbody>
        <tr>
          <th>
            Type
          </th>

          <td>
            Boolean
          </td>
        </tr>

        <tr>
          <th>
            Default
          </th>

          <td>
            `true`
          </td>
        </tr>

        <tr>
          <th>
            [Set in](#options)
          </th>

          <td>
            `newrelic.Config` struct, Server-side config
          </td>
        </tr>

        <tr>
          <th>
            [Server-side label](#server-side-configuration)
          </th>

          <td>
            `Transaction Tracing on/off`
          </td>
        </tr>
      </tbody>
    </Table>

    When `true`, the agent collects [transaction traces](/docs/apm/transactions/transaction-traces/transaction-traces) (detailed information about slow transactions).
  </Collapser>

  <Collapser
    id="txn-tracer-threshold-apdex-falling"
    title="TransactionTracer.Threshold.IsApdexFailing"
  >
    <Table>
      <tbody>
        <tr>
          <th>
            Type
          </th>

          <td>
            Boolean
          </td>
        </tr>

        <tr>
          <th>
            Default
          </th>

          <td>
            `true`
          </td>
        </tr>

        <tr>
          <th>
            [Set in](#options)
          </th>

          <td>
            `newrelic.Config` struct, Server-side config
          </td>
        </tr>

        <tr>
          <th>
            [Server-side label](#server-side-configuration)
          </th>

          <td>
            `Transaction Tracing: Threshold`
          </td>
        </tr>
      </tbody>
    </Table>

    Controls whether the transaction trace threshold is based on Apdex.

    * If `true`, then the trace threshold is four times the [Apdex threshold](/docs/apm/new-relic-apm/apdex/apdex-measuring-user-satisfaction).
    * If `false`, the agent uses [`Threshold.Duration`](/docs/go-agent-configuration#txn-tracer-threshold-duration) as the transaction trace threshold.
  </Collapser>

  <Collapser
    id="txn-tracer-threshold-duration"
    title="TransactionTracer.Threshold.Duration"
  >
    <Table>
      <tbody>
        <tr>
          <th>
            Type
          </th>

          <td>
            time.Millisecond
          </td>
        </tr>

        <tr>
          <th>
            Default
          </th>

          <td>
            `500`
          </td>
        </tr>

        <tr>
          <th>
            [Set in](#options)
          </th>

          <td>
            `newrelic.Config` struct, Server-side config
          </td>
        </tr>

        <tr>
          <th>
            [Server-side label](#server-side-configuration)
          </th>

          <td>
            `Transaction Tracing: Threshold`
          </td>
        </tr>
      </tbody>
    </Table>

    If `Threshold.IsApdexFailing` is set to `false`, the agent uses this duration as the transaction trace threshold.
  </Collapser>

  <Collapser
    id="txn-tracer-segment-threshold"
    title="TransactionTracer.Segments.Threshold"
  >
    <Table>
      <tbody>
        <tr>
          <th>
            Type
          </th>

          <td>
            time.Millisecond
          </td>
        </tr>

        <tr>
          <th>
            Default
          </th>

          <td>
            `2`
          </td>
        </tr>

        <tr>
          <th>
            [Set in](#options)
          </th>

          <td>
            `newrelic.Config` struct
          </td>
        </tr>
      </tbody>
    </Table>

    This is the threshold at which segments will be added to the trace.
  </Collapser>

  <Collapser
    id="txn-tracer-segments-attributes"
    title="TransactionTracer.Segments.Attributes"
  >
    <Callout variant="important">
      Available for Go agent version 2.6.0 or higher.
    </Callout>

    <Table>
      <tbody>
        <tr>
          <th>
            Type
          </th>

          <td>
            Struct
          </td>
        </tr>

        <tr>
          <th>
            Default
          </th>

          <td>
            Enabled, no exclusions
          </td>
        </tr>

        <tr>
          <th>
            [Set in](#options)
          </th>

          <td>
            `newrelic.Config` struct
          </td>
        </tr>
      </tbody>
    </Table>

    `TransactionTracer.Segments.Attributes` is a struct with three fields:

    ```
    Enabled bool
    Include []string
    Exclude []string
    ```

    Use `TransactionTracer.Segments.Attributes.Enabled` to turn attribute collection on or off for transaction trace segments. Use `Include` and `Exclude` to include or exclude specific attributes.

    An example of excluding an attribute slice named `allSegmentAttributeNames` from traces:

    ```
    app, err := newrelic.NewApplication(
        newrelic.ConfigAppName("Your Application Name"),
        newrelic.ConfigLicense("__YOUR_NEW_RELIC_LICENSE_KEY__"),
        func(config *newrelic.Config) {
            config.TransactionTracer.Segments.Attributes.Exclude = allSegmentAttributeNames
        },
    )
    ```
  </Collapser>

  <Collapser
    id="txn-tracer-stack-threshold"
    title="TransactionTracer.Segments.StackTraceThreshold"
  >
    <Table>
      <tbody>
        <tr>
          <th>
            Type
          </th>

          <td>
            time.Millisecond
          </td>
        </tr>

        <tr>
          <th>
            Default
          </th>

          <td>
            `500`
          </td>
        </tr>

        <tr>
          <th>
            [Set in](#options)
          </th>

          <td>
            `newrelic.Config` struct, Server-side config
          </td>
        </tr>

        <tr>
          <th>
            [Server-side label](#server-side-configuration)
          </th>

          <td>
            `Transaction Tracing: Stack trace threshold`
          </td>
        </tr>
      </tbody>
    </Table>

    This is the threshold at which segments will be given a stack trace in the transaction trace.

    <Callout variant="caution">
      Lowering this setting may drastically increase agent overhead.
    </Callout>
  </Collapser>

  <Collapser
    id="txn-tracer-attributes"
    title="TransactionTracer.Attributes"
  >
    <Table>
      <tbody>
        <tr>
          <th>
            Type
          </th>

          <td>
            Struct
          </td>
        </tr>

        <tr>
          <th>
            Default
          </th>

          <td>
            Enabled, no exclusions
          </td>
        </tr>

        <tr>
          <th>
            [Set in](/docs/agents/go-agent/instrumentation/go-agent-configuration#options)
          </th>

          <td>
            `newrelic.Config` struct
          </td>
        </tr>
      </tbody>
    </Table>

    `TransactionTracer.Attributes` is a struct with three fields:

    ```
    Enabled bool
    Include []string
    Exclude []string
    ```

    Use `TransactionTracer.Attributes.Enabled` to turn attribute collection on or off for transaction traces. Use `Include` and `Exclude` to include or exclude specific attributes.

    An example of excluding an attribute slice named `allAgentAttributeNames` from traces:

    ```
    app, err := newrelic.NewApplication(
        newrelic.ConfigAppName("Your Application Name"),
        newrelic.ConfigLicense("__YOUR_NEW_RELIC_LICENSE_KEY__"),
        func(config *newrelic.Config) {
            config.TransactionTracer.Attributes.Exclude = allAgentAttributeNames
        },
    )
    ```
  </Collapser>
</CollapserGroup>

## Datastore tracer configuration [#datastore-tracer]

Here are datastore settings, including [slow query](/docs/apm/applications-menu/monitoring/viewing-slow-query-details) enabling and settings.

<CollapserGroup>
  <Collapser
    id="instance-reporting"
    title="DatastoreTracer.InstanceReporting.Enabled"
  >
    <Table>
      <tbody>
        <tr>
          <th>
            Type
          </th>

          <td>
            Boolean
          </td>
        </tr>

        <tr>
          <th>
            Default
          </th>

          <td>
            `true`
          </td>
        </tr>

        <tr>
          <th>
            [Set in](#options)
          </th>

          <td>
            `newrelic.Config` struct
          </td>
        </tr>
      </tbody>
    </Table>

    This enables collection of datastore instance metrics (such as the host and port) for some database drivers. These are reported on transaction traces and as part of [slow query data](/docs/apm/applications-menu/monitoring/viewing-slow-query-details).
  </Collapser>

  <Collapser
    id="instance-reporting"
    title="DatastoreTracer.NameReporting.Enabled"
  >
    <Table>
      <tbody>
        <tr>
          <th>
            Type
          </th>

          <td>
            Boolean
          </td>
        </tr>

        <tr>
          <th>
            Default
          </th>

          <td>
            `true`
          </td>
        </tr>

        <tr>
          <th>
            [Set in](#options)
          </th>

          <td>
            `newrelic.Config` struct
          </td>
        </tr>
      </tbody>
    </Table>

    Use this to enable collection of the database name on slow query traces and transaction traces. The default value of attribute enabled is `true`.
  </Collapser>

  <Collapser
    id="data-query-enabled"
    title="DatastoreTracer.QueryParameters.Enabled"
  >
    <Table>
      <tbody>
        <tr>
          <th>
            Type
          </th>

          <td>
            Boolean
          </td>
        </tr>

        <tr>
          <th>
            Default
          </th>

          <td>
            `true`
          </td>
        </tr>

        <tr>
          <th>
            [Set in](#options)
          </th>

          <td>
            `newrelic.Config` struct
          </td>
        </tr>
      </tbody>
    </Table>

    When `true`, the agent collects datastore call query parameters.
  </Collapser>

  <Collapser
    id="slow-query"
    title="DatastoreTracer.SlowQuery.Enabled"
  >
    <Table>
      <tbody>
        <tr>
          <th>
            Type
          </th>

          <td>
            Boolean
          </td>
        </tr>

        <tr>
          <th>
            Default
          </th>

          <td>
            `true`
          </td>
        </tr>

        <tr>
          <th>
            [Set in](#options)
          </th>

          <td>
            `newrelic.Config` struct
          </td>
        </tr>
      </tbody>
    </Table>

    Controls whether [slow queries](/docs/apm/applications-menu/monitoring/viewing-slow-query-details) are captured.
  </Collapser>

  <Collapser
    id="slow-query-threshold"
    title="DatastoreTracer.SlowQuery.Threshold"
  >
    <Table>
      <tbody>
        <tr>
          <th>
            Type
          </th>

          <td>
            time.Millisecond
          </td>
        </tr>

        <tr>
          <th>
            Default
          </th>

          <td>
            `10`
          </td>
        </tr>

        <tr>
          <th>
            [Set in](#options)
          </th>

          <td>
            `newrelic.Config` struct
          </td>
        </tr>
      </tbody>
    </Table>

    The agent captures [slow query data](/docs/apm/applications-menu/monitoring/viewing-slow-query-details) for queries slower than this.
  </Collapser>
</CollapserGroup>

## Cross application tracing configuration [#cross-application-tracing]

Here are settings for changing the [cross application tracing](https://docs.newrelic.com/docs/agents/go-agent/features/cross-application-tracing-go) feature.

<CollapserGroup>
  <Collapser
    id="cross-tracer-enabled"
    title="CrossApplicationTracer.Enabled"
  >
    <Table>
      <tbody>
        <tr>
          <th>
            Type
          </th>

          <td>
            Boolean
          </td>
        </tr>

        <tr>
          <th>
            Default
          </th>

          <td>
            `true`
          </td>
        </tr>

        <tr>
          <th>
            [Set in](#options)
          </th>

          <td>
            `newrelic.Config` struct, Server-side config
          </td>
        </tr>

        <tr>
          <th>
            [Server-side label](#server-side-configuration)
          </th>

          <td>
            `Cross-application tracing on/off`
          </td>
        </tr>
      </tbody>
    </Table>

    When `true`, the agent will add cross application tracing headers in outbound requests, and scan incoming requests for cross application tracing headers.

    Distributed tracing and cross application tracing cannot be used simultaneously. The default configuration for the Go agent disables distributed tracing and enables cross application tracing.
  </Collapser>
</CollapserGroup>

## Distributed tracing configuration [#distributed-tracing]

<Callout variant="important">
  Enabling distributed tracing requires Go agent version 2.1.0 or higher, and it disables [cross application tracing](#cross-application-tracing). It also has effects on other features. Before enabling, read the [transition guide](https://docs.newrelic.com/docs/transition-guide-distributed-tracing).
</Callout>

[Distributed tracing](https://docs.newrelic.com/docs/agents/go-agent/features/distributed-tracing-go) lets you see the path that a request takes as it travels through a distributed system.

When distributed tracing is enabled, you can collect [span events](https://docs.newrelic.com/docs/apm/distributed-tracing/ui-data/span-event).

<CollapserGroup>
  <Collapser
    id="distributed-enabled"
    title="DistributedTracer.Enabled"
  >
    <Table>
      <tbody>
        <tr>
          <th>
            Type
          </th>

          <td>
            Boolean
          </td>
        </tr>

        <tr>
          <th>
            Default
          </th>

          <td>
            `false`
          </td>
        </tr>

        <tr>
          <th>
            [Set in](#options)
          </th>

          <td>
            `newrelic.Config` struct
          </td>
        </tr>
      </tbody>
    </Table>

    When `true`, the agent will add distributed tracing headers in outbound requests, and scan incoming requests for distributed tracing headers.

    Enabling distributed tracing disables [cross application tracing](#cross-application-tracing).
  </Collapser>

  <Collapser
    id="dt-exclude-newrelic-header"
    title="DistributedTracer.ExcludeNewRelicHeader"
  >
    <Table>
      <tbody>
        <tr>
          <th>
            Type
          </th>

          <td>
            Boolean
          </td>
        </tr>

        <tr>
          <th>
            Default
          </th>

          <td>
            `false`
          </td>
        </tr>

        <tr>
          <th>
            [Set in](#options)
          </th>

          <td>
            `newrelic.Config` struct
          </td>
        </tr>
      </tbody>
    </Table>

    Set this to `true` to exclude the New Relic header that is attached to outbound requests, and instead only rely on W3C Trace Context Headers for distributed tracing. If this is `false` then both types of headers are used.
  </Collapser>
</CollapserGroup>

## Span events configuration [#span-events]

[Span events](https://docs.newrelic.com/docs/apm/distributed-tracing/ui-data/span-event) are reported for [distributed tracing](https://docs.newrelic.com/docs/agents/java-agent/configuration/java-agent-configuration-config-file#distributed-tracing). Distributed tracing must be enabled to report span events. These settings control the collection of span events:

<CollapserGroup>
  <Collapser
    id="span-events-enabled"
    title="SpanEvents.Enabled"
  >
    <Table>
      <tbody>
        <tr>
          <th>
            Type
          </th>

          <td>
            Boolean
          </td>
        </tr>

        <tr>
          <th>
            Default
          </th>

          <td>
            `true`
          </td>
        </tr>

        <tr>
          <th>
            [Set in](#options)
          </th>

          <td>
            `newrelic.Config` struct
          </td>
        </tr>
      </tbody>
    </Table>

    When `true`, the agent will collect span events.
  </Collapser>

  <Collapser
    id="span-event-attributes"
    title="SpanEvents.Attributes"
  >
    <Callout variant="important">
      Available for Go agent version 2.6.0 or higher.
    </Callout>

    <Table>
      <tbody>
        <tr>
          <th>
            Type
          </th>

          <td>
            Struct
          </td>
        </tr>

        <tr>
          <th>
            Default
          </th>

          <td>
            Enabled, no exclusions
          </td>
        </tr>

        <tr>
          <th>
            [Set in](#options)
          </th>

          <td>
            `newrelic.Config` struct
          </td>
        </tr>
      </tbody>
    </Table>

    `SpanEvents.Attributes` is a struct with three fields:

    ```
    Enabled bool
    Include []string
    Exclude []string
    ```

    Use `SpanEvents.Attributes.Enabled` to enable or disable attribute collection for span events. Use `Include` and `Exclude` to include or exclude specific attributes.

    An example of excluding an attribute slice named `allSpanAttributeNames` from traces:

    ```
    app, err := newrelic.NewApplication(
        newrelic.ConfigAppName("Your Application Name"),
        newrelic.ConfigLicense("__YOUR_NEW_RELIC_LICENSE_KEY__"),
        func(config *newrelic.Config) {
            config.TransactionTracer.Segments.Attributes.Exclude = allSpanAttributeNames
        },
    )
    ```
  </Collapser>
</CollapserGroup>

## Infinite Tracing configuration [#infinite-tracing]

To enable Infinite Tracing, enable distributed tracing (set `config.DistributedTracer.Enabled = true` on the `newrelic.Config` struct) and add the additional settings below. For an example, see [Language agents: Configure distributed tracing](/docs/understand-dependencies/distributed-tracing/enable-configure/language-agents-enable-distributed-tracing#go-config).

<CollapserGroup>
  <Collapser
    id="trace-observer-host"
    title="InfiniteTracing.TraceObserver.Host"
  >
    <Table>
      <tbody>
        <tr>
          <th>
            Type
          </th>

          <td>
            string
          </td>
        </tr>

        <tr>
          <th>
            Default
          </th>

          <td>
            (none)
          </td>
        </tr>

        <tr>
          <th>
            [Set in](#options)
          </th>

          <td>
            `newrelic.Config` struct
          </td>
        </tr>
      </tbody>
    </Table>
  </Collapser>

  <dd>
    For help getting a valid Infinite Tracing trace observer host entry, see [Find or create a trace observer endpoint](/docs/understand-dependencies/distributed-tracing/enable-configure/language-agents-enable-distributed-tracing#provision-trace-observer).
  </dd>
</CollapserGroup><|MERGE_RESOLUTION|>--- conflicted
+++ resolved
@@ -6,12 +6,6 @@
   - Agents
   - Go agent
   - Configuration
-<<<<<<< HEAD
-redirects:
-  - /docs/go-agent-configuration
-  - /docs/agents/go-agent/instrumentation/go-agent-configuration
-=======
->>>>>>> dea79b0f
 ---
 
 You can edit configuration settings for the Go agent to control some aspects of how New Relic monitors your app; for example:
