--- conflicted
+++ resolved
@@ -6,10 +6,6 @@
   - Agents
   - Go agent
   - Features
-<<<<<<< HEAD
-redirects: []
-=======
->>>>>>> dea79b0f
 ---
 
 The Go agent supports [cross application tracing (CAT)](/docs/apm/transactions/cross-application-traces/introduction-cross-application-traces). Cross application tracing links transactions between APM-monitored app, which is vital for applications implementing a service-oriented or microservices architecture.
