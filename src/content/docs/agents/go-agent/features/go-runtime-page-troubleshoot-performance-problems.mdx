--- conflicted
+++ resolved
@@ -6,13 +6,6 @@
   - Agents
   - Go agent
   - Features
-<<<<<<< HEAD
-redirects:
-  - /docs/agents/go-agent/go-runtime-ui-page
-  - /docs/agents/go-agent/other/go-runtime-ui-page
-  - /docs/agents/go-agent/features/go-runtime-ui-page
-=======
->>>>>>> dea79b0f
 ---
 
 The [APM](/docs/apm) user interface provides a variety of data about your app, including special features for the [Go agent for APM](/docs/agents/go-agent/get-started/new-relic-go). In addition, the **Go runtime** page provides important runtime data useful for troubleshooting performance issues.
