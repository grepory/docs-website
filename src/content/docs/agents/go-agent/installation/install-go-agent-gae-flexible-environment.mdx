---
title: Install the Go agent in GAE flexible environment
contentType: page
template: basicDoc
topics:
  - Agents
  - Go agent
  - Installation
<<<<<<< HEAD
redirects:
  - >-
    /docs/agents/go-agent/get-started/install-new-relic-go-agent-gae-flexible-environment
  - >-
    /docs/agents/go-agent/installation/install-new-relic-go-agent-gae-flexible-environment
=======
>>>>>>> dea79b0f
---

With our [Go agent](/docs/agents/go-agent/get-started/introduction-new-relic-go), you can monitor applications that reside in the [Google App Engine (GAE) flexible environment](https://cloud.google.com/appengine/docs/flexible/go/). Adding New Relic to your GAE flex app gives you insight into the health and performance of your app and extends GAE with metrics you can view in [APM](/docs/apm/new-relic-apm/getting-started/introduction-new-relic-apm) and [browser monitoring](/docs/browser/new-relic-browser/getting-started/introduction-new-relic-browser).

Here we explain how to add New Relic to your GAE flex app by configuring a [custom runtime](https://cloud.google.com/appengine/docs/flexible/custom-runtimes/about-custom-runtimes), and give an example of deploying a Go app with Docker.

<Callout variant="important">
  The Go agent can run in a GAE flexible environment using a custom runtime. Due to limitations of other environments, do not use the GAE standard environment or Google App Engine's ["native mode"](/docs/accounts-partnerships/partnerships/google-cloud-platform-gcp/google-app-engine-environment#native-mode) installation.
</Callout>

## Build a custom runtime using Docker [#build-runtime]

See [Google's documentation for building custom runtimes](https://cloud.google.com/appengine/docs/flexible/custom-runtimes/build). This example describes how to add New Relic to your GAE flex app by installing the Go agent, building a custom Go runtime for Docker, and deploying a golang application.

For more information about deploying and configuring your Go app in the GAE flexible environment, see:

* [Google App Engine's documentation](https://cloud.google.com/appengine/docs/flexible/go/) for Go
* [Google App Engine's tutorials](https://cloud.google.com/appengine/docs/flexible/go/tutorials) to deploy a Go app

<CollapserGroup>
  <Collapser
    id="setup-gae"
    title="1. Set up the GAE project and install dependencies"
  >
    1. Follow standard procedures to [install the Go agent](/docs/agents/go-agent/get-started/get-new-relic-go) for your specific app server, including your [license key](/docs/accounts-partnerships/accounts/account-setup/license-key).
    2. Follow [Google App Engine procedures for Go](https://cloud.google.com/appengine/docs/flexible/go/quickstart) to create a new Cloud Platform project, create an App Engine application, download and install [git](https://git-scm.com), and complete other prerequisites for the [Google Cloud SDK](https://cloud.google.com/sdk/docs/).

    The Google Cloud SDK provides the `gcloud` command line tool to manage and deploy GAE apps.
  </Collapser>

  <Collapser
    id="configure-app-yaml"
    title="2. Configure your app.yaml"
  >
    The `app.yaml` configuration file is required for a GAE flexible environment app with a custom runtime. At a minimum, make sure it contains:

    ```
    runtime: custom
    env: flex
    ```
  </Collapser>

  <Collapser
    id="configure-dockerfile"
    title="3. Configure a Dockerfile"
  >
    The [Dockerfile](http://docs.docker.com/engine/reference/builder/) defines the Docker image to be built and is required for a GAE flexible environment app. The following Dockerfile example code defines the golang version used.

    ```
    FROM golang:1.8-onbuild
    CMD go run main.go
    ```
  </Collapser>

  <Collapser
    id="build-docker-image"
    title="4. Build a Docker image"
  >
    To build the Docker image, run the following command. Be sure to include the period at the end of the code, to indicate the current directory contains the build files.

    ```
    docker build --rm -t Docker-image-name .
    ```
  </Collapser>

  <Collapser
    id="deploy-docker-image-to-gae"
    title="5. Deploy Docker image to initialized GAE flexible environment"
  >
    1. To deploy your Docker image to your [initialized GAE flexible environment](https://cloud.google.com/sdk/docs/initializing), run the following command:

       ```
       gcloud --project go-app-name app deploy
       ```
    2. Wait until the deployment completes.
    3. To view your GAE flex app data in New Relic, go to the [APM **Summary** page](/docs/apm/applications-menu/monitoring/apm-overview-page).
  </Collapser>
</CollapserGroup>

## Recommendation: Disable health checks [#health-checks]

Google App Engine sends [periodic health check requests](https://cloud.google.com/appengine/docs/flexible/go/configuring-your-app-with-app-yaml#health_checks) to confirm that an instance has been successfully deployed, and to check that a running instance maintains a healthy status. A health check is an HTTP request to the URL `/_ah/health`.

If you create a custom runtime, your app must be able to handle a large number of health check requests. Otherwise, your app data may not display correctly in APM.

**Recommendation:** Configure your `app.yaml` to disable health checks by adding:

```
health_check:
  enable_health_check: False
```

## Get agent troubleshooting logs from GAE [#agent-logs]

Use these resources to troubleshoot your GAE flex environment app:

* To connect to the GAE instance and start a shell in the Docker container running your code, see [GAE's documentation for debugging an instance](https://cloud.google.com/appengine/docs/flexible/go/debugging-an-instance).
* To redirect New Relic Go agent logs to [Stackdriver](http://cloud.google.com/logging/docs/view/logs_viewer_v2) in the [Cloud Platform Console](https://cloud.google.com/compute/docs/console), change the `newrelic.yml` file to:

  ```
  log_file_name: STDOUT
  ```<|MERGE_RESOLUTION|>--- conflicted
+++ resolved
@@ -6,14 +6,6 @@
   - Agents
   - Go agent
   - Installation
-<<<<<<< HEAD
-redirects:
-  - >-
-    /docs/agents/go-agent/get-started/install-new-relic-go-agent-gae-flexible-environment
-  - >-
-    /docs/agents/go-agent/installation/install-new-relic-go-agent-gae-flexible-environment
-=======
->>>>>>> dea79b0f
 ---
 
 With our [Go agent](/docs/agents/go-agent/get-started/introduction-new-relic-go), you can monitor applications that reside in the [Google App Engine (GAE) flexible environment](https://cloud.google.com/appengine/docs/flexible/go/). Adding New Relic to your GAE flex app gives you insight into the health and performance of your app and extends GAE with metrics you can view in [APM](/docs/apm/new-relic-apm/getting-started/introduction-new-relic-apm) and [browser monitoring](/docs/browser/new-relic-browser/getting-started/introduction-new-relic-browser).
