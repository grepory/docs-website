---
title: Collect custom metrics
contentType: page
template: basicDoc
topics:
  - Agents
  - Manage APM agents
  - Agent data
<<<<<<< HEAD
redirects:
  - /docs/docs/custom-metric-collection
  - /docs/instrumentation/custom-metric-collection
  - /docs/features/custom-metric-collection
  - /docs/features/custom-metrics
  - /docs/apm/other-features/metrics/custom-metrics
  - /docs/data-analysis/metrics/custom-metrics
  - /docs/agents/manage-apm-agents/metrics/custom-metrics
  - /docs/agents/manage-apm-agents/agent-metrics/custom-metrics
  - /docs/agents/manage-apm-agents/agent-data/custom-metrics
japaneseVersion: >-
  https://docs.newrelic.co.jp/docs/agents/manage-apm-agents/agent-data/collect-custom-metrics
=======
>>>>>>> dea79b0f
---

With custom metrics, you can report [metric timeslice data](/docs/using-new-relic/data/understand-data/new-relic-data-types#timeslice-data) from your application code and see it alongside default metrics and data in New Relic. Create custom metrics to record arbitrary performance data via an API call, such as:

* Timing data
* Computer resource data
* Subscription or purchasing data

Then, use the [New Relic Insights metric explorer](/docs/insights/new-relic-insights/explore/metric-data-explorer-search-chart-metrics-sent-new-relic-agents) to search your custom metrics and create customized dashboards for them.

## Name custom metrics [#naming]

Start all custom metric names with `Custom/`; for example, `Custom/MyMetric/My_label`. The `Custom/` prefix is required for all custom metrics.

Any custom metric names that do not start with `Custom/` are subject to all other grouping rules. They may not be visible in Insights, or they may not appear as expected in the New Relic UI.

![custom-metric-syntax.png](./images/custom-metric-syntax.png "custom-metric-syntax.png")

A custom metric name consists of the prefix `Custom/`, the category or class name, and a method or label, each separated with a slash.

## Implement custom metrics [#implementing]

Implementing custom metrics requires API calls. The exact details of the API call vary by agent.

<Callout variant="tip">
  If you are testing your custom metric implementation, run the agent for at least 10 minutes to ensure that the API call is reported to New Relic.
</Callout>

<Table>
  <thead>
    <tr>
      <th style={{ width: "200px" }}>
        New Relic agent
      </th>

      <th>
        Implementation
      </th>
    </tr>
  </thead>

  <tbody>
    <tr>
      <td>
        APM agents
      </td>

      <td>
        * **C SDK:** [`newrelic_record_custom_metric()`](https://newrelic.github.io/c-sdk/libnewrelic_8h.html#aee71182588ace508cc816044d2024ff3)
        * **Go:** [`app.RecordCustomMetric`](/docs/agents/go-agent/instrumentation/create-custom-metrics-go)
        * **Java:** [`recordMetric`](http://newrelic.github.io/java-agent-api/javadoc/com/newrelic/api/agent/NewRelic.html#recordMetric(java.lang.String,%20float))
        * **.NET:** [`RecordMetric`](/docs/agents/net-agent/net-agent-api/recordmetric-net-agent)
        * **Node.js:** [`recordMetric`](/docs/agents/nodejs-agent/supported-features/nodejs-custom-metrics)
        * **PHP:** [`newrelic_custom_metric`](/docs/agents/php-agent/php-agent-api/newrelic_custom_metric)
        * **Python:** [`record_custom_metric` and `register_data_source`](/docs/python/python-custom-metrics)
        * **Ruby:** [`record_metric` and `increment_metric`](/docs/ruby/ruby-custom-metrics)
      </td>
    </tr>

    <tr>
      <td>
        New Relic Mobile SDKs
      </td>

      <td>
        * **Android:** [`recordMetric`](/docs/mobile-monitoring/new-relic-mobile-android/android-sdk-api/record-metric)
        * **iOS:** [`recordMetricWithName`](/docs/mobile-monitoring/new-relic-mobile-ios/install-configure/work-ios-sdk-api#objc-custom-metrics) (Objective-C) or [`NewRelic.recordMetricWithName`](/docs/mobile-monitoring/new-relic-mobile-ios/install-configure/work-ios-sdk-api#swift-custom-metrics) (Swift)
      </td>
    </tr>

    <tr>
      <td>
        New Relic Browser
      </td>

      <td>
        Browser does not support custom metrics. For options on adding custom data to Browser, see [Browser instrumentation](/docs/browser/new-relic-browser/page-load-timing-resources/instrumentation-browser-monitoring).
      </td>
    </tr>
  </tbody>
</Table>

## Avoid grouping issues [#best_practices]

Collecting too many metric timeslices can impact the performance of both your application and New Relic. For example, if you have thousands of individual users, avoid creating metrics to track the performance of their unique user IDs. This could result in such a large number of metrics that it becomes nearly impossible to navigate or make sense of the data. Instead, use a placeholder, such as an asterisk (\*), instead of individual user IDs.

<Callout variant="important">
  To avoid potential data problems, try to keep the total number of unique metric timeslices introduced by custom metrics under 2000.
</Callout>

When the total number of unique metric names exceeds 2000, limits begin to apply automatically that affect how data appears in the user interface, such as in charts and tables. For more information, see [Metric grouping issues](/docs/features/metric-grouping-issues).<|MERGE_RESOLUTION|>--- conflicted
+++ resolved
@@ -6,21 +6,6 @@
   - Agents
   - Manage APM agents
   - Agent data
-<<<<<<< HEAD
-redirects:
-  - /docs/docs/custom-metric-collection
-  - /docs/instrumentation/custom-metric-collection
-  - /docs/features/custom-metric-collection
-  - /docs/features/custom-metrics
-  - /docs/apm/other-features/metrics/custom-metrics
-  - /docs/data-analysis/metrics/custom-metrics
-  - /docs/agents/manage-apm-agents/metrics/custom-metrics
-  - /docs/agents/manage-apm-agents/agent-metrics/custom-metrics
-  - /docs/agents/manage-apm-agents/agent-data/custom-metrics
-japaneseVersion: >-
-  https://docs.newrelic.co.jp/docs/agents/manage-apm-agents/agent-data/collect-custom-metrics
-=======
->>>>>>> dea79b0f
 ---
 
 With custom metrics, you can report [metric timeslice data](/docs/using-new-relic/data/understand-data/new-relic-data-types#timeslice-data) from your application code and see it alongside default metrics and data in New Relic. Create custom metrics to record arbitrary performance data via an API call, such as:
