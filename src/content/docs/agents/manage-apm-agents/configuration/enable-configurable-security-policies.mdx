--- conflicted
+++ resolved
@@ -6,19 +6,6 @@
   - Agents
   - Manage APM agents
   - Configuration
-<<<<<<< HEAD
-redirects:
-  - /docs/set-configurable-security-policy-beta
-  - /docs/enable-configurable-security-policy-beta
-  - >-
-    /docs/agents/manage-apm-agents/configuration/enable-configurable-security-policy-limited-release
-  - /docs/apm-configurable-security-policy-options
-  - /docs/options-configurable-security-policies
-  - /docs/apm/new-relic-apm/maintenance/apm-configurable-security-policy-options
-  - >-
-    /docs/agents/manage-apm-agents/configuration/enable-configurable-security-policy
-=======
->>>>>>> dea79b0f
 watermark: |-
   Limited
   release
