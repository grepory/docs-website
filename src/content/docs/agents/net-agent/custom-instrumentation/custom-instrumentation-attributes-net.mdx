---
title: Custom instrumentation via attributes (.NET)
contentType: page
template: basicDoc
topics:
  - Agents
  - NET agent
  - Custom instrumentation
<<<<<<< HEAD
redirects:
  - /docs/agents/net-agent/api-guides/net-agent-api-instrument-using-attributes
  - /docs/agents/net-agent/api-guides/custom-instrumentation-attributes-net
japaneseVersion: >-
  https://docs.newrelic.co.jp/docs/agents/net-agent/custom-instrumentation/custom-instrumentation-attributes-net
=======
>>>>>>> dea79b0f
---

New Relic's .NET agent provides several options for [custom instrumentation](/docs/agents/net-agent/instrumentation/net-custom-instrumentation). Custom instrumentation allows you to instrument parts of your app that are not instrumented automatically. This document describes how to instrument your app by decorating the methods in your app code with attributes.

* Use the `Transaction` attribute to create a custom transaction. You can also mark the custom transaction as a web transaction with the attribute's `Web` property.
* Use the `Trace` attribute to add custom instrumentation to methods that are invoked within a preexisting transaction.

## Requirements and recommendations [#requirements]

Requirements include:

* .NET agent version [6.16.178.0](https://docs.newrelic.com/docs/release-notes/agent-release-notes/net-release-notes/net-agent-6161780) or higher.
* You must be willing to modify your source code. If you cannot or do not want to modify your source code, use [custom instrumentation via XML](/docs/agents/net-agent/custom-instrumentation/custom-instrumentation-xml-net).
* Your project must have a reference to `NewRelic.Api.Agent.dll` (for example, installing the package and placing `using NewRelic.Api.Agent;` in your code). This package is in the [NuGet gallery](https://www.nuget.org/packages/NewRelic.Agent.Api/).
* The `Transaction` and `Trace` attributes must be applied to concrete implementations of methods. They cannot be applied on interfaces or super class method definitions.

## Transactions called within transactions [#tx-vs-trace]

Methods decorated with the `[Transaction]` attribute will only create a new transaction when one does not already exist. When a method decorated with `[Transaction]` is called from **within** a previously started transaction, it will be treated as the `[Trace]` attribute instead, and will provide more information about the existing transaction.

<CollapserGroup>
  <Collapser
    id="example-tx-vs-trace"
    title={<>Example: Calling <InlineCode>Transaction</InlineCode> in an already-started transaction</>}
  >
    During the execution of this console application, `OuterMethod` will be called first and create a new transaction. The `InnerMethod` is called from within the transaction started by `OuterMethod`, so it will not create a new transaction. Instead, information about the execution of `InnerMethod` will be tracked as if the `[Trace]` attribute had been applied.

    ```
    static void Main(string[] args)
    {
        OuterMethod();
    }

    [Transaction]
    public void OuterMethod()
    {
        InnerMethod();
    }

    [Transaction]
    public void InnerMethod()
    {
    }
    ```
  </Collapser>
</CollapserGroup>

## Create a new non-web transaction [#create-background-txn]

To start a non-web transaction (also known as a background request) with the `Transaction` attribute:

```
[Transaction]
public void Run()
{
  // your background task
}
```

For details about why to use either web or non-web, see [Classify as web or non-web](/docs/agents/net-agent/custom-instrumentation/introduction-net-custom-instrumentation#web-background).

## Create a new web transaction [#create-web-txn]

To tell the agent to mark a non-web task as a web browser transaction, use either of these options:

* Set the `Web` property of the `Transaction` attribute to `true`.
* Set the transaction's URI with [`SetTransactionUri()`](/docs/agents/net-agent/net-agent-api).

```
[Transaction(Web = true)]
public void Run()
{
  var uri = new Uri("http://www.mydomain.com/path");
  NewRelic.Api.Agent.NewRelic.SetTransactionUri(uri);
  
  // your web task
}
```

When used inside a [previously started transaction](#tx-vs-trace), this will be treated as a `[Trace]` attribute.

For details about why to use either web or non-web, see [Classify as web or non-web](/docs/agents/net-agent/custom-instrumentation/introduction-net-custom-instrumentation#web-background).

## Add detail to existing transactions with `Trace` [#add-trace]

If your transaction traces show large blocks of un-instrumented time and you want to include additional methods within the trace, you can use the `Trace` attribute:

```
[Trace]
protected void MethodWithinTransaction()
{
  // your app code
}
```

## Properties for \[Transaction] [#properties]

The `Transaction` attribute supports the following properties:

<CollapserGroup>
  <Collapser
    id="trace-dispatcher"
    title={<InlineCode>Web</InlineCode>}
  >
    <Table>
      <tbody>
        <tr>
          <th>
            Type:
          </th>

          <td>
            Boolean
          </td>
        </tr>

        <tr>
          <th>
            Default:
          </th>

          <td>
            `false`
          </td>
        </tr>
      </tbody>
    </Table>

    If `true`, the agent starts a web transaction when it reaches this `Transaction` attribute. If a transaction is in progress, then that transaction will continue.

    If `false` (default), the agent starts a non-web transaction when it reaches this `Transaction` attribute. For example:

    ```
    [Transaction(Web = true)]
    ```
  </Collapser>
</CollapserGroup>

## Read forum posts about instrumentation [#discuss-posts]

For more specific recommendations, check out these posts on our Explorers Hub community:

* [Troubleshoot attribute-based custom instrumentation issues](https://discuss.newrelic.com/t/relic-solution-troubleshooting-attribute-based-custom-instrumentation-issues/68726)
* [Build custom instrumentation tracer factories from .NET agent log files](https://discuss.newrelic.com/t/relic-solution-troubleshooting-attribute-based-custom-instrumentation-issues/68726)

## Use other API functions [#other-api]

For more about the .NET agent API and its functionality, see New Relic's [.NET agent API guide](/docs/agents/net-agent/api-guides/guide-using-net-agent-api). For custom instrumentation without modifying your source code, see [Create transactions via XML](/docs/agents/net-agent/instrumentation/net-custom-transactions) and [Add detail to transactions via XML](/docs/agents/net-agent/custom-instrumentation/add-detail-transactions-xml-net).<|MERGE_RESOLUTION|>--- conflicted
+++ resolved
@@ -6,14 +6,6 @@
   - Agents
   - NET agent
   - Custom instrumentation
-<<<<<<< HEAD
-redirects:
-  - /docs/agents/net-agent/api-guides/net-agent-api-instrument-using-attributes
-  - /docs/agents/net-agent/api-guides/custom-instrumentation-attributes-net
-japaneseVersion: >-
-  https://docs.newrelic.co.jp/docs/agents/net-agent/custom-instrumentation/custom-instrumentation-attributes-net
-=======
->>>>>>> dea79b0f
 ---
 
 New Relic's .NET agent provides several options for [custom instrumentation](/docs/agents/net-agent/instrumentation/net-custom-instrumentation). Custom instrumentation allows you to instrument parts of your app that are not instrumented automatically. This document describes how to instrument your app by decorating the methods in your app code with attributes.
