--- conflicted
+++ resolved
@@ -6,16 +6,6 @@
   - Agents
   - NET agent
   - Getting started
-<<<<<<< HEAD
-redirects:
-  - /docs/docs/net-support
-  - /docs/dotnet/AgentDocumentation
-  - /docs/dotnet/new-relic-for-net
-  - /docs/agents/net-agent/getting-started/new-relic-net
-japaneseVersion: >-
-  https://docs.newrelic.co.jp/docs/agents/net-agent/getting-started/introduction-new-relic-net
-=======
->>>>>>> dea79b0f
 ---
 
 import { Link } from 'gatsby'
