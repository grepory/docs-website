--- conflicted
+++ resolved
@@ -6,14 +6,6 @@
   - Agents
   - NET agent
   - API guides
-<<<<<<< HEAD
-redirects:
-  - /docs/agents/net-agent/net-agent-api/net-agent-api-guide
-  - /docs/agents/net-agent/net-agent-api/guide-using-net-agent-api
-japaneseVersion: >-
-  https://docs.newrelic.co.jp/docs/agents/net-agent/api-guides/guide-using-net-agent-api
-=======
->>>>>>> dea79b0f
 ---
 
 New Relic's .NET agent includes an [API](/docs/agents/net-agent/net-agent-api) that allows you to extend the agent's standard functionality. For example, you can use the .NET agent API for:
