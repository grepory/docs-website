---
title: View all methods
contentType: page
template: basicDoc
topics:
  - Agents
  - NET agent
  - NET agent API
<<<<<<< HEAD
redirects: []
=======
>>>>>>> dea79b0f
---

Redirects to [https://docs.newrelic.com/docs/agents/net-agent/net-agent-api](/docs/agents/net-agent/net-agent-api).<|MERGE_RESOLUTION|>--- conflicted
+++ resolved
@@ -6,10 +6,6 @@
   - Agents
   - NET agent
   - NET agent API
-<<<<<<< HEAD
-redirects: []
-=======
->>>>>>> dea79b0f
 ---
 
 Redirects to [https://docs.newrelic.com/docs/agents/net-agent/net-agent-api](/docs/agents/net-agent/net-agent-api).