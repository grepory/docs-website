---
title: .NET attribute examples
contentType: page
template: basicDoc
topics:
  - Agents
  - NET agent
  - Attributes
<<<<<<< HEAD
redirects:
  - /docs/agents/net-agent/installation-configuration/net-attribute-examples
=======
>>>>>>> dea79b0f
---

Here are examples of using attributes with the New Relic .NET agent.

## Disable all attributes [#example1]

In this example, attributes are disabled. The `include` and `exclude` lists will be ignored, and all attributes will be filtered out.

**Configuration:**

```
<attributes enabled="false" />
```

**Input keys:**

```
foo, bar, request.parameters.foo, request.parameters.bar
```

**Output for destinations:**

```
transaction_tracer: none
  error_collector: none
  transaction_events: none
  browser_monitoring: none
```

## Select specific destinations [#example2]

In this example:

* Attributes are disabled for transaction traces. The `include` and `exclude` lists will be ignored, and all attributes will be filtered out for this destination.
* Attributes are disabled for browser monitoring by default.
* Request parameters (prefixed with `request.parameters.`) are off by default for all destinations.

As a result, only `bar` is sent in traced errors and transaction events.

**Configuration:**

```
<attributes enabled="true">
  <exclude>foo</exclude>
</attributes>
<transactionTracer>
  <attributes enabled="false" />
</transactionTracer>
```

**Input keys:**

```
foo, bar, request.parameters.foo, request.parameters.bar
```

**Output for destinations:**

```
transaction_tracer: none
  error_collector: bar
  transaction_events: bar
  browser_monitoring: none
```

## Select values and destinations [#example3]

In this example, specific input keys are selected for certain output destinations and excluded from others.

* The `food.fruit.banana` key will be excluded only from transaction traces.
* The `food` and `food.bread` keys will be excluded from all destinations.

**Configuration:**

```
<attributes enabled="true">
  <exclude>food*</exclude>
  <include>food.fruit.*</include>
</attributes>
<transactionTracer>
  <attributes enabled="true">
    <exclude>food.fruit.banana</exclude>
  </attributes>
</transactionTracer>
```

**Input keys:**

```
food, food.bread, food.fruit.banana, food.fruit.apple
```

**Output for destinations:**

```
transaction_tracer: food.fruit.apple
  error_collector: food.fruit.banana, food.fruit.apple
  transaction_events: food.fruit.banana, food.fruit.apple
  browser_monitoring: food.fruit.banana, food.fruit.apple
```

## Emulating legacy server-side attribute behavior [#emulating]

In this example, the agent collects request parameters and records them to the transaction tracer and error collector destinations. This emulates enabling the legacy [server-side configuration](/docs/agents/manage-apm-agents/configuration/server-side-agent-configuration) settings for `Capture attributes` or `Capture parameters` options. Customize the following [`<attributes>`](/docs/agents/net-agent/installation-configuration/net-agent-configuration#agent-attributes) elements in your .NET agent configuration file:

```
<transactionTracer>
  <attributes>
    <include>request.parameters*</include>
  </attributes>
</transactionTracer>

<errorCollector>
  <attributes>
    <include>request.parameters*</include>
  </attributes>
</errorCollector>
```

## For more help [#more_help]

Additional documentation resources include:

* [Agent attributes](/docs/features/agent-attributes) (types, destinations, and limits for attributes used by New Relic agents)
* [.NET agent attributes](/docs/agents/net-agent/attributes/net-agent-attributes) (.NET-specific attributes available in agent versions 3.6.177.0 and higher)
* [Enabling and disabling attributes](/docs/agents/net-agent/attributes/enabling-disabling-attributes) (properties, rules, and backwards compatibility information for .NET agent attributes)<|MERGE_RESOLUTION|>--- conflicted
+++ resolved
@@ -6,11 +6,6 @@
   - Agents
   - NET agent
   - Attributes
-<<<<<<< HEAD
-redirects:
-  - /docs/agents/net-agent/installation-configuration/net-attribute-examples
-=======
->>>>>>> dea79b0f
 ---
 
 Here are examples of using attributes with the New Relic .NET agent.
