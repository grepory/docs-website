--- conflicted
+++ resolved
@@ -6,11 +6,6 @@
   - Agents
   - NET agent
   - Azure installation
-<<<<<<< HEAD
-redirects:
-  - /docs/agents/net-agent/azure-installation/install-app-azure-cloud-services
-=======
->>>>>>> dea79b0f
 ---
 
 This document explains how to install APM's .NET agent on Microsoft's Azure Cloud Services platform. This is not the same as installing the [Infrastructure integrations for Microsoft Azure](/docs/integrations/microsoft-azure-integrations/getting-started/introduction-azure-monitoring-integrations). To make sure you are using the most relevant instructions, first see the [.NET agent install overview](/docs/agents/net-agent/installation/install-enable-new-relic-net-agent).
