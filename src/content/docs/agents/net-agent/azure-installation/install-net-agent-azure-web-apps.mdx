---
title: Install the .NET agent on Azure Web Apps
contentType: page
template: basicDoc
topics:
  - Agents
  - NET agent
  - Azure installation
<<<<<<< HEAD
redirects:
  - >-
    /docs/agents/net-agent/azure-installation/using-net-core-agent-azure-app-services
  - /docs/agents/net-agent/azure-installation/install-net-core
  - /docs/agents/net-agent/azure-installation/install-app-azure-web-apps
=======
>>>>>>> dea79b0f
---

This document explains how to install APM's .NET Agent for an Azure Web App. This is not the same as installing the [Infrastructure integrations for Microsoft Azure](/docs/integrations/microsoft-azure-integrations/getting-started/introduction-azure-monitoring-integrations).

<Callout variant="important">
  Before following these instructions, read the [.NET agent install overview](/docs/agents/net-agent/installation/new-relic-net-agent-install-introduction).
</Callout>

Use any of the following methods to add the New Relic .NET Agent to your Azure-deployed web app. The best option depends on your role, environment, deployments, etc. For example:

* For operations teams that need to monitor the app, best practice may be to:
  * [Install using the Azure Site Extension](#site-extention-install)
* For developer teams, best practice may be to use NuGet:
  * [Install using NuGet (.NET Framework)](#nuget-install-net-framework)
  * [Install using NuGet (.NET Core)](#nuget-install-net-core)

<Callout variant="important">
  In order to monitor non-web apps (including WebJobs), or ASP.NET Core apps targeting .NET Framework, you will need to explicitly enable the agent for that application's .exe process via one of these two methods:

  * [Enable via placement of local newrelic.config file](https://docs.newrelic.com/docs/agents/net-agent/installation/install-net-agent-windows#newrelic-config-local)
  * [Enable via application config file](https://docs.newrelic.com/docs/agents/net-agent/installation/install-net-agent-windows#app-config)

  In addition, WebJobs may need [custom instrumentation](https://docs.newrelic.com/docs/agents/net-agent/custom-instrumentation/introduction-net-custom-instrumentation) for transactions to appear in APM, and [additional configuration](https://docs.newrelic.com/docs/agents/net-agent/configuration/net-agent-configuration#service-sendDataOnExit) if they run for less than one minute.
</Callout>

<Callout variant="important">
  **Disable Application Insights**  
  Because the .NET Agent and Application Insights both rely on the CLR Profiler, only one may be active at a time. Application Insights must be disabled in order for the .NET Agent to function properly. For more information, see [Application Insights troubleshooting procedures](/docs/agents/net-agent/azure-troubleshooting/net-profiler-conflict-microsoft-application-insights).
</Callout>

## Install using the New Relic Azure Site Extension [#site-extention-install]

To install the .NET agent for an Azure Web App using the [New Relic Azure Site Extension](https://www.nuget.org/packages/NewRelic.Azure.WebSites.Extension):

<Callout variant="important">
  We recommend that you shut down your web application prior to installing the New Relic Azure Site Extension.
</Callout>

1. Add the site extension: Navigate to `http://[yoursitename].scm.azurewebsites.net`, then select **Site extensions > Gallery**.
2. Select the plus <Icon name="fe-plus"/>
   icon next to the New Relic site extension.
3. In the Azure portal, add New Relic [app settings](#web-app-agent-settings) to your Azure App Service.
4. Restart your web app to use the new version of the agent.

## Install using NuGet (.NET Framework) [#nuget-install-net-framework]

<Callout variant="important">
  The NuGet packages in this procedure support only the old `packages.config`. They do not support the new `PackageReference` format. For more information, see [Microsoft's package reference documentation](https://docs.microsoft.com/en-us/nuget/consume-packages/package-references-in-project-files).
</Callout>

For multi-project solutions, make sure you have selected the correct project (for example, a specific web app project) before installing the NuGet package.

If you are upgrading the .NET Framework agent using NuGet, any changes you made in the `newrelic.config` will be overwritten. To preserve any changes, save your `newrelic.config` outside of your project, then restore it after upgrading.

To install the .NET agent on an Azure Web App using NuGet:

1. In the Azure portal, verify your Azure Platform (32-bit or 64-bit): From the Azure sidebar menu, select **App Services > Your Application > Settings > Configuration > General settings**.
2. Open your application in Visual Studio, and install the New Relic NuGet package by running the appropriate command from the [**Package manager** console](http://docs.nuget.org/docs/start-here/using-the-package-manager-console):
   * **32-bit**: `Install-Package NewRelic.Azure.WebSites`
   * **64-bit**: `Install-Package NewRelic.Azure.WebSites.x64`
3. Publish your application.
4. In the Azure portal, open the web app you want to monitor, then select **Settings > Configuration**.
5. From **Configuration**, select **+** **New application setting** and add these key/value pairs:

   <Table>
     <thead>
       <tr>
         <th width={250}>
           Key
         </th>

         <th>
           Value
         </th>
       </tr>
     </thead>

     <tbody>
       <tr>
         <td>
           `COR_ENABLE_PROFILING`
         </td>

         <td>
           `1`
         </td>
       </tr>

       <tr>
         <td>
           `COR_PROFILER`
         </td>

         <td>
           `{71DA0A04-7777-4EC6-9643-7D28B46A8A41}`
         </td>
       </tr>

       <tr>
         <td>
           `COR_PROFILER_PATH`
         </td>

         <td>
           `D:\Home\site\wwwroot\newrelic\NewRelic.Profiler.dll`
         </td>
       </tr>

       <tr>
         <td>
           `NEWRELIC_HOME`
         </td>

         <td>
           `D:\Home\site\wwwroot\newrelic`
         </td>
       </tr>
     </tbody>
   </Table>
6. In the Azure portal, add New Relic [app settings](#web-app-agent-settings) to your Azure App Service.
7. Restart your web app.

## Install using NuGet (.NET Core) [#nuget-install-net-core]

New Relic .NET Core agent supports Linux and Windows applications on Azure App Services. The installation process for Azure App Services differs from the .NET Core agent installation procedures for [Linux](/docs/agents/net-agent/installation/install-net-core-agent-linux) and [Windows](/docs/agents/net-agent/installation/install-net-agent-windows#installing_core).

To install the .NET agent on an Azure Web App using NuGet:

1. Install the `NewRelic.Agent` NuGet package.
2. Modify the **log** node by adding a directory attribute to your `newrelic.config` file:

   <CollapserGroup>
     <Collapser
       id="log-windows"
       title="Log file configuration for Windows"
     >
       ```
       log directory="D:\Home\LogFiles\NewRelic" level="info"/log
       ```
     </Collapser>

     <Collapser
       id="log-linux"
       title="Log file configuration for Linux"
     >
       ```
       log directory="/home/LogFiles/NewRelic" level="info"/log
       ```
     </Collapser>
   </CollapserGroup>
3. Publish your application.
4. In the Azure portal, open the web app you want to monitor, then select **Settings > Configuration**.
5. From **Configuration**, select **+** **New application setting** and add these key/value pairs:

   <CollapserGroup>
     <Collapser
       id="nuget-windows"
       title="Environment variables for Windows"
     >
       <Table>
         <thead>
           <tr>
             <th width={250}>
               Key
             </th>

             <th>
               Value
             </th>
           </tr>
         </thead>

         <tbody>
           <tr>
             <td>
               `CORECLR_ENABLE_PROFILING`
             </td>

             <td>
               `1`
             </td>
           </tr>

           <tr>
             <td>
               `CORECLR_PROFILER`
             </td>

             <td>
               `{36032161-FFC0-4B61-B559-F6C5D41BAE5A}`
             </td>
           </tr>

           <tr>
             <td>
               `CORECLR_PROFILER_PATH_32`
             </td>

             <td>
               `D:\Home\site\wwwroot\newrelic\x86\NewRelic.Profiler.dll`
             </td>
           </tr>

           <tr>
             <td>
               `CORECLR_PROFILER_PATH_64`
             </td>

             <td>
               `D:\Home\site\wwwroot\newrelic\NewRelic.Profiler.dll`
             </td>
           </tr>

           <tr>
             <td>
               `CORECLR_NEWRELIC_HOME`
             </td>

             <td>
               `D:\Home\site\wwwroot\newrelic`
             </td>
           </tr>
         </tbody>
       </Table>
     </Collapser>

     <Collapser
       id="nuget-linux"
       title="Environment variables for Linux"
     >
       <Table>
         <thead>
           <tr>
             <th width={250}>
               Key
             </th>

             <th>
               Value
             </th>
           </tr>
         </thead>

         <tbody>
           <tr>
             <td>
               `CORECLR_ENABLE_PROFILING`
             </td>

             <td>
               `1`
             </td>
           </tr>

           <tr>
             <td>
               `CORECLR_PROFILER`
             </td>

             <td>
               `{36032161-FFC0-4B61-B559-F6C5D41BAE5A}`
             </td>
           </tr>

           <tr>
             <td>
               `CORECLR_PROFILER_PATH`
             </td>

             <td>
               `/home/site/wwwroot/newrelic/libNewRelicProfiler.so`
             </td>
           </tr>

           <tr>
             <td>
               `CORECLR_NEWRELIC_HOME`
             </td>

             <td>
               `/home/site/wwwroot/newrelic`
             </td>
           </tr>
         </tbody>
       </Table>
     </Collapser>
   </CollapserGroup>
6. In the Azure portal, add New Relic [app settings](#web-app-agent-settings) to your Azure App Service.
7. Restart your web app.

## Add New Relic app settings to Azure App Services [#web-app-agent-settings]

To add your app settings:

1. Make sure you have your [license key](/docs/accounts-partnerships/accounts/account-setup/license-key) before adding the New Relic .NET agent's app settings.
2. In the Azure portal, open the web app you want to monitor, then select **Configuration > Application settings**.
3. From **Application settings**, select **+** **New application setting** and add these key/value pairs:

   <Table>
     <thead>
       <tr>
         <th width={300}>
           Key
         </th>

         <th>
           Value
         </th>
       </tr>
     </thead>

     <tbody>
       <tr>
         <td>
           `NEW_RELIC_LICENSE_KEY`
         </td>

         <td>
           `YOUR_LICENSE_KEY`
         </td>
       </tr>

       <tr>
         <td>
           `NEW_RELIC_APP_NAME`
         </td>

         <td>
           `YOUR_APP_NAME`
         </td>
       </tr>
     </tbody>
   </Table>
4. Save and restart your web app.

Setting the license key and app name with the App settings will override the `newrelic.config`.

To verify your app's environment variables in your app's Kudu diagnostic console, go to **Environment > Environment variables**.

For example:

```
https://myappname.scm.azurewebsites.net/Env.cshtml#envVariables
```

## View your app's performance [#checking-application-performance]

Your application must receive traffic in order for you to view its performance in New Relic. You may need to wait a few minutes for data to start appearing. If no data appears, see the [troubleshooting procedures](/docs/agents/net-agent/azure-troubleshooting/azure-web-apps-using-always-on-and-no-data-appears) for Azure Web Apps.

To view your app's performance in APM: Go to **[one.newrelic.com](https://one.newrelic.com) > APM > (select an app)**. The [APM **Summary** page](/docs/apm/applications-menu/monitoring/apm-overview-page) automatically appears. You can also view detailed information about [errors](/docs/apm/applications-menu/error-analytics/introduction-error-analytics), [database and instance performance issues](/docs/apm/applications-menu/features/analyze-database-instance-level-performance-issues), and [more](/docs/apm/new-relic-apm/getting-started/introduction-new-relic-apm).

If you created your New Relic app prior to October 2017, you can use the Azure portal to select the New Relic account blade. You will be automatically logged in with [SAML Single Sign-on (SSO)](/docs/accounts-partnerships/accounts/saml-single-sign/new-relic-partners-saml-sso) to APM. You can also view your application's error rate and throughput data in the Azure portal by going to **New Relic Accounts > (select your app)**.

## Troubleshooting

If no data appears after installing the agent, generating traffic for your app, and waiting a few minutes, try these troubleshooting tips:

* Make sure that all files in the `newrelic` directory at the root of your app got published to Azure.
* Make sure the environment variables are set correctly.
* Make sure Application Insights isn't installed and configured on the application. For more information, see the [Application Insights troubleshooting procedures](/docs/agents/net-agent/azure-troubleshooting/net-profiler-conflict-microsoft-application-insights).
* Refer to additional [Azure troubleshooting procedures](/docs/agents/net-agent/azure-troubleshooting/) as applicable.<|MERGE_RESOLUTION|>--- conflicted
+++ resolved
@@ -6,14 +6,6 @@
   - Agents
   - NET agent
   - Azure installation
-<<<<<<< HEAD
-redirects:
-  - >-
-    /docs/agents/net-agent/azure-installation/using-net-core-agent-azure-app-services
-  - /docs/agents/net-agent/azure-installation/install-net-core
-  - /docs/agents/net-agent/azure-installation/install-app-azure-web-apps
-=======
->>>>>>> dea79b0f
 ---
 
 This document explains how to install APM's .NET Agent for an Azure Web App. This is not the same as installing the [Infrastructure integrations for Microsoft Azure](/docs/integrations/microsoft-azure-integrations/getting-started/introduction-azure-monitoring-integrations).
