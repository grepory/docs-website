--- conflicted
+++ resolved
@@ -6,13 +6,6 @@
   - Agents
   - NET agent
   - Azure installation
-<<<<<<< HEAD
-redirects:
-  - >-
-    /docs/agents/net-agent/azure-installation/install-net-agent-azure-service-fabric
-  - /docs/install-net-agent-azure-service-fabric
-=======
->>>>>>> dea79b0f
 ---
 
 This document explains how to install APM's .NET Framework agent and .NET Core agent on Azure Service Fabric. This is not the same as installing the [Infrastructure integrations for Microsoft Azure](/docs/integrations/microsoft-azure-integrations/getting-started/introduction-azure-monitoring-integrations).
