---
title: Azure troubleshooting
contentType: page
template: basicDoc
topics:
  - Agents
  - NET agent
  - Azure installation
<<<<<<< HEAD
redirects: []
=======
>>>>>>> dea79b0f
---

Dummy doc to link to Azure TS category<|MERGE_RESOLUTION|>--- conflicted
+++ resolved
@@ -6,10 +6,6 @@
   - Agents
   - NET agent
   - Azure installation
-<<<<<<< HEAD
-redirects: []
-=======
->>>>>>> dea79b0f
 ---
 
 Dummy doc to link to Azure TS category