--- conflicted
+++ resolved
@@ -6,12 +6,6 @@
   - Agents
   - NET agent
   - Troubleshooting
-<<<<<<< HEAD
-redirects:
-  - /docs/dotnet/new-relic-net-status-monitor
-  - /docs/agents/net-agent/features/new-relic-net-status-monitor
-=======
->>>>>>> dea79b0f
 watermark: DEPRECATED
 ---
 
