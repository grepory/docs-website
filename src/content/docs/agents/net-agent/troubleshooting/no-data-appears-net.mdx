--- conflicted
+++ resolved
@@ -6,12 +6,8 @@
   - Agents
   - NET agent
   - Troubleshooting
-<<<<<<< HEAD
-japaneseVersion: 'https://docs.newrelic.co.jp/undefined'
-=======
 japaneseVersion: >-
   https://docs.newrelic.co.jp/docs/agents/net-agent/troubleshooting/no-data-appears-net
->>>>>>> 096c953b
 ---
 
 ## Problem
