--- conflicted
+++ resolved
@@ -6,13 +6,6 @@
   - Agents
   - NET agent
   - Azure troubleshooting
-<<<<<<< HEAD
-redirects:
-  - /docs/agents/net-agent/azure-troubleshooting/azure-web-apps-no-data-appears
-  - >-
-    /docs/agents/net-agent/azure-troubleshooting/azure-web-apps-using-always-on-and-no-data-appears
-=======
->>>>>>> dea79b0f
 ---
 
 <Callout variant="important">
