---
title: 'Azure Web Apps: Unable to open log file'
contentType: page
template: basicDoc
topics:
  - Agents
  - NET agent
  - Azure troubleshooting
<<<<<<< HEAD
redirects: []
=======
>>>>>>> dea79b0f
---

## Problem

You are connecting via FTP to your [Microsoft Azure Web App](/docs/agents/net-agent/azure-installation/install-app-azure-web-apps). You can see a `NewRelic.Profiler.####.log` file in **LogFiles\\NewRelic**, but when you try to access the log file, an error message appears.

## Solution

Restart your web app to release the file and create a new profile log.<|MERGE_RESOLUTION|>--- conflicted
+++ resolved
@@ -6,10 +6,6 @@
   - Agents
   - NET agent
   - Azure troubleshooting
-<<<<<<< HEAD
-redirects: []
-=======
->>>>>>> dea79b0f
 ---
 
 ## Problem
