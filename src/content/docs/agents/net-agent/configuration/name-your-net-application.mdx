--- conflicted
+++ resolved
@@ -6,19 +6,6 @@
   - Agents
   - NET agent
   - Configuration
-<<<<<<< HEAD
-redirects:
-  - >-
-    /docs/agents/net-agent/installation-and-configuration/net-naming-applications-0
-  - >-
-    /docs/agents/net-agent/installation-and-configuration/naming-your-net-application
-  - >-
-    /docs/agents/net-agent/installation-configuration/naming-your-net-application
-  - /docs/agents/net-agent/installation-configuration/name-your-net-application
-japaneseVersion: >-
-  https://docs.newrelic.co.jp/docs/agents/net-agent/configuration/name-your-net-application
-=======
->>>>>>> dea79b0f
 ---
 
 [New Relic's .NET agent](https://docs.newrelic.com/docs/agents/net-agent/getting-started/introduction-new-relic-net) gives you several ways to change the application name reported and displayed in APM. This document gives you an overview of those naming options.
