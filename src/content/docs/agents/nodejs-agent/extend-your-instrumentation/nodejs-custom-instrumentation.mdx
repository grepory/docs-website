---
title: Node.js custom instrumentation
contentType: page
template: basicDoc
topics:
  - Agents
  - Nodejs agent
  - Extend your instrumentation
<<<<<<< HEAD
redirects:
  - /docs/agents/nodejs-agent/supported-features/nodejs-custom-instrumentation
japaneseVersion: >-
  https://docs.newrelic.co.jp/docs/agents/nodejs-agent/extend-your-instrumentation/nodejs-custom-instrumentation
=======
>>>>>>> dea79b0f
---

New Relic for Node.js automatically instruments most standard web requests, but sometimes you want expanded instrumentation. With the agent's custom instrumentation API, you can create instrumentation for otherwise unsupported [web frameworks](#web-framework), [datastores](#datastore), and [message service clients](#message-client).

The Node.js agent's custom instrumentation API also allows you to:

* Create [web transactions](#web-txn) (useful for things like web sockets, where transactions can't be automatically created).
* Create non-web [background transactions](#background-txn) (useful for recording background jobs).
* Target [specific sections of your code](#expanding-instrumentation) for deeper analysis.

## Agent version requirements [#version]

The custom instrumentation methods in this document are available as of [Node.js agent version 2.0.0](/docs/release-notes/agent-release-notes/nodejs-release-notes). For information on instrumentation using the custom instrumentation API v1.x, see the documentation for [legacy Node.js custom instrumentation](https://docs.newrelic.com/docs/agents/nodejs-agent/supported-features/nodejs-v1x-custom-instrumentation-legacy).

## Instrument unsupported web frameworks [#web-framework]

Beginning with Node.js agent version 2.0.0, New Relic provides an API to expand instrumentation for additional web frameworks. For more information, including a tutorial, see the documentation for [Node.js web framework instrumentation on GitHub](http://newrelic.github.io/node-newrelic/docs/tutorial-Webframework-Simple.html).

## Instrument unsupported message service clients [#message-client]

Beginning with Node.js agent version 2.0.0, New Relic provides an API to expand instrumentation for additional message service libraries. For more information, including a tutorial, see the documentation for [Node.js message service client instrumentation on GitHub](http://newrelic.github.io/node-newrelic/docs/tutorial-Messaging-Simple.html).

## Instrument unsupported datastores [#datastore]

Beginning with Node.js agent version 2.0.0, New Relic provides an API to expand instrumentation for additional datastore libraries. For more information, including a tutorial, see the documentation for [Node.js datastore instrumentation on GitHub](http://newrelic.github.io/node-newrelic/docs/tutorial-Datastore-Simple.html).

## Instrument web transactions [#web-txn]

In order to create custom [web transactions](/docs/apm/transactions/intro-transactions/transactions-new-relic-apm), call `startWebTransaction` to start the transaction. To end the transaction, use any of these options:

<Table>
  <thead>
    <tr>
      <th style={{ width: "200px" }}>
        **Ending the transaction**
      </th>

      <th>
        **Comments**
      </th>
    </tr>
  </thead>

  <tbody>
    <tr>
      <td>
        Promise
      </td>

      <td>
        If the handler passed to `startWebTransaction` returns a promise, the agent will end the transaction when the returned promise resolves or rejects.
      </td>
    </tr>

    <tr>
      <td>
        Manual
      </td>

      <td>
        If you call `getTransaction` in the context of the new transaction, this notifies the agent that the transaction will be handled manually.

        If `getTransaction` is called in the handler, then you **must** end the transaction by calling `transaction.end().`
      </td>
    </tr>

    <tr>
      <td>
        Synchronous
      </td>

      <td>
        If neither of these options are fulfilled, the transaction will be ended when the handler returns synchronously.
      </td>
    </tr>
  </tbody>
</Table>

<CollapserGroup>
  <Collapser
    id="example-webtx-socket-io"
    title="Custom web transaction example: Instrument three transactions in socket.io"
  >
    This example instruments a `/websocket/ping` transaction, a `/websocket/update` transaction, and a `/websocket/new-message` transaction within `socket.io`. The `/ping` example is synchronous, while the `/new-message` and `/update` examples are asynchronous.

    ```
    var nr = require('newrelic')
    var app = require('http').createServer()
    var io = require('socket.io')(app)

    io.on('connection', function (socket) {
      socket.on('ping', function (data) {
        nr.startWebTransaction('/websocket/ping', function transactionHandler() {
          // Ended automatically after synchronously returning
          socket.emit('pong')
        })
      })
      socket.on('update', function (data) {
        nr.startWebTransaction('/websocket/update', function transactionHandler() {
          // Using API#getTransaction
          var transaction = nr.getTransaction()
          updateChatWindow(data, function transactionHandler() {
            socket.emit('update-done')
            transaction.end()
          })
        })
      })
      socket.on('new-message', function (data) {
        nr.startWebTransaction('/websocket/new-message', function transactionHandler() {
          // Returning a promise
          return new Promise(function (resolve, reject) {
            addMessageToChat(data, function () {
              socket.emit('message-received')
              resolve()
            })
          })
        })
      })
    })
    ```

    This method only gives basic timing data for the transaction created. To create more intricate timing data and transaction naming for a particular framework, see the [Node.js API documentation](/docs/agents/nodejs-agent/supported-features/nodejs-agent-api#instrumentWebframework) and the [related tutorial on GitHub](http://newrelic.github.io/node-newrelic/docs/tutorial-Webframework-Simple.html).
  </Collapser>
</CollapserGroup>

## Instrument background transactions [#background-txn]

You can use custom transactions to instrument [non-web transactions](/docs/apm/transactions/intro-transactions/monitor-background-processes-other-non-web-transactions) (background tasks); for example:

* Periodic jobs within your app
* Work that continues after a request completes

To instrument background tasks, call [`startBackgroundTransaction`](/docs/agents/nodejs-agent/supported-features/nodejs-agent-api#startBackgroundTransaction) in your handler to start a background transaction. To end the transaction, use any of these options:

<Table>
  <thead>
    <tr>
      <th style={{ width: "200px" }}>
        **Ending the transaction**
      </th>

      <th>
        **Comments**
      </th>
    </tr>
  </thead>

  <tbody>
    <tr>
      <td>
        Promise
      </td>

      <td>
        If the handler passed to `startBackgroundTransaction` returns a promise, the agent will end the transaction when the returned promise resolves or rejects.
      </td>
    </tr>

    <tr>
      <td>
        Manual
      </td>

      <td>
        If you call `getTransaction` in the context of the new transaction, this notifies the agent that the transaction will be handled manually.

        If `getTransaction` is called in the handler, then you **must** end the transaction by calling `transaction.end().`
      </td>
    </tr>

    <tr>
      <td>
        Synchronous
      </td>

      <td>
        If neither of these options are fulfilled, the transaction will be ended when the handler returns synchronously.
      </td>
    </tr>
  </tbody>
</Table>

<CollapserGroup>
  <Collapser
    id="example-instrument-update"
    title="Custom background transaction example: Instrument within setInterval"
  >
    This example instruments `update:cache` within `setInterval`:

    ```
    var nr = require('newrelic')
    var redis = require('redis').createClient()

    // Using API#getTransaction to manage ending the transaction
    setInterval(function () {
      nr.startBackgroundTransaction('update:cache', function transactionHandler() {
        var newValue = someDataGenerator()
        var transaction = nr.getTransaction()
 
        redis.set('some:cache:key', newValue, function () {
          transaction.end()
        })
      })
    }, 30000) // Every 30s

    //Using a promise to manage ending the transaction
    setInterval(function () {
      nr.startBackgroundTransaction('flush:cache', function transactionHandler() {
        return new Promise(function(resolve, reject) {
          flushCache(redis, function afterFlush(err) {
            if (err) {
              return reject(err)
            }
            resolve()
          })
        })
      })
    }, 60*60*1000)
    ```
  </Collapser>
</CollapserGroup>

## Expand instrumentation within transactions [#expanding-instrumentation]

You can create instrumentation using the [instrumentation registration methods on the API](/docs/agents/nodejs-agent/supported-features/nodejs-agent-api#custom-instrumentation-api). Writing instrumentation using the instrumentation API allows you to specify metrics and naming in greater detail by "monkey patching" methods (replacing functions) on relevant objects. Other options can offer visibility into web transactions that are already instrumented, or gain insight into databases and other in-transaction work that is not automatically instrumented.

To do this, wrap your callbacks in custom tracers. Custom tracers create and collect specific metrics for an additional segment within an existing transaction, such as a particular function or a database call.

* To instrument individual callbacks, call `startSegment()` inside the callback, and move the main callback logic to the `handler` function.
* To instrument a function that is called inside an asynchronous function, wrap both the target function and its parent asynchronous function with [`startSegment()`](/docs/agents/nodejs-agent/supported-features/nodejs-agent-api#startSegment).

<Callout variant="important">
  These examples must be placed in code that is running under a transaction. The origin of the transaction, custom or automatically created, does not matter.
</Callout>

<CollapserGroup>
  <Collapser
    id="wrap-single-callback"
    title="Example: Instrument a callback"
  >
    This example tracks a single callback:

    ```
    // Wrap the method in a segment.
    nr.startSegment('db:createObject', true, function(cb) {
      // This is recorded as the `db:createObject` segment.
      db.createObject(cb)
    }, function(err, result) {
      // This is recorded as the callback to the `db:createObject` segment.
      if (util.handleError(err, res)) {
        return
      }
      res.write(JSON.stringify(result.rows[0].id))
      res.write('\n')
      res.end()
    })
    ```
  </Collapser>

  <Collapser
    id="wrap-two-callbacks"
    title="Example: Instrument asynchronous functions using callbacks"
  >
    This example tracks both `pg.connect` and `client.query`. This is because `client.query` is called by an asynchronous parent function (`pg.connect`). Otherwise, you would not get any data from `client.query`. This allows `startSegment()` to propagate the active transaction across those asynchronous boundaries.

    ```
    nr.startSegment('pg:connect', true, function(cb) {
      pg.connect(config.db_string, cb)
    }, function(err, client, done) {
      if (util.handleError(err, '500', res)) {
        return done()
      }

      nr.startSegment('pg:query', true, function(cb) {
        client.query('SELECT count(*) FROM test_count'), cb)
      }, function(err, result) {
        if (util.handleError(err, '500', res)) {
          return done()
        }

        res.write(result.rows[0].count)
        res.write('\n')
      })
    })
    ```
  </Collapser>

  <Collapser
    id="example-wrap-two-callbacks"
    title="Example: Instrument asynchronous functions using promises"
  >
    This example is the same as the callback one, but for interacting with a promise-based API. For promises, simply return the promise and call `then` after `startSegment` to continue your execution.

    ```
    nr.startSegment('pg:connect', true, function() {
      // This `pg:connect` segment will time until the returned promise
      // either resolves or rejects.
      return pg.connect(config.db_string)
    }).then(function(client) {
      // The transaction context is propagated into following promises.
      return nr.startSegment('pg:query', true, function() {
        return client.query('SELECT count(*) FROM test_count'))
      }).then(function(result) {
        res.write(result.rows[0].count)
        res.write('\n')
        res.end()
      }, function(err) {
        // Error from querying.
        util.handleError(err, '500', res)
      }).finally(function() {
        return client.release()
      })
    }, function(err) {
      // Error from connecting.
      util.handleError(err, '500', res)
    })
    ```
  </Collapser>

  <Collapser
    id="example-async-functions"
    title={<>Example: Instrument <InlineCode>async</InlineCode> functions</>}
  >
    This example shows how to instrument code using `async`/`await` to control asynchronous work. This requires using Node 8 or higher, as well as the New Relic for Node.js agent v2.3.0 or higher.

    ```
    try {
      const client = await nr.startSegment('pg:connect', true, async () => {
        // Async functions simply return promises, so this example is
        // very similar to the promise one.
        return await pg.connect(config.db_string)
      })

      // The transaction context is propagated into the code following `await`.
      try {
        const result = await nr.startSegment('pg:query', true, async () => {
          return await client.query('SELECT count(*) FROM test_count'))
        })

        res.write(result.rows[0].count)
        res.write('\n')
        res.end()
      } catch(err) {
        // Error from querying.
        util.handleError(err, '500', res)
      } finally {
        await client.release()
      }
    } catch(err) {
      // Error from connecting.
      util.handleError(err, '500', res)
    }
    ```
  </Collapser>

  <Collapser
    id="wrap-sync-function"
    title="Example: Instrument a synchronous function"
  >
    This example shows how `startSegment` can be used to record a synchronous function that is responsible for assigning its return value to a variable.

    ```
    var result = nr.startSegment('calculateTotal', true, function() {
      return calculateTotal(outerVar1, outerVar2)
    })
    ```

    <Callout variant="important">
      The `startSegment` function is available of the Node Agent 3.3.0 release.
    </Callout>
  </Collapser>
</CollapserGroup><|MERGE_RESOLUTION|>--- conflicted
+++ resolved
@@ -6,13 +6,6 @@
   - Agents
   - Nodejs agent
   - Extend your instrumentation
-<<<<<<< HEAD
-redirects:
-  - /docs/agents/nodejs-agent/supported-features/nodejs-custom-instrumentation
-japaneseVersion: >-
-  https://docs.newrelic.co.jp/docs/agents/nodejs-agent/extend-your-instrumentation/nodejs-custom-instrumentation
-=======
->>>>>>> dea79b0f
 ---
 
 New Relic for Node.js automatically instruments most standard web requests, but sometimes you want expanded instrumentation. With the agent's custom instrumentation API, you can create instrumentation for otherwise unsupported [web frameworks](#web-framework), [datastores](#datastore), and [message service clients](#message-client).
