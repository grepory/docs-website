---
title: Node.js custom metrics
contentType: page
template: basicDoc
topics:
  - Agents
  - Nodejs agent
  - Extend your instrumentation
<<<<<<< HEAD
redirects:
  - /docs/agents/nodejs-agent/supported-features/nodejs-custom-metrics
=======
>>>>>>> dea79b0f
---

Record arbitrary performance data via an API call (for example, timing or computer resource data). Use the [data explorer](/docs/query-your-data/explore-query-data/data-explorer/introduction-data-explorer) to search your custom metrics, create customizable charts, and add those charts to New Relic dashboards. Using custom metrics unifies your monitoring inside New Relic.

<Callout variant="caution">
  Collecting too many metrics can impact the performance of your application and your New Relic agent. To avoid data problems, keep the total number of unique custom metrics under 2000.
</Callout>

## Name your metrics [#metric_names]

Metric names are paths delimited by the `/` character. For custom metrics use this pattern:

```
<category>/<class>/<method>
```

For custom metric names, use `<class>/<method>` or `<category>/<name>`. For example, use `MyCategory/My_method`).

<Callout variant="important">
  For versions prior to Node Agent v5, you need to prepend your metrics with `Custom/`. The agent will not automatically prepend custom metrics with this to prevent collision with internal metrics.
</Callout>

## Record custom metrics [#recording-custom-metrics]

The public API for recording metric data consists of two methods on `newrelic`:

* [`recordMetric`](/docs/agents/nodejs-agent/supported-features/nodejs-agent-api#record_metric): Use to create a new custom metric.
* [`incrementMetric`](/docs/agents/nodejs-agent/supported-features/nodejs-agent-api#increment_metric): Use to update the value of a custom metric.

## Example custom metric [#example]

Here is an example that shows how you can use metrics to track currency flowing through a site:

```
app.post('/cart/checkout', function(req, res) {
  var total = computeCartTotal(req.user);
  newrelic.recordMetric('Cart/ChargeAmount', total);
  ...
});
```

## View custom metrics [#viewing-custom]

To view custom metrics, use the [data explorer](/docs/query-your-data/explore-query-data/data-explorer/introduction-data-explorer) to search metrics, create customizable charts, and add those charts to New Relic dashboards.

## For more help [#more_help]

Additional documentation resources include:

* [Custom metrics](/docs/features/custom-metrics) (Overview of custom metrics)
* [Data explorer](/docs/query-your-data/explore-query-data/data-explorer/introduction-data-explorer) (search your metrics, create customizable charts, add charts to dashboards).
* [Node.js custom instrumentation](/docs/agents/nodejs-agent/supported-features/nodejs-custom-instrumentation) (Instrumenting code elements New Relic does not automatically instrument)<|MERGE_RESOLUTION|>--- conflicted
+++ resolved
@@ -6,11 +6,6 @@
   - Agents
   - Nodejs agent
   - Extend your instrumentation
-<<<<<<< HEAD
-redirects:
-  - /docs/agents/nodejs-agent/supported-features/nodejs-custom-metrics
-=======
->>>>>>> dea79b0f
 ---
 
 Record arbitrary performance data via an API call (for example, timing or computer resource data). Use the [data explorer](/docs/query-your-data/explore-query-data/data-explorer/introduction-data-explorer) to search your custom metrics, create customizable charts, and add those charts to New Relic dashboards. Using custom metrics unifies your monitoring inside New Relic.
