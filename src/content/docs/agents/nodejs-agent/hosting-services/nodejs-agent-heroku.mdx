---
title: Node.js agent and Heroku
contentType: page
template: basicDoc
topics:
  - Agents
  - Nodejs agent
  - Hosting services
<<<<<<< HEAD
redirects:
  - /docs/nodejs/nodejs-agent-on-heroku
=======
>>>>>>> dea79b0f
---

[Heroku](https://devcenter.heroku.com/articles/newrelic) is a Platform as a Service (PaaS) solution for hosting web applications in various agent languages, including Node.js. With New Relic, you can extend Heroku with metrics from [APM](/docs/apm/new-relic-apm) and [browser monitoring](/docs/browser/new-relic-browser).

Here we describe special considerations for using Heroku as a hosting service with New Relic's Node.js agent.

## Install the agent add-on [#installing]

After deploying your Node.js app on Heroku, install the New Relic agent. Installing the add-on automatically creates a private New Relic account and configures access for Heroku servers.

To install the New Relic add-on through the [Heroku website's Add-on page for New Relic](https://addons.heroku.com/newrelic), you must be logged in to Heroku.

1. From Heroku's Add-on page for New Relic, select the [appropriate subscription plan](https://addons.heroku.com/newrelic#plan_selector). Then run this toolbelt command:

   ```
   heroku addons:create newrelic:$planlevel
   ```
2. From **Select an app**, select your New Relic app.
3. Use this toolbelt command to give your app a [descriptive name](/docs/apm/new-relic-apm/installation-configuration/name-your-application):

   ```
   heroku config:set NEW_RELIC_APP_NAME='Your Application Name'
   ```
4. If you are using environment variables instead of your `newrelic.js` config file settings to [customize your Node.js agent configuration](#variables), use this toolbelt command:

   ```
   heroku config:set NEW_RELIC_NO_CONFIG_FILE='true'
   ```
5. Verify your New Relic app name, [license key](/docs/accounts-partnerships/accounts/account-setup/license-key), and [log setting](/docs/agents/nodejs-agent/installation-configuration/nodejs-agent-configuration#logging_config):

   ```
   heroku config
   ```
6. Install the Node.js agent and save to your `npm` dependencies.

   ```
   npm install newrelic --save
   ```
7. To ensure that the `newrelic` package is properly included in your `package.json` file when you push to Heroku, install the [New Relic Node.js agent package](/docs/agents/nodejs-agent/installation-configuration/installing-maintaining-nodejs) on your local system. Include New Relic on the first line of your app's main module:

   ```
   require ('newrelic');
   ```
8. Run the following commands:

   ```
   git add . && git commit -m "Add New Relic"
   git push heroku master && heroku logs  --tail
   ```
9. Restart your dyno.
10. Generate some traffic to your app.

New Relic will begin monitoring application performance, end user experience, and host performance collected after the add-on is installed. Within a few minutes, data should start appearing in your [APM **Summary** page](/docs/apm/applications-menu/monitoring/apm-overview-page).

## Troubleshoot your installation [#troubleshooting]

If no data appears within a few minutes after you complete the installation procedures, follow the [Node.js agent troubleshooting procedures](/docs/agents/nodejs-agent/troubleshooting/troubleshooting-your-nodejs-installation).

## Customize your configuration [#variables]

You can customize the New Relic [`newrelic.js` config file](/docs/agents/nodejs-agent/installation-configuration/nodejs-agent-configuration#methods-and-precedence) for your Node.js agent. You can also use New Relic's Node.js agent environment variables in the Heroku environment to override your config file values.

Here is an example of using the Heroku command line to set environment variables instead of using your `newrelic.js` config file.

```
$ heroku config:set NEW_RELIC_LICENSE_KEY=your license key
$ heroku config:set NEW_RELIC_APP_NAME=your production app name
$ heroku config:set NEW_RELIC_NO_CONFIG_FILE='true'
```

To confirm your settings from the command line, use:

```
$ heroku config
```

## Upgrade from an existing New Relic installation [#upgrading]

To upgrade your Node.js agent version if New Relic is already installed, use this toolbelt command:

```
npm install newrelic --save
```

## For more help [#more_help]

Additional documentation resources include:

* [Heroku and New Relic](/docs/accounts-partnerships/partnerships/heroku-new-relic) (additional topics for Heroku users)
* [Heroku Dev Center](//devcenter.heroku.com/articles/newrelic) (information on the Heroku site on installing New Relic)<|MERGE_RESOLUTION|>--- conflicted
+++ resolved
@@ -6,11 +6,6 @@
   - Agents
   - Nodejs agent
   - Hosting services
-<<<<<<< HEAD
-redirects:
-  - /docs/nodejs/nodejs-agent-on-heroku
-=======
->>>>>>> dea79b0f
 ---
 
 [Heroku](https://devcenter.heroku.com/articles/newrelic) is a Platform as a Service (PaaS) solution for hosting web applications in various agent languages, including Node.js. With New Relic, you can extend Heroku with metrics from [APM](/docs/apm/new-relic-apm) and [browser monitoring](/docs/browser/new-relic-browser).
