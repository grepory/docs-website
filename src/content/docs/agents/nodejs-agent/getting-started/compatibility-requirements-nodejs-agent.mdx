--- conflicted
+++ resolved
@@ -6,12 +6,6 @@
   - Agents
   - Nodejs agent
   - Getting started
-<<<<<<< HEAD
-redirects: []
-japaneseVersion: >-
-  https://docs.newrelic.co.jp/docs/agents/nodejs-agent/getting-started/compatibility-requirements-nodejs-agent
-=======
->>>>>>> dea79b0f
 ---
 
 Our Node.js agent is publicly available on the [Node Package Manager (npm) repository](https://npmjs.org/package/newrelic) as well as on [GitHub](https://github.com/newrelic/node-newrelic). Before you install the Node.js agent, make sure your application meets the following system requirements.
