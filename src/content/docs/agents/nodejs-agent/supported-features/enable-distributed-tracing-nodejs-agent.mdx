---
title: Enable distributed tracing for Node.js agent
contentType: page
template: basicDoc
topics:
  - Agents
  - Nodejs agent
  - Extend your instrumentation
<<<<<<< HEAD
redirects: []
=======
>>>>>>> dea79b0f
---

dummy doc for redirecting to Intro to DT doc<|MERGE_RESOLUTION|>--- conflicted
+++ resolved
@@ -6,10 +6,6 @@
   - Agents
   - Nodejs agent
   - Extend your instrumentation
-<<<<<<< HEAD
-redirects: []
-=======
->>>>>>> dea79b0f
 ---
 
 dummy doc for redirecting to Intro to DT doc