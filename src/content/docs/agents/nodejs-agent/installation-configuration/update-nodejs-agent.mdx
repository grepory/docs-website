--- conflicted
+++ resolved
@@ -6,14 +6,6 @@
   - Agents
   - Nodejs agent
   - Installation and configuration
-<<<<<<< HEAD
-redirects:
-  - /docs/agents/nodejs-agent/nodejs-agent-v20-instrumentation-api-beta
-  - >-
-    /docs/agents/nodejs-agent/supported-features/nodejs-agent-v2x-instrumentation-api-beta
-  - /docs/agents/nodejs-agent/installation-configuration/upgrade-nodejs-agent
-=======
->>>>>>> dea79b0f
 ---
 
 To take full advantage of New Relic's latest features, enhancements, and important security patches, we recommend you update your Node.js agent to the latest version. For additional information about specific agent updates, refer to the [Node.js agent release notes](/docs/release-notes/agent-release-notes/nodejs-release-notes). The release notes include a download link when applicable, plus instructions to download and [install](/docs/agents/nodejs-agent/installation-configuration/install-nodejs-agent) the latest version.
