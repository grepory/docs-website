---
title: Uninstall the Node.js agent
contentType: page
template: basicDoc
topics:
  - Agents
  - Nodejs agent
  - Installation and configuration
<<<<<<< HEAD
redirects: []
=======
>>>>>>> dea79b0f
---

Read on to learn how to uninstall the New Relic Node.js agent. For instructions on how to temporarily disable the agent, see [Disable the agent](/docs/agents/manage-apm-agents/installation/disable-apm-agent#node).

To uninstall the New Relic Node.js agent:

1. Remove `require('newrelic');` as the first line of the app's main module.
2. Remove the npm package with `npm uninstall newrelic --save`.
3. Delete the `newrelic.js` file and unset any [environment variables](/docs/agents/nodejs-agent/installation-configuration/nodejs-agent-configuration#methods-and-precedence) being used.
4. When the uninstall process finishes, [restart](#restart) your app.

For more information about installation, see [Installing and maintaining Node.js](/docs/agents/nodejs-agent/installation-configuration/installing-maintaining-nodejs).

<Callout variant="tip">
  You may also want to [remove your app](/docs/apm/new-relic-apm/maintenance/remove-applications-from-new-relic-ui) from New Relic.
</Callout>

## For more help [#more_help]

Additional documentation resources include:

* [Troubleshooting the Node.js agent](/docs/agents/nodejs-agent/troubleshooting) (a library of troubleshooting solutions for Node.js)<|MERGE_RESOLUTION|>--- conflicted
+++ resolved
@@ -6,10 +6,6 @@
   - Agents
   - Nodejs agent
   - Installation and configuration
-<<<<<<< HEAD
-redirects: []
-=======
->>>>>>> dea79b0f
 ---
 
 Read on to learn how to uninstall the New Relic Node.js agent. For instructions on how to temporarily disable the agent, see [Disable the agent](/docs/agents/manage-apm-agents/installation/disable-apm-agent#node).
