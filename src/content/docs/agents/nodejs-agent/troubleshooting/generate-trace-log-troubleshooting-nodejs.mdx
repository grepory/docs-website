---
title: Generate trace log for troubleshooting (Node.js)
contentType: page
template: basicDoc
topics:
  - Agents
  - Nodejs agent
  - Troubleshooting
<<<<<<< HEAD
redirects:
  - >-
    /docs/agents/nodejs-agent/troubleshooting/generate-logs-troubleshooting-nodejs
=======
>>>>>>> dea79b0f
---

Your New Relic [Node.js agent log](/docs/agents/nodejs-agent/installation-configuration/nodejs-agent-configuration#logging_config) captures errors at the default `info` level. However, when troubleshooting or debugging, generate a more verbose `trace` log to help find and investigate problems.

<Callout variant="important">
  The `trace` log setting is a highly verbose logging level. To reduce disk space consumption, return the `logging : {` section's `level` to its [original setting](/docs/agents/nodejs-agent/installation-configuration/nodejs-agent-configuration#logging_config) after testing.
</Callout>

## Generate log files [#create]

To generate the detailed `trace` log file:

1. Edit your `newrelic.js` file and change the `logging` section's `level` to `trace`.

   ```
   logging: {
       level: 'trace'
     }
   ```
2. Restart Node.
3. Exercise your web application for about five minutes to generate sufficient logging data.
4. After testing, change the `level` to a less verbose [logging level](/docs/agents/nodejs-agent/installation-configuration/nodejs-agent-configuration#log_level), such as `info` (default).
5. Open and examine the generated log file.

## Examine log file [#logfile]

By default, the Node.js agent [stores the log file](/docs/agents/nodejs-agent/installation-configuration/nodejs-agent-configuration#log) in the current working directory as `newrelic_agent.log`. If the log file or folder are not visible:

1. Check whether you have set the logging path to `stdout` or `stderr`.
2. Verify that the current working directory is the same as the directory where you expect the log file to be located.

## For more help [#more_help]

Additional documentation resources include the Node.js agent's [Troubleshooting section](/docs/agents/nodejs-agent/troubleshooting). For logging on all New Relic agents, see [New Relic agent logs and troubleshooting](/docs/agents/manage-apm-agents/troubleshooting/new-relic-agent-logs-troubleshooting).<|MERGE_RESOLUTION|>--- conflicted
+++ resolved
@@ -6,12 +6,6 @@
   - Agents
   - Nodejs agent
   - Troubleshooting
-<<<<<<< HEAD
-redirects:
-  - >-
-    /docs/agents/nodejs-agent/troubleshooting/generate-logs-troubleshooting-nodejs
-=======
->>>>>>> dea79b0f
 ---
 
 Your New Relic [Node.js agent log](/docs/agents/nodejs-agent/installation-configuration/nodejs-agent-configuration#logging_config) captures errors at the default `info` level. However, when troubleshooting or debugging, generate a more verbose `trace` log to help find and investigate problems.
