--- conflicted
+++ resolved
@@ -6,17 +6,6 @@
   - Agents
   - Python agent
   - Custom instrumentation
-<<<<<<< HEAD
-redirects:
-  - /docs/python/python-instrumentation-by-config-file
-  - >-
-    /docs/agents/python-agent/customization-and-extension/python-instrumentation-config-file
-  - >-
-    /docs/agents/python-agent/customization-extension/python-instrumentation-config-file
-  - >-
-    /docs/agents/python-agent/customization-extension/python-custom-instrumentation-config-file
-=======
->>>>>>> dea79b0f
 ---
 
 You can extend the Python agent's monitoring to trace time spent in additional functions or methods of classes by modifying your configuration file. This form of [custom instrumentation](/docs/python/python-custom-instrumentation) is simpler to implement than API calls, and does not require you to modify your code. However, for more complex needs, you may need to implement [Python instrumentation by API](/docs/python/python-instrumentation-by-api).
