---
title: Python custom instrumentation
contentType: page
template: basicDoc
topics:
  - Agents
  - Python agent
  - Custom instrumentation
<<<<<<< HEAD
redirects:
  - /docs/python/adding-python-instrumentation
  - /docs/python/python-custom-instrumentation
  - /docs/agents/python-agent/supported-features/python-custom-instrumentation
=======
>>>>>>> dea79b0f
---

[Custom instrumentation](https://docs.newrelic.com/docs/apm/other-features/metrics/custom-instrumentation) allows you to expand the agent's default monitoring and behavior to target additional functional calls and activity. You can do so via the agent config file, or via the agent API.

## Instrumentation via Config file or API [#options]

There are two main methods for adding custom instrumentation:

* If you simply want to trace time spent in additional functions or methods of classes, you can identify a list of functions or methods in the agent configuration file. For more information, see [Instrumentation via config file](/docs/agents/python-agent/custom-instrumentation/python-custom-instrumentation-config-file).
* For more complex cases, or if you want to customize how the function is identified in the New Relic One UI, you can place API calls in your application code. For more information, see [Instrumentation via API](/docs/agents/python-agent/custom-instrumentation/python-custom-instrumentation-api).

In either case, these mechanisms only target the designated function call. It is not recursive, nor does it enable full profiling below the annotated function.

## Additional considerations [#notes]

You must individually annotate each function call you want to trace. If you are not sure which function you should annotate, you can use [thread profiling](/docs/applications-menu/thread-profiler) features to narrow it down.

<Callout variant="caution">
  Collecting too many metrics can impact the performance of both your application and the agent. To avoid potential data problems, try to keep the total number of unique metrics introduced by custom instrumentation under 2000.
</Callout><|MERGE_RESOLUTION|>--- conflicted
+++ resolved
@@ -6,13 +6,6 @@
   - Agents
   - Python agent
   - Custom instrumentation
-<<<<<<< HEAD
-redirects:
-  - /docs/python/adding-python-instrumentation
-  - /docs/python/python-custom-instrumentation
-  - /docs/agents/python-agent/supported-features/python-custom-instrumentation
-=======
->>>>>>> dea79b0f
 ---
 
 [Custom instrumentation](https://docs.newrelic.com/docs/apm/other-features/metrics/custom-instrumentation) allows you to expand the agent's default monitoring and behavior to target additional functional calls and activity. You can do so via the agent config file, or via the agent API.
