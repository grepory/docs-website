---
title: Update the Python agent
contentType: page
template: basicDoc
topics:
  - Agents
  - Python agent
  - Installation
<<<<<<< HEAD
redirects:
  - /docs/agents/python-agent/installation-configuration/upgrade-python-agent
=======
>>>>>>> dea79b0f
---

To take full advantage of our latest features, enhancements, and important security patches, we recommend you update your Python agent to the latest version. For additional information about specific agent updates, refer to the [Python agent release notes](/docs/release-notes/agent-release-notes/python-release-notes).

## Update with Python package index (PyPi) [#package-index]

The Python agent package is listed on PyPi at [http://pypi.python.org/pypi/newrelic](http://pypi.python.org/pypi/newrelic "Link opens in new window"). To update with a specific package, follow the corresponding instructions:

<Table>
  <thead>
    <tr>
      <th width={150}>
        **Python package**
      </th>

      <th>
        **Installation procedures**
      </th>
    </tr>
  </thead>

  <tbody>
    <tr>
      <td>
        pip
      </td>

      <td>
        To update the `newrelic` package directly from PyPi, run:

        ```
        pip install --upgrade newrelic
        ```

        If you have New Relic in your `requirements.txt` file, you can do a mass update of all required packages by running:

        ```
        pip install -r requirements.txt
        ```
      </td>
    </tr>

    <tr>
      <td>
        easy_install
      </td>

      <td>
        To update using `easy_install`, run:

        ```
        easy_install --upgrade newrelic
        ```

        <Callout variant="tip">
          We recommend using `pip` rather than using `easy_install`, because `pip` will correctly remove old versions when updating the agent software.
        </Callout>
      </td>
    </tr>

    <tr>
      <td>
        buildout
      </td>

      <td>
        Install the package by creating an appropriate section for the `newrelic` package using the `zc.recipe.egg` recipe.
      </td>
    </tr>
  </tbody>
</Table>

## Download package manually [#manual-download]

To manually download the New Relic Python package:

1. Remove the current New Relic package.
2. Download the new package, then follow the [Python agent installation](/docs/agents/python-agent/installation-configuration/python-agent-installation#download-site) procedures.

<Callout variant="tip">
  We recommend using `pip` rather than using manual installation, because `pip` will correctly remove old versions when updating the agent software.
</Callout>

## Python agent versions not supported [#eol-versions]

**End of life notification:** As of January 26, 2015, we will no longer accept data from Python agent versions earlier than **2.42.0**.

These agent versions use an out-of-date protocol when communicating with our data collection services. In addition, many of these versions contain a potential security issue where they may incorrectly send sensitive data to our data collector.

## Update unsupported agent versions [#eol-update]

<Callout variant="important">
  If you are updating from an older agent version, including major version jumps, review the following list for changes in functionality.
</Callout>

<Table>
  <thead>
    <tr>
      <th style={{ width: "200px" }}>
        Migration
      </th>

      <th>
        Comments
      </th>
    </tr>
  </thead>

  <tbody>
    <tr>
      <td id="migration-4-2-0-100">
        4.2.0.100 and higher
      </td>

      <td>
        Release notes: [Python agent 4.2.0.100](/docs/release-notes/agent-release-notes/python-release-notes/python-agent-420100)

        Manual override for the path to your local CA bundle. This CA bundle will be used to validate the SSL certificate presented by our data collection service. Set with the [Python agent config file](/docs/agents/python-agent/configuration/python-agent-configuration#ca-bundle-path).
      </td>
    </tr>

    <tr>
      <td id="migration-4-0-0-99">
        4.0.0.99
      </td>

      <td>
        Release notes: [Python agent 4.0.0.99](/docs/release-notes/agent-release-notes/python-release-notes/python-agent-40099)

        **Previously deprecated APIs removed:**

        * `Transaction.add_user_attribute` (use `Transaction.add_custom_parameter`)
        * `Transaction.add_user_attributes` (use `Transaction.add_custom_parameters`)
        * `wrap_callable` (use `FunctionWrapper`)

        **Removed support for Python 2.6 and Python 3.3:**

        Python 2.6 and Python 3.3 are no longer supported. **Recommendation:** Update your application to a supported version of Python in order to continue to receive updates to the Python agent.

        **Python versions 2.6 and 3.3:**

        These are supported only by Python agent versions 3.4.0.95 or lower.
      </td>
    </tr>

    <tr>
      <td id="migration-3-0-0-89">
        3.0.0.89
      </td>

      <td>
        Release notes: [Python agent 3.0.0.89](/docs/release-notes/agent-release-notes/python-release-notes/python-agent-30089)

        **Previously deprecated APIs removed:**

        * `transaction` (use `current_transaction`)
        * `name_transaction` (use `set_transaction_name`)
        * `Application.record_metric` (use `Application.record_custom_metric`)
        * `Application.record_metrics` (use `Application.record_custom_metrics`)
        * `Transaction.notice_error` (use `Transaction.record_exception`)
        * `Transaction.record_metric` (use `Transaction.record_custom_metric`)
        * `Transaction.name_transaction` (use `Transaction.set_transaction_name`)

        **Deprecated APIs:**

        * `Transaction.add_user_attribute` has been deprecated in favor of `Transaction.add_custom_parameter`. `Transaction.add_user_attribute` will be removed in a future release.
        * `Transaction.add_user_attributes` has been deprecated in favor of `Transaction.add_custom_parameters`. `Transaction.add_user_attributes` will be removed in a future release.
        * `wrap_callable` has been deprecated in favor of `FunctionWrapper`. `wrap_callable` will be removed in a future release.
        * `data-source admin command`: The platform API (used by `newrelic-admin data-source`) has been removed. Please use data sources in place of the platform API.
      </td>
    </tr>

    <tr>
      <td id="2-104-0-86">
        2.104.0.86
      </td>

      <td>
        Release notes: [Python agent 2.104.0.86](/docs/release-notes/agent-release-notes/python-release-notes/python-agent-2104086)

        **SSL:**

        Disabling SSL connections has been deprecated. SSL connections are enabled by default. In a future release, the option to disable SSL will be removed.
      </td>
    </tr>

    <tr>
      <td id="2-56-0-42">
        2.56.0.42
      </td>

      <td>
        Release notes: [Python agent 2.56.0.42](/docs/release-notes/agent-release-notes/python-release-notes/python-agent-256042)

        **Deprecated config settings:**

        Several configuration settings have been deprecated. The most commonly used of the deprecated settings are `capture_params` and `ignored_params`. To achieve the same functionality as the old settings, use the new `attributes.include` and `attributes.exclude` settings.
      </td>
    </tr>

    <tr>
      <td id="2-10-0-8">
        2.10.0.8
      </td>

      <td>
        Release notes: [Python agent 2.10.0.8](/docs/release-notes/agent-release-notes/python-release-notes/python-agent-21008)

        **Deprecated API:**

        Do not use the agent API function `add_user_attribute()`, which is now deprecated. Instead, use the `add_custom_parameter()` function.

        Optional: To display these parameters in browser traces, enable the `browser_monitoring.capture_attributes` agent configuration setting.
      </td>
    </tr>

    <tr>
      <td id="2-0-0-x">
        At or below 2.0.0
      </td>

      <td>
        **Proxy settings:**

        Python agent versions 2.0.0 or earlier do not provide the `proxy_scheme` setting, and the protocol scheme defaults to http or https depending on whether [SSL](/docs/agents/python-agent/configuration/python-agent-configuration#ssl) is disabled or enabled.

        If you are updating from an older agent version and your config file doesn't include `proxy_scheme`, ensure you add the setting and set it appropriately. If you don't, the agent will continue to base the protocol scheme on the SSL setting for backwards compatibility.

        Proxies are usually only configured to accept proxy requests via the http protocol scheme. If you do not set `proxy_scheme`, this may result in a failure.
      </td>
    </tr>

    <tr>
      <td id="1-11-0-55">
        1.11.0.55
      </td>

      <td>
        Release notes: [Python agent 1.11.0.55](/docs/release-notes/agent-release-notes/python-release-notes/python-agent-111055)

        **Thread profiling for WSGI servers:**

        We have disabled the ability to get thread profiling information when a WSGI server uses coroutine libraries such as `gevent` or `eventlet`. This is because, due to the nature of how coroutines are implemented, we are not able to generate accurate usable data.
      </td>
    </tr>

    <tr>
      <td id="1-0-3-138">
        1.0.3.138
      </td>

      <td>
        Release notes: [Python agent 1.0.3.138](/docs/release-notes/agent-release-notes/python-release-notes/python-agent-103138)

        **Attributes from WSGI requests:**

        Attributes captured from WSGI request environments such as `REQUEST_METHOD`, `HTTP_REFERER`, and `HTTP_USER_AGENT` now appear in the UI under the **Request environment** category in error details and slow transaction traces. Previously they appeared in the UI under **Custom parameters**.
      </td>
    </tr>
  </tbody>
</Table><|MERGE_RESOLUTION|>--- conflicted
+++ resolved
@@ -6,11 +6,6 @@
   - Agents
   - Python agent
   - Installation
-<<<<<<< HEAD
-redirects:
-  - /docs/agents/python-agent/installation-configuration/upgrade-python-agent
-=======
->>>>>>> dea79b0f
 ---
 
 To take full advantage of our latest features, enhancements, and important security patches, we recommend you update your Python agent to the latest version. For additional information about specific agent updates, refer to the [Python agent release notes](/docs/release-notes/agent-release-notes/python-release-notes).
