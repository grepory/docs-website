---
title: Advanced install of New Relic Python agent
contentType: page
template: basicDoc
topics:
  - Agents
  - Python agent
  - Installation
<<<<<<< HEAD
redirects:
  - /docs/python/python-agent-installation
  - >-
    /docs/agents/python-agent/installation-and-configuration/python-agent-installation
  - >-
    /docs/agents/docs/agents/python-agent/installation-configuration/python-agent-installation
  - >-
    /docs/agents/python-agent/installation-configuration/python-agent-installation
japaneseVersion: >-
  https://docs.newrelic.co.jp/docs/agents/python-agent/installation/advanced-install-new-relic-python-agent
=======
>>>>>>> dea79b0f
---

This document is a detailed guide showing how to install the [Python agent](/docs/agents/python-agent/getting-started/introduction-new-relic-python). For simpler install instructions that will work for the majority of Python frameworks (including Django), see the [standard installation guide](/docs/agents/python-agent/getting-started/python-agent-quick-start). Read this advanced guide if you cannot use the standard install, or if you'd like more understanding of the installation steps.

## Requirements

Before you install the Python agent:

* Read and understand the [compatibility and requirements](/docs/agents/python-agent/getting-started/compatibility-requirements-python-agent).
* Have your New Relic account's [license key](/docs/accounts-partnerships/accounts/account-setup/license-key). (If you don't have one already, [sign up for a New Relic account](https://newrelic.com/signup).)

## Summary of install process [#overview]

Here's a summary of how to install the Python agent:

1. Download and install the Python agent package.
2. Create config file.
3. Integrate the agent with your app.
4. Restart your app.

You can also install the Python agent in a [Google App Engine flexible environment](/docs/agents/python-agent/hosting-services/install-new-relic-python-agent-gae-flexible-environment) or use other [hosting services](/docs/agents/python-agent/hosting-services/), such as Heroku.

## 1. Download and install [#install]

Download and install the agent package using your preferred procedure. For example:

<CollapserGroup>
  <Collapser
    id="pip"
    title="pip install (RECOMMENDED)"
  >
    Install the **newrelic** package directly from PyPi by running:

    ```
    pip install newrelic
    ```
  </Collapser>

  <Collapser
    id="easy_install"
    title="easy_install"
  >
    Run:

    ```
    easy_install newrelic
    ```

    We recommend using pip install, because pip will correctly remove old versions of the agent when upgrading.
  </Collapser>

  <Collapser
    id="buildout"
    title="Buildout install"
  >
    Install the package by creating an appropriate section for the **newrelic** package using the `zc.recipe.egg` recipe.
  </Collapser>

  <Collapser
    id="manual"
    title="Manual download and install"
  >
    To obtain the package manually:

    1. Download the appropriate **tar.gz** file from our [download site](https://download.newrelic.com/python_agent/release).
    2. Unpack the **tar.gz** file.
    3. In the top directory of the unpacked package, install it by running:

       ```
       python setup.py install
       ```

    <Callout variant="tip">
      This should be the `python` executable for the Python installation or virtual environment where you want to install the Python agent software. If installing into a system-wide Python installation, use the `sudo` command or run the command as root.
    </Callout>
  </Collapser>
</CollapserGroup>

## 2. Create config file [#config]

The [config file](/docs/agents/python-agent/installation-configuration/python-agent-configuration) is the primary method to customize the agent's behavior. You can also use server-side configuration or environment variables.

After you install the package, the `newrelic-admin script` will be in the same directory as the Python executable. To create the agent config file, run this command in the Python executable's directory and include your [license key](/docs/accounts-partnerships/accounts/account-setup/license-key):

```
newrelic-admin generate-config YOUR_LICENSE_KEY newrelic.ini
```

The `generate-config` command creates the `newrelic.ini` config file.

## 3. Integrate the agent [#integration]

You need to integrate the Python agent with your application so that your app's major functions and web requests are received by the agent. To integrate the Python agent with your app, run the `newrelic-admin` script in front of your usual app startup command.

If you use any of the following services, follow these guidelines before continuing to the admin script procedure.

<CollapserGroup>
  <Collapser
    id="uwsgi"
    title="uWSGI"
  >
    The agent can be used with uWSGI version 1.2.6 or higher. The recommended integration method (using the admin script via the command line) can be used for uWSGI, but you will need to supply certain specific command line options to the **uwsgi** executable. These include:

    <Table>
      <thead>
        <tr>
          <th width={250}>
            Option
          </th>

          <th>
            Purpose
          </th>
        </tr>
      </thead>

      <tbody>
        <tr>
          <td>
            `--enable-threads`
          </td>

          <td>
            By default uWSGI does not enable threading support within the Python interpreter core, so you cannot create background threads from Python code. However, the Python agent relies on being able to create background threads, so this option is required. To automatically configure uWSGI for multiple threads, use the `--threads` option.
          </td>
        </tr>

        <tr>
          <td>
            `--single-interpreter`
          </td>

          <td>
            By default uWSGI will execute Python code within a sub-interpreter of the process rather than the main Python interpreter created when Python is first initialized. This allows multiple separate Python web applications to run within one process, but keep them separated so they do not interfere with each other.

            Older versions of uWSGI can fail when using sub-interpreters with threading enabled. **Recommendation:** Use the `--single-interpreter` option, and restrict it to a single web application per process.
          </td>
        </tr>
      </tbody>
    </Table>
  </Collapser>

  <Collapser
    id="mod_wsgi"
    title="mod_wsgi"
  >
    If you use `mod_wsgi`, you cannot use the recommended integration method of running the admin script via the command line. Instead, you must [manually integrate](/docs/agents/python-agent/installation-configuration/python-agent-integration#manual-integration) the Python agent in your app code.

    If you use `mod_wsgi-express`, you **can** run the admin script via the command line. For more information, see the [New Relic mod_wsgi documentation](/docs/agents/python-agent/hosting-mechanisms/python-agent-modwsgi).
  </Collapser>

  <Collapser
    id="tornado-4"
    title="Tornado 6"
  >
    The agent currently provides support for Tornado 6 only. For more information, see the [Tornado 6 web framework documentation](https://docs.newrelic.com/docs/agents/python-agent/web-frameworks-servers/python-agent-tornado-6-web-framework).
  </Collapser>

  <Collapser
    id="webfaction"
    title="WebFaction"
  >
    Python web applications on WebFaction typically use `Apache/mod_wsgi`. With `mod_wsgi`, you cannot use the recommended integration method of running the admin script via the command line. Instead, you must [manually integrate](/docs/agents/python-agent/installation-configuration/python-agent-integration#manual-integration) the Python agent in your app code.
  </Collapser>
</CollapserGroup>

To run the `newrelic-admin` script via the command line, place the following in front of your standard app startup command:

1. The path to the New Relic config file
2. The `newrelic-admin run-program` script command

For example, here are instructions for a Bourne-style shell. You may need to adjust these instructions for a different shell. If you use a Python gunicorn web server and your startup command is:

```
gunicorn -w 3 wsgi:application
```

Then use this command:

```
NEW_RELIC_CONFIG_FILE=newrelic.ini newrelic-admin run-program gunicorn -w 3 wsgi:application
```

For more details about using the admin script, see [Running the admin script from command line](/docs/agents/python-agent/installation-configuration/python-agent-integration#wrapper-script). If you cannot use the admin script method or don't want to, see the [manual integration method](/docs/agents/python-agent/installation-configuration/python-agent-integration#manual-integration).

## 4. Restart app and check for data [#check-data]

When you finish the integration procedure:

1. Restart your app server.
2. Wait five minutes.
3. View your app's data in APM's [Summary page](/docs/apm/applications-menu/monitoring/apm-overview-page).

If data does not appear after five minutes, follow the [troubleshooting procedures](/docs/agents/python-agent/troubleshooting/no-data-appears-python).

## Additional steps [#next-steps]

Here are some suggested next steps after installing the Python agent for your app:

* Explore your data in New Relic One and get comfortable with the [standard user interface features](/docs/data-analysis/user-interface-functions/view-your-data/standard-page-functions).
* Learn about APM's [Summary page](/docs/apm/applications-menu/monitoring/apm-overview-page), the [Transactions page](/docs/apm/applications-menu/monitoring/transactions-page), and other [performance monitoring features](/docs/apm).
* [Change your application's name](/docs/agents/manage-apm-agents/app-naming/rename-your-application), and use other [configuration options](/docs/agents/python-agent/installation-configuration/python-agent-configuration).
* Set up [custom instrumentation](/docs/agents/python-agent/custom-instrumentation/python-custom-instrumentation) for application activity not monitored by default.
* Configure [custom events](/docs/insights/insights-data-sources/custom-data/insert-custom-events-new-relic-apm-agents) and [custom attributes](/docs/insights/insights-data-sources/custom-data/add-custom-attributes-apm-data) to collect additional data from your app.<|MERGE_RESOLUTION|>--- conflicted
+++ resolved
@@ -6,19 +6,6 @@
   - Agents
   - Python agent
   - Installation
-<<<<<<< HEAD
-redirects:
-  - /docs/python/python-agent-installation
-  - >-
-    /docs/agents/python-agent/installation-and-configuration/python-agent-installation
-  - >-
-    /docs/agents/docs/agents/python-agent/installation-configuration/python-agent-installation
-  - >-
-    /docs/agents/python-agent/installation-configuration/python-agent-installation
-japaneseVersion: >-
-  https://docs.newrelic.co.jp/docs/agents/python-agent/installation/advanced-install-new-relic-python-agent
-=======
->>>>>>> dea79b0f
 ---
 
 This document is a detailed guide showing how to install the [Python agent](/docs/agents/python-agent/getting-started/introduction-new-relic-python). For simpler install instructions that will work for the majority of Python frameworks (including Django), see the [standard installation guide](/docs/agents/python-agent/getting-started/python-agent-quick-start). Read this advanced guide if you cannot use the standard install, or if you'd like more understanding of the installation steps.
