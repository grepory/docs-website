---
title: Advanced install of New Relic Python agent
contentType: page
template: basicDoc
topics:
  - Agents
  - Python agent
  - Installation
<<<<<<< HEAD
japaneseVersion: 'https://docs.newrelic.co.jp/undefined'
=======
japaneseVersion: >-
  https://docs.newrelic.co.jp/docs/agents/python-agent/installation/advanced-install-new-relic-python-agent
>>>>>>> 096c953b
---

This document is a detailed guide showing how to install the [Python agent](/docs/agents/python-agent/getting-started/introduction-new-relic-python). For simpler install instructions that will work for the majority of Python frameworks (including Django), see the [standard installation guide](/docs/agents/python-agent/getting-started/python-agent-quick-start). Read this advanced guide if you cannot use the standard install, or if you'd like more understanding of the installation steps.

## Requirements

Before you install the Python agent:

* Read and understand the [compatibility and requirements](/docs/agents/python-agent/getting-started/compatibility-requirements-python-agent).
* Have your New Relic account's [license key](/docs/accounts-partnerships/accounts/account-setup/license-key). (If you don't have one already, [sign up for a New Relic account](https://newrelic.com/signup).)

## Summary of install process

Here's a summary of how to install the Python agent:

1. Download and install the Python agent package.
2. Create config file.
3. Integrate the agent with your app.
4. Restart your app.

You can also install the Python agent in a [Google App Engine flexible environment](/docs/agents/python-agent/hosting-services/install-new-relic-python-agent-gae-flexible-environment) or use other [hosting services](/docs/agents/python-agent/hosting-services/), such as Heroku.

## 1. Download and install

Download and install the agent package using your preferred procedure. For example:

<CollapserGroup>
  <Collapser
    id="pip"
    title="pip install (RECOMMENDED)"
  >
    Install the **newrelic** package directly from PyPi by running:

    ```
    pip install newrelic
    ```
  </Collapser>

  <Collapser
    id="easy_install"
    title="easy_install"
  >
    Run:

    ```
    easy_install newrelic
    ```

    We recommend using pip install, because pip will correctly remove old versions of the agent when upgrading.
  </Collapser>

  <Collapser
    id="buildout"
    title="Buildout install"
  >
    Install the package by creating an appropriate section for the **newrelic** package using the `zc.recipe.egg` recipe.
  </Collapser>

  <Collapser
    id="manual"
    title="Manual download and install"
  >
    To obtain the package manually:

    1. Download the appropriate **tar.gz** file from our [download site](https://download.newrelic.com/python_agent/release).
    2. Unpack the **tar.gz** file.
    3. In the top directory of the unpacked package, install it by running:

       ```
       python setup.py install
       ```

    <Callout variant="tip">
      This should be the `python` executable for the Python installation or virtual environment where you want to install the Python agent software. If installing into a system-wide Python installation, use the `sudo` command or run the command as root.
    </Callout>
  </Collapser>
</CollapserGroup>

## 2. Create config file

The [config file](/docs/agents/python-agent/installation-configuration/python-agent-configuration) is the primary method to customize the agent's behavior. You can also use server-side configuration or environment variables.

After you install the package, the `newrelic-admin script` will be in the same directory as the Python executable. To create the agent config file, run this command in the Python executable's directory and include your [license key](/docs/accounts-partnerships/accounts/account-setup/license-key):

```
newrelic-admin generate-config YOUR_LICENSE_KEY newrelic.ini
```

The `generate-config` command creates the `newrelic.ini` config file.

## 3. Integrate the agent

You need to integrate the Python agent with your application so that your app's major functions and web requests are received by the agent. To integrate the Python agent with your app, run the `newrelic-admin` script in front of your usual app startup command.

If you use any of the following services, follow these guidelines before continuing to the admin script procedure.

<CollapserGroup>
  <Collapser
    id="uwsgi"
    title="uWSGI"
  >
    The agent can be used with uWSGI version 1.2.6 or higher. The recommended integration method (using the admin script via the command line) can be used for uWSGI, but you will need to supply certain specific command line options to the **uwsgi** executable. These include:

    <Table>
      <thead>
        <tr>
          <th width={250}>
            Option
          </th>

          <th>
            Purpose
          </th>
        </tr>
      </thead>

      <tbody>
        <tr>
          <td>
            `--enable-threads`
          </td>

          <td>
            By default uWSGI does not enable threading support within the Python interpreter core, so you cannot create background threads from Python code. However, the Python agent relies on being able to create background threads, so this option is required. To automatically configure uWSGI for multiple threads, use the `--threads` option.
          </td>
        </tr>

        <tr>
          <td>
            `--single-interpreter`
          </td>

          <td>
            By default uWSGI will execute Python code within a sub-interpreter of the process rather than the main Python interpreter created when Python is first initialized. This allows multiple separate Python web applications to run within one process, but keep them separated so they do not interfere with each other.

            Older versions of uWSGI can fail when using sub-interpreters with threading enabled. **Recommendation:** Use the `--single-interpreter` option, and restrict it to a single web application per process.
          </td>
        </tr>
      </tbody>
    </Table>
  </Collapser>

  <Collapser
    id="mod_wsgi"
    title="mod_wsgi"
  >
    If you use `mod_wsgi`, you cannot use the recommended integration method of running the admin script via the command line. Instead, you must [manually integrate](/docs/agents/python-agent/installation-configuration/python-agent-integration#manual-integration) the Python agent in your app code.

    If you use `mod_wsgi-express`, you **can** run the admin script via the command line. For more information, see the [New Relic mod_wsgi documentation](/docs/agents/python-agent/hosting-mechanisms/python-agent-modwsgi).
  </Collapser>

  <Collapser
    id="tornado-4"
    title="Tornado 6"
  >
    The agent currently provides support for Tornado 6 only. For more information, see the [Tornado 6 web framework documentation](https://docs.newrelic.com/docs/agents/python-agent/web-frameworks-servers/python-agent-tornado-6-web-framework).
  </Collapser>

  <Collapser
    id="webfaction"
    title="WebFaction"
  >
    Python web applications on WebFaction typically use `Apache/mod_wsgi`. With `mod_wsgi`, you cannot use the recommended integration method of running the admin script via the command line. Instead, you must [manually integrate](/docs/agents/python-agent/installation-configuration/python-agent-integration#manual-integration) the Python agent in your app code.
  </Collapser>
</CollapserGroup>

To run the `newrelic-admin` script via the command line, place the following in front of your standard app startup command:

1. The path to the New Relic config file
2. The `newrelic-admin run-program` script command

For example, here are instructions for a Bourne-style shell. You may need to adjust these instructions for a different shell. If you use a Python gunicorn web server and your startup command is:

```
gunicorn -w 3 wsgi:application
```

Then use this command:

```
NEW_RELIC_CONFIG_FILE=newrelic.ini newrelic-admin run-program gunicorn -w 3 wsgi:application
```

For more details about using the admin script, see [Running the admin script from command line](/docs/agents/python-agent/installation-configuration/python-agent-integration#wrapper-script). If you cannot use the admin script method or don't want to, see the [manual integration method](/docs/agents/python-agent/installation-configuration/python-agent-integration#manual-integration).

## 4. Restart app and check for data

When you finish the integration procedure:

1. Restart your app server.
2. Wait five minutes.
3. View your app's data in APM's [Summary page](/docs/apm/applications-menu/monitoring/apm-overview-page).

If data does not appear after five minutes, follow the [troubleshooting procedures](/docs/agents/python-agent/troubleshooting/no-data-appears-python).

## Additional steps

Here are some suggested next steps after installing the Python agent for your app:

* Explore your data in New Relic One and get comfortable with the [standard user interface features](/docs/data-analysis/user-interface-functions/view-your-data/standard-page-functions).
* Learn about APM's [Summary page](/docs/apm/applications-menu/monitoring/apm-overview-page), the [Transactions page](/docs/apm/applications-menu/monitoring/transactions-page), and other [performance monitoring features](/docs/apm).
* [Change your application's name](/docs/agents/manage-apm-agents/app-naming/rename-your-application), and use other [configuration options](/docs/agents/python-agent/installation-configuration/python-agent-configuration).
* Set up [custom instrumentation](/docs/agents/python-agent/custom-instrumentation/python-custom-instrumentation) for application activity not monitored by default.
* Configure [custom events](/docs/insights/insights-data-sources/custom-data/insert-custom-events-new-relic-apm-agents) and [custom attributes](/docs/insights/insights-data-sources/custom-data/add-custom-attributes-apm-data) to collect additional data from your app.

## For more help<|MERGE_RESOLUTION|>--- conflicted
+++ resolved
@@ -6,12 +6,8 @@
   - Agents
   - Python agent
   - Installation
-<<<<<<< HEAD
-japaneseVersion: 'https://docs.newrelic.co.jp/undefined'
-=======
 japaneseVersion: >-
   https://docs.newrelic.co.jp/docs/agents/python-agent/installation/advanced-install-new-relic-python-agent
->>>>>>> 096c953b
 ---
 
 This document is a detailed guide showing how to install the [Python agent](/docs/agents/python-agent/getting-started/introduction-new-relic-python). For simpler install instructions that will work for the majority of Python frameworks (including Django), see the [standard installation guide](/docs/agents/python-agent/getting-started/python-agent-quick-start). Read this advanced guide if you cannot use the standard install, or if you'd like more understanding of the installation steps.
