---
title: Install the Python agent in GAE flexible environment
contentType: page
template: basicDoc
topics:
  - Agents
  - Python agent
  - Hosting services
<<<<<<< HEAD
redirects:
  - >-
    /docs/agents/python-agent/installation/install-new-relic-python-agent-gae-flexible-environment
  - /docs/install-new-relic-python-agent-gae-flexible-environment
  - >-
    /docs/agents/python-agent/hosting-services/install-new-relic-python-agent-gae-flexible-environment
=======
>>>>>>> dea79b0f
---

With the [Python agent](/docs/agents/python-agent/getting-started/introduction-new-relic-python), you can monitor applications that reside in the [Google App Engine (GAE) flexible environment](https://cloud.google.com/appengine/docs/flexible/python/). Adding agent data to your GAE flex app gives you insight into the health and performance of your app and extends GAE with metrics you can view in New Relic One.

This document explains how to add agent data to your GAE flex app using either of these methods:

* Google App Engine's ["native mode"](/docs/accounts-partnerships/partnerships/google-cloud-platform-gcp/google-app-engine-environment#native-mode) installation with a standard GAE runtime
* Docker installation using a [custom runtime](https://cloud.google.com/appengine/docs/flexible/custom-runtimes/about-custom-runtimes)

## Deploy using GAE's native support [#native]

When using Google App Engine ["native mode"](/docs/accounts-partnerships/partnerships/google-cloud-platform-gcp/google-app-engine-environment#native-mode) installation, you provide your app code and an `app.yaml` file. Google App Engine then deploys to a standard prebuilt Docker image.

For example, to deploy with native support for a Flask/Django app:

1. Follow standard procedures to [install the Python agent](/docs/agents/python-agent/getting-started/python-agent-quick-start#install), including your [license key](/docs/accounts-partnerships/accounts/account-setup/license-key).
2. Set the [`NEW_RELIC_CONFIG_FILE`](/docs/agents/python-agent/installation-configuration/python-agent-configuration#agent-configuration-file) as an environment variable pointing to `newrelic.ini`.

Once the agent and configuration file have been installed, the Python agent can automatically monitor applications that reside in the GAE flexible environment. Wait until the deployment completes, then view your GAE flex app data in the [APM Summary page](/docs/apm/applications-menu/monitoring/apm-overview-page).

## Build a custom runtime using Docker [#build-runtime]

See [Google's documentation for building custom runtimes](https://cloud.google.com/appengine/docs/flexible/custom-runtimes/build). This example describes how to add agent data to your GAE flex app by building a custom runtime for Docker.

For more information about deploying and configuring your Node.js app in the GAE flexible environment, see:

* [Our GAE flex examples on Github](https://github.com/GoogleCloudPlatform/python-docs-samples/tree/master/appengine/flexible) for Python
* [Google App Engine's documentation](https://cloud.google.com/appengine/docs/flexible/python/) for Python
* [Google App Engine's tutorials](https://cloud.google.com/appengine/docs/flexible/python/tutorials) to deploy a Python app

<CollapserGroup>
  <Collapser
    id="setup-gae"
    title="1. Set up the GAE project and install dependencies"
  >
    When building a custom runtime using Docker, set the [`NEW_RELIC_CONFIG_FILE`](/docs/agents/python-agent/installation-configuration/python-agent-configuration#agent-configuration-file) as an environment variable pointing to the Dockerfile instead of to your Python app's `newrelic.ini`.

    1. Follow standard procedures to [install the Python agent](/docs/agents/python-agent/getting-started/python-agent-quick-start#install), including your [license key](/docs/accounts-partnerships/accounts/account-setup/license-key).
    2. Follow Google App Engine procedures Python to create a [Google Cloud Platform project](https://cloud.google.com/appengine/docs/flexible/python/managing-projects-apps-billing#create), create an App Engine application, and complete other prerequisites for the [Google Cloud SDK](http://cloud.google.com/appengine/docs/flexible/python/download).

    The Google Cloud SDK also provides the `gcloud` command line tool to manage and deploy GAE apps.
  </Collapser>

  <Collapser
    id="configure-app-yaml"
    title="2. Configure your app.yaml"
  >
    The `app.yaml` configuration file is required for a GAE flexible environment app with a custom runtime. At a minimum, make sure it contains:

    ```
    env: flex
    runtime: custom
    ```
  </Collapser>

  <Collapser
    id="configure-dockerfile"
    title="3. Configure a Dockerfile"
  >
    The [Dockerfile](http://docs.docker.com/engine/reference/builder/) defines the Docker image to be built and is required for a GAE flexible environment app. The following Dockerfile example shows the Python agent installed for an application served with gunicorn.

    These procedures are similar to the [Python quick start guide](/docs/agents/python-agent/getting-started/python-agent-quick-start). The Dockerfile will contain customer-specific code, including Python version, installation requirements, etc).

    ```
    # [START dockerfile]
    FROM gcr.io/google_appengine/python

    # Install the fortunes binary from the debian repositories.
    RUN apt-get update && apt-get install -y fortunes

    # Optional: Change the -p argument to use Python 2.7.
    RUN virtualenv /env -p python3.5

    # Set virtualenv environment variables. This is equivalent to running
    # source /env/bin/activate.
    ENV VIRTUAL_ENV /env
    ENV PATH /env/bin:$PATH

    ADD requirements.txt /app/
    RUN pip install -r requirements.txt
    ADD . /app/

    CMD NEW_RELIC_CONFIG_FILE=newrelic.ini newrelic-admin run-program gunicorn -b :$PORT main:app
    # [END dockerfile]
    ```
  </Collapser>

  <Collapser
    id="deploy-docker-image-to-gae"
    title="4. Deploy Docker image to initialized GAE flexible environment"
  >
    1. To deploy your Docker image to your [initialized GAE flexible environment](https://cloud.google.com/sdk/docs/initializing), run the following command:

       ```
       gcloud app deploy
       ```
    2. Wait until the deployment completes.
    3. To open the app in the browser, run the following command:

       ```
       gcloud app browse
       ```
    4. To view your GAE flex app data, go to the [APM Summary page](/docs/apm/applications-menu/monitoring/apm-overview-page).
  </Collapser>
</CollapserGroup>

## Recommendation: Disable health checks [#health-checks]

Google App Engine sends [periodic health check requests](https://cloud.google.com/appengine/docs/flexible/python/how-instances-are-managed) to confirm that an instance has been successfully deployed, and to check that a running instance maintains a healthy status. A health check is an HTTP request to the URL `/_ah/health`.

If you create a custom runtime, your app must be able to handle a large number of health check requests. Otherwise, your app data may not display correctly in APM.

**Recommendation:** Configure your `app.yaml` to [disable health checks](https://cloud.google.com/appengine/docs/flexible/python/configuring-your-app-with-app-yaml#health_checks) by adding:

```
health_check:
  enable_health_check: False
```

## Get agent troubleshooting logs from GAE [#agent-logs]

Use these resources to troubleshoot your GAE flex environment app:

* To connect to the GAE instance and start a shell in the Docker container running your code, see [Debugging an instance](https://cloud.google.com/appengine/docs/flexible/python/debugging-an-instance).
* To redirect Python agent logs to [Stackdriver](http://cloud.google.com/logging/docs/view/logs_viewer_v2) in the [Cloud Platform Console](https://cloud.google.com/compute/docs/console), add the following statement to the `newrelic.ini` configuration:

  ```
  log_file = stderr
  ```
* To view the logs, use the [Cloud Platform Console's Log Viewer](https://cloud.google.com/appengine/docs/flexible/php/writing-application-logs).<|MERGE_RESOLUTION|>--- conflicted
+++ resolved
@@ -6,15 +6,6 @@
   - Agents
   - Python agent
   - Hosting services
-<<<<<<< HEAD
-redirects:
-  - >-
-    /docs/agents/python-agent/installation/install-new-relic-python-agent-gae-flexible-environment
-  - /docs/install-new-relic-python-agent-gae-flexible-environment
-  - >-
-    /docs/agents/python-agent/hosting-services/install-new-relic-python-agent-gae-flexible-environment
-=======
->>>>>>> dea79b0f
 ---
 
 With the [Python agent](/docs/agents/python-agent/getting-started/introduction-new-relic-python), you can monitor applications that reside in the [Google App Engine (GAE) flexible environment](https://cloud.google.com/appengine/docs/flexible/python/). Adding agent data to your GAE flex app gives you insight into the health and performance of your app and extends GAE with metrics you can view in New Relic One.
