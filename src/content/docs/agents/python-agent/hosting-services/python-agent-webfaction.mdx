--- conflicted
+++ resolved
@@ -6,12 +6,6 @@
   - Agents
   - Python agent
   - Hosting services
-<<<<<<< HEAD
-redirects:
-  - /docs/python/python-agent-and-webfaction
-  - /docs/agents/python-agent/hosting-services/python-agent-and-webfaction
-=======
->>>>>>> dea79b0f
 ---
 
 You can install the Python agent on applications running on WebFaction. [WebFaction](http://www.webfaction.com/) is a general purpose web hosting service capable of hosting web applications using various languages including Python. The typical way that Python web applications are hosted on WebFaction is by using Apache/mod_wsgi. For more on installing The agent on a WebFaction Python application, see [Install the Python agent](/docs/agents/python-agent/installation-configuration/python-agent-installation) and follow the instructions for mod_wsgi.