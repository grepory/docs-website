--- conflicted
+++ resolved
@@ -6,12 +6,6 @@
   - Agents
   - Python agent
   - Hosting services
-<<<<<<< HEAD
-redirects:
-  - /docs/python/python-agent-and-stackato
-  - /docs/agents/python-agent/hosting-services/python-agent-and-stackato
-=======
->>>>>>> dea79b0f
 ---
 
 [Stackato](http://www.activestate.com/cloud) is a private PaaS solution developed by ActiveState. The Python agent can be used in conjunction with Stackato by following the steps outlined below.
