--- conflicted
+++ resolved
@@ -6,11 +6,6 @@
   - Agents
   - Python agent
   - Attributes
-<<<<<<< HEAD
-redirects:
-  - /docs/agents/python-agent/miscellaneous/python-attribute-examples
-=======
->>>>>>> dea79b0f
 ---
 
 Here are some examples of using [attributes](/docs/agents/python-agent/attributes/python-agent-attributes) with the Python agent.
