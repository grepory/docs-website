---
title: Enabling and disabling attributes (Python)
contentType: page
template: basicDoc
topics:
  - Agents
  - Python agent
  - Attributes
<<<<<<< HEAD
redirects:
  - /docs/agents/python-agent/miscellaneous/enabling-disabling-attributes-python
=======
>>>>>>> dea79b0f
---

This describes the configuration settings to enable or disable [Python agent attributes](/docs/agents/python-agent/attributes/python-agent-attributes), and the rules that our agents use when determining which attributes to include or exclude for a [destination](/docs/features/agent-attributes#destinations).

This also includes a summary of the Python agent configuration [settings that have been deprecated](#deprecated) with the release of agent attributes.

## Configuration settings [#configurationSettings]

Use the following destination settings to open or close the destination to any attribute collection:

<CollapserGroup>
  <Collapser
    id="cfg-attributes-enabled"
    title="attributes.enabled"
  >
    <Table>
      <tbody>
        <tr>
          <th>
            Type
          </th>

          <td>
            Boolean
          </td>
        </tr>

        <tr>
          <th>
            Default
          </th>

          <td>
            True
          </td>
        </tr>
      </tbody>
    </Table>

    Turns on or turns off all attributes.
  </Collapser>

  <Collapser
    id="cfg-tt-attributes-enabled"
    title="transaction_tracer.attributes.enabled"
  >
    <Table>
      <tbody>
        <tr>
          <th>
            Type
          </th>

          <td>
            Boolean
          </td>
        </tr>

        <tr>
          <th>
            Default
          </th>

          <td>
            True
          </td>
        </tr>
      </tbody>
    </Table>

    Turns on or turns off all attributes for transaction traces. If `attributes.enabled` is `false`, no attributes will be sent to transaction traces regardless of how this configuration setting is set.
  </Collapser>

  <Collapser
    id="cfg-error-attributes-enabled"
    title="error_collector.attributes.enabled"
  >
    <Table>
      <tbody>
        <tr>
          <th>
            Type:
          </th>

          <td>
            Boolean
          </td>
        </tr>

        <tr>
          <th>
            Default:
          </th>

          <td>
            True
          </td>
        </tr>
      </tbody>
    </Table>

    Turns on or turns off all attributes for traced errors. If `attributes.enabled` is `false`, no attributes will be sent to traced errors regardless of how this configuration setting is set.
  </Collapser>

  <Collapser
    id="cfg-events-attributes-enabled"
    title="transaction_events.attributes.enabled"
  >
    <Table>
      <tbody>
        <tr>
          <th>
            Type:
          </th>

          <td>
            Boolean
          </td>
        </tr>

        <tr>
          <th>
            Default:
          </th>

          <td>
            True
          </td>
        </tr>
      </tbody>
    </Table>

    Turns on or turns off all attributes for transaction events. If `attributes.enabled` is `false`, no attributes will be sent to transaction events regardless of how this configuration setting is set.
  </Collapser>

  <Collapser
    id="cfg-browser-attributes-enabled"
    title="browser_monitoring.attributes.enabled"
  >
    <Table>
      <tbody>
        <tr>
          <th>
            Type:
          </th>

          <td>
            Boolean
          </td>
        </tr>

        <tr>
          <th>
            Default:
          </th>

          <td>
            False
          </td>
        </tr>
      </tbody>
    </Table>

    Turns on or turns off all attributes for browser monitoring. This is the data that gets sent to the PageView destination. If `attributes.enabled` is `false`, no attributes will be sent to browser monitoring regardless of how this configuration setting is set.
  </Collapser>
</CollapserGroup>

Use the following attribute/destination specific `.include` or `.exclude` settings to add or remove specific attributes in specific destinations:

<CollapserGroup>
  <Collapser
    id="cfg-attributes-include"
    title="attributes.include"
  >
    <Table>
      <tbody>
        <tr>
          <th>
            Type:
          </th>

          <td>
            Space-Separated List of Strings
          </td>
        </tr>

        <tr>
          <th>
            Default:
          </th>

          <td>
            (none)
          </td>
        </tr>
      </tbody>
    </Table>

    If attributes are enabled, all attribute keys in this list will be sent.
  </Collapser>

  <Collapser
    id="cfg-attributes-exclude"
    title="attributes.exclude"
  >
    <Table>
      <tbody>
        <tr>
          <th>
            Type:
          </th>

          <td>
            Space-separated list of strings
          </td>
        </tr>

        <tr>
          <th>
            Default:
          </th>

          <td>
            (none)
          </td>
        </tr>
      </tbody>
    </Table>

    All attribute keys in this list will **not** be sent.
  </Collapser>

  <Collapser
    id="cfg-tt-attributes-include"
    title="transaction_tracer.attributes.include"
  >
    <Table>
      <tbody>
        <tr>
          <th>
            Type:
          </th>

          <td>
            Space-separated list of strings
          </td>
        </tr>

        <tr>
          <th>
            Default:
          </th>

          <td>
            (none)
          </td>
        </tr>
      </tbody>
    </Table>

    If attributes are enabled for transaction traces, all attribute keys in this list will be sent in transaction traces.
  </Collapser>

  <Collapser
    id="cfg-tt-attributes-exclude"
    title="transaction_tracer.attributes.exclude"
  >
    <Table>
      <tbody>
        <tr>
          <th>
            Type:
          </th>

          <td>
            Space-separated list of strings
          </td>
        </tr>

        <tr>
          <th>
            Default:
          </th>

          <td>
            (none)
          </td>
        </tr>
      </tbody>
    </Table>

    All attribute keys in this list will **not** be sent in transaction traces.
  </Collapser>

  <Collapser
    id="cfg-ec-attributes-include"
    title="error_collector.attributes.include"
  >
    <Table>
      <tbody>
        <tr>
          <th>
            Type:
          </th>

          <td>
            Space-separated list of strings
          </td>
        </tr>

        <tr>
          <th>
            Default:
          </th>

          <td>
            (none)
          </td>
        </tr>
      </tbody>
    </Table>

    If attributes are enabled for traced errors, all attribute keys in this list will be sent in traced errors.
  </Collapser>

  <Collapser
    id="cfg-ec-attributes-exclude"
    title="error_collector.attributes.exclude"
  >
    <Table>
      <tbody>
        <tr>
          <th>
            Type:
          </th>

          <td>
            Space-separated list of strings
          </td>
        </tr>

        <tr>
          <th>
            Default:
          </th>

          <td>
            (none)
          </td>
        </tr>
      </tbody>
    </Table>

    All attribute keys in this list will **not** be sent in traced errors.
  </Collapser>

  <Collapser
    id="cfg-te-attributes-include"
    title="transaction_events.attributes.include"
  >
    <Table>
      <tbody>
        <tr>
          <th>
            Type:
          </th>

          <td>
            Space-separated list of strings
          </td>
        </tr>

        <tr>
          <th>
            Default:
          </th>

          <td>
            (none)
          </td>
        </tr>
      </tbody>
    </Table>

    If attributes are enabled for transaction events, all attribute keys in this list will be sent in transaction events.
  </Collapser>

  <Collapser
    id="cfg-te-attributes-exclude"
    title="transaction_events.attributes.exclude"
  >
    <Table>
      <tbody>
        <tr>
          <th>
            Type:
          </th>

          <td>
            Space-separated list of strings
          </td>
        </tr>

        <tr>
          <th>
            Default:
          </th>

          <td>
            (none)
          </td>
        </tr>
      </tbody>
    </Table>

    All attribute keys in this list will **not** be sent in transaction events.
  </Collapser>

  <Collapser
    id="cfg-bm-attributes-include"
    title="browser_monitoring.attributes.include"
  >
    <Table>
      <tbody>
        <tr>
          <th>
            Type:
          </th>

          <td>
            Space-separated list of strings
          </td>
        </tr>

        <tr>
          <th>
            Default:
          </th>

          <td>
            (none)
          </td>
        </tr>
      </tbody>
    </Table>

    If attributes are enabled for **browser_monitoring**, all attribute keys in this list will be sent in page views.
  </Collapser>

  <Collapser
    id="cfg-bm-attributes-exclude"
    title="browser_monitoring.attributes.exclude"
  >
    <Table>
      <tbody>
        <tr>
          <th>
            Type:
          </th>

          <td>
            Space-separated list of strings
          </td>
        </tr>

        <tr>
          <th>
            Default:
          </th>

          <td>
            (none)
          </td>
        </tr>
      </tbody>
    </Table>

    All attribute keys found in this list will **not** be sent in page views.
  </Collapser>
</CollapserGroup>

## Attribute rules [#attruls]

The agent follows these rules when determining which attributes to include or exclude for a destination:

<CollapserGroup>
  <Collapser
    id="rule-root-precedence"
    title="Root level takes precedence for enabled."
  >
    The `attributes.enabled` field trumps all other settings. When `false`, no attributes will be reported.

    Example configuration:

    ```
    attributes.enabled = false
        attributes.include = foo bar
        transaction_tracer.attributes.enabled = true
    ```

    Example output:

    ```
    Keys passed in: foo, bar, baz
        Keys included for all destinations:
        Keys excluded for all destinations: foo, bar, baz
    ```
  </Collapser>

  <Collapser
    id="rule-destination-precedence"
    title="Destination enabled takes precedence over include and exclude."
  >
    The `YOUR_DESTINATION.attributes.enabled` flags take precedence over include and exclude keys.

    Example configuration:

    ```
    transaction_tracer.attributes.enabled = false
        attributes.include = one two
        transaction_tracer.attributes.include = three four
    ```

    Example output:

    ```
    Keys passed in: one, two, three, four
        Keys included for transaction traces:
        Keys excluded for transaction traces: one, two, three, four
    ```
  </Collapser>

  <Collapser
    id="rule-included-destination"
    title="Attribute is included if the destination is enabled."
  >
    If a destination is enabled, all user attributes are sent to that destination by default.

    All user attributes default to `true`. However, by default, request parameters are disabled for all destinations.

    Example configuration:

    ```
    attributes.enabled = true
        attributes.exclude = baz
    ```

    Example output:

    ```
    Keys passed in: foo, bar, baz
        Keys included: foo, bar
        Keys excluded: baz
    ```
  </Collapser>

  <Collapser
    id="rule-exclude-wins"
    title="Exclude always supersedes include."
  >
    If the same key is listed in the include and exclude lists, then attributes with the specified key will be excluded.

    Example configuration:

    ```
    attributes.enabled = true
        attributes.include = foo bar
        attributes.exclude = nerd bar
    ```

    Example output:

    ```
    Keys passed in: foo, bar, nerd
        Keys included: foo
        Keys excluded: nerd, bar
    ```
  </Collapser>

  <Collapser
    id="rule-keys-case-sensitive"
    title="Keys are case sensitive."
  >
    Keys are case-sensitive.

    Example configuration:

    ```
    attributes.enabled = true
        attributes.exclude = username UsErNaMe
    ```

    Example output:

    ```
    Keys passed in: username, Username, USERNAME, UsErNaMe, userNAME
        Keys included: Username, USERNAME, userNAME
        Keys excluded: username, UsErNaMe
    ```
  </Collapser>

  <Collapser
    id="rule-star-wildcard"
    title={<>Use <InlineCode>\*</InlineCode> for wildcards.</>}
  >
    You can use an asterisk `*` at the end of a key as a wildcard. This will match a set of attributes with the same prefix.

    Example configuration:

    ```
    attributes.enabled = true
        attributes.include = custom*
        attributes.exclude = request.parameters.*
    ```

    Example output:

    ```
    Keys passed in: custom, custom.key1, custom.key2, request.parameters., request.parameters.foo, request.parameters.bar
        Keys included: custom, custom.key1, custom.key2
        Keys excluded: request.parameters., request.parameters.foo, request.parameters.bar
    ```
  </Collapser>

  <Collapser
    id="rule-specific-wins"
    title="Most specific setting for a key takes priority."
  >
    If multiple include or exclude attributes affect the same key, the most specific setting will have priority.

    Example configuration:

    ```
    attributes.enabled = true
        attributes.include = request.parameters.foo
        attributes.exclude = request.parameters.*
    ```

    Example output:

    ```
    Keys passed in: request.parameters., request.parameters.foo, request.parameters.bar
        Keys included: request.parameters.foo
        Keys excluded: request.parameters., request.parameters.bar
    ```
  </Collapser>

  <Collapser
    id="rule-destination-include-exclude"
    title="Include or exclude affects the specific destination."
  >
    If the attribute include or exclude is specified on a destination, then it only impacts that destination.

    Example configuration:

    ```
    attributes.include = foo
        transaction_events.attributes.exclude = foo
    ```

    Example output:

    ```
    Keys passed in: foo
        Keys included for transaction events: 
        Keys included for other destinations: foo
        Keys excluded for transaction events: foo
    ```
  </Collapser>
</CollapserGroup>

## Deprecated configuration settings [#deprecated]

The following configuration settings have been deprecated. Switch to the new attributes configuration for these settings when upgrading your Python agent.

<Table>
  <thead>
    <tr>
      <th width={200}>
        **Deprecated setting**
      </th>

      <th>
        **New setting**
      </th>
    </tr>
  </thead>

  <tbody>
    <tr>
      <td>
        `capture_params`
      </td>

      <td>
        `attributes.include = request.parameters.*`

        By default, request parameters are not sent. Add `request.parameters.*` to the `attributes.include` list to turn on all request parameters. The `capture_params` property has been deprecated.
      </td>
    </tr>

    <tr>
      <td>
        `ignored_params`
      </td>

      <td>
        `attributes.exclude = request.parameters.{name}`

        Add each request parameter key to the `attributes.exclude` list. Be sure to prepend the key with `request.parameters`. The `ignored_params` property has been deprecated.
      </td>
    </tr>

    <tr>
      <td>
        `analytics_events.enabled`
      </td>

      <td>
        `transaction_events.enabled`
      </td>
    </tr>

    <tr>
      <td>
        `analytics_events.capture_attributes`
      </td>

      <td>
        `transaction_events.capture_attributes`
      </td>
    </tr>

    <tr>
      <td>
        `analytics_events.max_samples_stored`
      </td>

      <td>
        `transaction_events.max_samples_stored`
      </td>
    </tr>

    <tr>
      <td>
        `browser_monitoring.capture_attributes`
      </td>

      <td>
        `browser_monitoring.attributes.enabled`
      </td>
    </tr>

    <tr>
      <td>
        `error_collector.capture_attributes`
      </td>

      <td>
        `error_collector.attributes.enabled`
      </td>
    </tr>

    <tr>
      <td>
        `transaction_tracer.capture_attributes`
      </td>

      <td>
        `transaction_tracer.attributes.enabled`
      </td>
    </tr>
  </tbody>
</Table><|MERGE_RESOLUTION|>--- conflicted
+++ resolved
@@ -6,11 +6,6 @@
   - Agents
   - Python agent
   - Attributes
-<<<<<<< HEAD
-redirects:
-  - /docs/agents/python-agent/miscellaneous/enabling-disabling-attributes-python
-=======
->>>>>>> dea79b0f
 ---
 
 This describes the configuration settings to enable or disable [Python agent attributes](/docs/agents/python-agent/attributes/python-agent-attributes), and the rules that our agents use when determining which attributes to include or exclude for a [destination](/docs/features/agent-attributes#destinations).
