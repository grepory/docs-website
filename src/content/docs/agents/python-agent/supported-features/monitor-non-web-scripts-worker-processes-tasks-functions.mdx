--- conflicted
+++ resolved
@@ -6,12 +6,6 @@
   - Agents
   - Python agent
   - Supported features
-<<<<<<< HEAD
-redirects:
-  - /docs/site/background-tasks
-  - /docs/agents/python-agent/supported-features/python-background-tasks
-=======
->>>>>>> dea79b0f
 ---
 
 The [Python agent](/docs/agents/python-agent/getting-started/introduction-new-relic-python) is mainly designed to monitor web apps and their web requests, and therefore it includes built-in instrumentation for WSGI-based web apps and popular web frameworks.
