---
title: Python message queues
contentType: page
template: basicDoc
topics:
  - Agents
  - Python agent
  - Supported features
<<<<<<< HEAD
redirects:
  - /docs/agents/python-agent/supported-features/use-rabbitmq-message-queues
  - /docs/agents/python-agent/supported-features/message-queues
=======
>>>>>>> dea79b0f
---

The Python agent supports the [Pika RabbitMQ client library](https://pypi.python.org/pypi/pika), giving you visibility into the performance of your message processing, for both incoming and outgoing messages.

The New Relic UI will show transactions initiated via RabbitMQ message receipt (subscribe/consume messages) as **Message** background tasks. Message creation via RabbitMQ also appears in transaction traces.

## Requirements

Requires [Python agent version 2.88.0.72 or higher](/docs/release-notes/agent-release-notes/python-release-notes).

<Callout variant="caution">
  Message tasks are not started for consumers using [TornadoConnection](https://pika.readthedocs.io/en/latest/modules/adapters/tornado.html#pika.adapters.tornado_connection.TornadoConnection).
</Callout>

## Performance improvements with background tasks [#background]

One way to increase responsiveness of web applications is to delegate work to background processes. Message queues are commonly used for this inter-process communication.

In the context of message queuing systems, applications typically interact with message brokers to send and receive messages. The RabbitMQ Pika client library allows Python applications to interface with message brokers that implement the Advanced Message Queueing Protocol (AMQP) 0.9 or higher.

The Python agent shows messages sent and received using the RabbitMQ client library. With this visibility, you can see details including:

* Number of messages produced by your app
* Time your app spends publishing messages
* Time your app spends processing "consumed" messages

[APM](#view-queue) conveniently groups and reports operations that interact with queues. By analyzing this information, you can more easily identify bottlenecks and areas for performance improvement in your message passing architecture.

## Queue operations [#queue-ops]

Supported entry points for queue operations appear as `Put` (publish a message) or `Take` (receive a message) in APM's user interface.

<Table>
  <thead>
    <tr>
      <th width={150}>
        **Queue operations**
      </th>

      <th>
        **Publish a message (`Put` in UI)**
      </th>

      <th>
        **Receive a message (`Take` in UI)**
      </th>
    </tr>
  </thead>

  <tbody>
    <tr>
      <td>
        RabbitMQ
      </td>

      <td>
        `basic_publish`
      </td>

      <td>
        `basic_get`

        `basic_consume (callback)`
      </td>
    </tr>
  </tbody>
</Table>

## View in New Relic UI [#view-queue]

Queue operations appear on APM's [**Transactions** page](/docs/apm/applications-menu/monitoring/transactions-dashboard) for the selected app. The `Put` and `Take` metrics appear in the **Breakdown table** and are categorized as `MessageBroker` metrics. Here is an example:

![New Relic for Python rabbitmq task](./images/rabbitmq-transaction-task.png "screen-rabbitmq-transaction.png")

**[one.newrelic.com](https://one.newrelic.com/) > APM > (select an app) > Monitoring > Transactions > (select a transaction):** The transaction’s **Breakdown table** categorizes queue operations as `MessageBroker` metrics and labels them as `Put` (publish a message) or `Take` (receive a message).

[Transaction traces](/docs/apm/transactions/transaction-traces/transaction-traces) also provide additional details for messages.

<Callout variant="tip">
  You can [select transaction traces](/docs/apm/transactions/transaction-traces/viewing-transaction-traces) from the app's **Summary** or **Transactions** pages in APM.
</Callout>

The [**Transaction trace summary** page](/docs/apm/transactions/transaction-traces/transaction-trace-summary) may show `Put` and `Take` operations in the **Slowest components** section. For example:

![New Relic for Python rabbitmq transaction trace summary](./images/rabbitmq-transaction-trace-summary_0.png "screen-rabbitmq-trace-slowest.png")

**[one.newrelic.com](https://one.newrelic.com/) > APM > (select an app) > (select a transaction trace):** In this example, the selected transaction trace's **Summary** shows RabbitMQ operations in the colored bar chart. The **Slowest components** section also lists the RabbitMQ `Put` and `Take` results.

The **Transaction trace** page includes a dedicated **Messages** tab that shows a summary of the message activity that occurred as part of the transaction. Here is an example:

![New Relic for Python rabbitmq trace Messages](./images/rabbitmq-transaction-trace.png "screen-rabbitmq-messages.png")

**[one.newrelic.com](https://one.newrelic.com/) > APM > (select an app) > (select a transaction trace):** In this example, the selected transaction trace's **Messages** tab lists the RabbitMQ message details.<|MERGE_RESOLUTION|>--- conflicted
+++ resolved
@@ -6,12 +6,6 @@
   - Agents
   - Python agent
   - Supported features
-<<<<<<< HEAD
-redirects:
-  - /docs/agents/python-agent/supported-features/use-rabbitmq-message-queues
-  - /docs/agents/python-agent/supported-features/message-queues
-=======
->>>>>>> dea79b0f
 ---
 
 The Python agent supports the [Pika RabbitMQ client library](https://pypi.python.org/pypi/pika), giving you visibility into the performance of your message processing, for both incoming and outgoing messages.
