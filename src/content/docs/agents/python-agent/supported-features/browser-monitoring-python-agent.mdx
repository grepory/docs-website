--- conflicted
+++ resolved
@@ -6,14 +6,6 @@
   - Agents
   - Python agent
   - Supported features
-<<<<<<< HEAD
-redirects:
-  - /docs/python/page-load-timing-in-python
-  - /docs/python/real-user-monitoring-in-python
-  - /docs/agents/python-agent/supported-features/page-load-timing-python
-  - /docs/agents/python-agent/supported-features/new-relic-browser-python-agent
-=======
->>>>>>> dea79b0f
 ---
 
 With the Python agent, you can add [Browser monitoring](/docs/browser/new-relic-browser/getting-started/introduction-new-relic-browser) to your webpages either automatically or manually. To enable Browser monitoring in the user interface, follow the procedures to [install the Browser agent](/docs/browser/new-relic-browser/installation/install-new-relic-browser-agent). Then follow the procedures in this section to set up the Python agent.
