--- conflicted
+++ resolved
@@ -6,14 +6,6 @@
   - Agents
   - Python agent
   - Supported features
-<<<<<<< HEAD
-redirects:
-  - >-
-    /docs/agents/python-agent/supported-features/manual-page-load-timing-instrumentation-django
-  - >-
-    /docs/agents/python-agent/supported-features/optional-manual-page-load-timing-django
-=======
->>>>>>> dea79b0f
 ---
 
 The Python agent can automatically add browser monitoring to any HTML page responses. For most popular Python web frameworks, including Django, Flask, and Pyramid, use [automatic browser instrumentation](/docs/agents/python-agent/supported-features/page-load-timing-python).
