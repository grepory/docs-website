--- conflicted
+++ resolved
@@ -6,13 +6,6 @@
   - Agents
   - Python agent
   - Back-end services
-<<<<<<< HEAD
-redirects:
-  - /docs/python/python-agent-and-celery
-  - /docs/agents/python-agent/backend-services/python-agent-and-celery
-  - /docs/agents/python-agent/backend-services/python-agent-celery
-=======
->>>>>>> dea79b0f
 ---
 
 If you are using Celery as a distributed task queuing system, you can use the Python agent to record Celery processes as [non-web transactions](/docs/apm/transactions/intro-transactions/monitor-background-processes-other-non-web-transactions).
