--- conflicted
+++ resolved
@@ -6,15 +6,6 @@
   - Agents
   - Python agent
   - Configuration
-<<<<<<< HEAD
-redirects:
-  - /docs/python/python-agent-configuration
-  - >-
-    /docs/agents/python-agent/installation-and-configuration/python-agent-configuration
-  - >-
-    /docs/agents/python-agent/installation-configuration/python-agent-configuration
-=======
->>>>>>> dea79b0f
 ---
 
 [Our Python agent](/docs/agents/python-agent/getting-started/introduction-new-relic-python) lets you change the default agent behavior agent using configuration options.
