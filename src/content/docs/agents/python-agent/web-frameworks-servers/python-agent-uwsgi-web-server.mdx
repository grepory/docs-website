--- conflicted
+++ resolved
@@ -6,13 +6,6 @@
   - Agents
   - Python agent
   - Web frameworks and servers
-<<<<<<< HEAD
-redirects:
-  - /docs/python/python-agent-and-uwsgi
-  - /docs/agents/python-agent/hosting-mechanisms/python-agent-and-uwsgi
-  - /docs/agents/python-agent/hosting-mechanisms/python-agent-uwsgi
-=======
->>>>>>> dea79b0f
 ---
 
 This documentation explains specific requirements and tips for integrating uWSGI with the Python agent. To return to the general installation instructions, go to [Install the Python agent](/docs/agents/python-agent/installation-configuration/python-agent-installation).
