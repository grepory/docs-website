--- conflicted
+++ resolved
@@ -6,13 +6,6 @@
   - Agents
   - Python agent
   - Web frameworks and servers
-<<<<<<< HEAD
-redirects:
-  - /docs/python/python-agent-and-ajp
-  - /docs/agents/python-agent/hosting-mechanisms/python-agent-and-ajp
-  - /docs/agents/python-agent/hosting-mechanisms/python-agent-ajp
-=======
->>>>>>> dea79b0f
 ---
 
 The Python agent can be used with AJP in conjunction with [flup](https://pypi.python.org/pypi/flup). For the Python agent install instructions, see [Install the Python agent](/docs/agents/python-agent/installation-configuration/python-agent-installation). There are no special requirements or notes about using the agent with AJP.