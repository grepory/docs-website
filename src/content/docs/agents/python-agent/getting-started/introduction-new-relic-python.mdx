---
title: Intro to New Relic for Python
contentType: page
template: basicDoc
topics:
  - Agents
  - Python agent
  - Getting started
translate:
  - jp
redirects:
  - /docs/python/new-relic-for-python
  - /docs/agents/python-agent/getting-started/new-relic-python
  - /docs/agents/docs/agents/python-agent/getting-started/introduction-new-relic-python
---

<<<<<<< HEAD
=======
import { Link } from 'gatsby'

Our python docs are really long and need some trimming.

>>>>>>> acc497a1
Our Python agent monitors your Python application to help you identify and solve [performance issues](#monitor-performance). You can also extend your performance monitoring to collect and analyze [business data](#business-data) to help you improve the customer experience and make data-driven business decisions. With flexible options for [custom instrumentation and APIs](/docs/agents/python-agent/custom-instrumentation/python-custom-instrumentation), The Python agent offers multiple building blocks to customize the data you need from your app.

Our Python works with a wide variety of [web frameworks and hosting mechanisms](/docs/agents/python-agent/getting-started/instrumented-python-packages), including Django, Gunicorn, WSGI, CherryPy, uWSGI, and more. You can also install the Python agent in a [Google App Engine flexible environment](/docs/agents/python-agent/hosting-services/install-new-relic-python-agent-gae-flexible-environment).

## Monitor app performance [#monitor-performance]

After you [install](#installation) the Python agent, it begins to collect data about your app. You can view the data as charts and tables in [New Relic One](/docs/new-relic-one/use-new-relic-one/get-started/introduction-new-relic-one).

**View the big picture of your app.**

* Monitor your app's [Apdex (user satisfaction)](/docs/apm/new-relic-apm/apdex/apdex-measuring-user-satisfaction).
* Get a high-level summary of your app with [Summary page](/docs/apm/applications-menu/monitoring/apm-overview-page).
* Enable [distributed tracing](/docs/apm/distributed-tracing/getting-started/introduction-distributed-tracing) to see activity across an architecture having many services.
* Install [Infrastructure monitoring](/docs/infrastructure/new-relic-infrastructure/getting-started/introduction-new-relic-infrastructure) and view detailed server/host data for your app.

**Find errors and problems quickly.**

* Track [key transactions](/docs/apm/transactions/key-transactions/key-transactions-tracking-important-transactions-or-events) specific to your business.
* Create [custom dashboards](/docs/dashboards/new-relic-dashboards/custom-dashboards/custom-dashboards) for important metrics.
* [Alert](/docs/alerts/alert-policies/understanding-alert-policies/alerting-new-relic) your team when an error or problem occurs before it affects your users.
* View performance [after a deployment](/docs/apm/applications-menu/events/deployments-page).

**Drill down into performance details.**

* Examine code-level [transaction traces](/docs/apm/transactions/transaction-traces/transaction-traces).
* Examine [database query traces](/apm/transactions/transaction-traces/troubleshoot-sql-statements).
* Examine [error traces](/docs/apm/applications-menu/events/view-apm-error-analytics).
* Use [thread profiler sessions](/docs/apm/applications-menu/events/thread-profiler-tool) to see detailed stack traces of sampled threads

Other helpful tools include:

<Table>
  <thead>
    <tr>
      <th style={{ width: "200px" }}>
        **Tools**
      </th>

      <th>
        **Description**
      </th>
    </tr>
  </thead>

  <tbody>
    <tr>
      <td>
        Browser monitoring
      </td>

      <td>
        Integrate the Python agent with [Browser monitoring](/docs/browser/new-relic-browser/getting-started/new-relic-browser) to gain visibility into end-user browser activity.
      </td>
    </tr>

    <tr>
      <td>
        Simple scripts and background tasks
      </td>

      <td>
        Monitor [job-based or task queuing systems](/docs/agents/python-agent/supported-features/python-background-tasks), like [Celery](/docs/agents/python-agent/back-end-services/python-agent-celery), or other standalone non-web functions.
      </td>
    </tr>

    <tr>
      <td id="business-data">
        Business data analysis with [data exploration](/docs/query-your-data/explore-query-data/data-explorer/introduction-data-explorer).
      </td>

      <td>
        Use the Python agent with our [data explorer](/docs/query-your-data/explore-query-data/data-explorer/introduction-data-explorer) to organize, query, and visualize your data to answer key questions about application performance and customer experience.

        * Use [default transaction attributes](/docs/insights/new-relic-insights/decorating-events/apm-default-attributes-insights), or [add your own](/docs/insights/new-relic-insights/decorating-events/insights-custom-attributes).
        * Query your data using the [New Relic Query Language (NRQL)](/docs/using-new-relic/data/understand-data/query-new-relic-data).
        * Send [your own event data](/docs/insights/new-relic-insights/adding-querying-data/inserting-custom-events-new-relic-apm-agents#python-att).
        * Create and share customizable, interactive [dashboards](/docs/query-your-data/explore-query-data/dashboards/introduction-new-relic-one-dashboards).
      </td>
    </tr>
  </tbody>
</Table>

## Install the Python agent [#installation]

Before you install the Python agent, make sure your system meets the [system requirements](/docs/agents/python-agent/getting-started/compatibility-requirements-python-agent). You must also create a [New Relic account](/docs/accounts-partnerships/accounts/account-setup/create-your-new-relic-account).

We support a number of web frameworks and libraries right out of the box, including Django, WSGI, and Gunicorn. If you use one of the [supported web frameworks](/docs/agents/python-agent/getting-started/instrumented-python-packages), installation is easy. If you use an unsupported framework, the process will involve some additions to your app code and/or web server files.

For a quick and simple install process that will work for the majority of setups, follow these simple steps:

1. Download and install the Python package
2. Create config file
3. Integrate the Python agent with your application

<ButtonLink
  role="button"
  to="/docs/agents/python-agent/getting-started/python-agent-quick-start"
  variant="link"
>
  Read the Quick Start guide
</ButtonLink>

<ButtonLink
  role="button"
  to="https://one.newrelic.com/launcher/nr1-core.settings?pane=eyJuZXJkbGV0SWQiOiJ0dWNzb24ucGxnLWluc3RydW1lbnQtZXZlcnl0aGluZyJ9&cards[0]=eyJuZXJkbGV0SWQiOiJzZXR1cC1uZXJkbGV0cy5zZXR1cC1weXRob24taW50ZWdyYXRpb24iLCJhY2NvdW50SWQiOjI2NDA0MDl9"
  variant="primary"
>
  Add Python data
</ButtonLink>

## Monitor non-web scripts, background tasks, and functions [#non-web]

The Python agent also lets you monitor non-web scripts, worker processes, tasks, and functions. The installation process for these non-web transactions is similar to the one used for a web app, with one major difference: instead of going through the standard integration process described in the [install instructions](/docs/agents/python-agent/getting-started/python-agent-quick-start), you would manually "wrap" any function you want to monitor. For more information, see [Non-web tasks and processes](/docs/agents/python-agent/supported-features/python-background-tasks). For instructions on monitoring Celery tasks, see [Celery background tasks](/docs/agents/python-agent/back-end-services/python-agent-celery).

## What's next after installation? [#instrumentation]

Once you get the agent up and running, some suggested next steps are:

* Explore your data in and get comfortable with the user interface.
* Read some documentation about Full-Stack Observability. For example, read about the capabilities of [Full-Stack observability](/docs/full-stack-observability/monitor-everything/get-started-new-relic-monitoring-tools/get-started-full-stack-observability) and the [APM page](/docs/apm).
* [Change your application's name](/docs/agents/manage-apm-agents/app-naming/rename-your-application), or other [configuration options](/docs/agents/python-agent/installation-configuration/python-agent-configuration).
* Learn about setting up [custom instrumentation](/docs/agents/python-agent/custom-instrumentation/python-custom-instrumentation) for application activity not monitored by default.
* Consider these open source telemetry tools: [OpenCensus exporter](/docs/integrations/open-source-telemetry-integrations/open-source-telemetry-integration-list/new-relics-opencensus-integration) and [Python Telemetry SDK](/docs/data-ingest-apis/get-data-new-relic/new-relic-sdks/telemetry-sdks-send-custom-telemetry-data-new-relic).

## Troubleshooting

After you complete the install process, your data should appear in the [APM UI](/docs/apm/applications-menu/monitoring/apm-overview-page) within five minutes. If it does not, use these troubleshooting resources:

* If no data appears, follow these [troubleshooting steps](/docs/agents/python-agent/troubleshooting/no-data-appears-python).
* If you experience issues when installing or running the Python agent on a new host, [test that the package is installed correctly](/docs/agents/python-agent/installation-configuration/testing-python-agent) and that it can contact New Relic's data collector service.
* For other problems, see the [full list of troubleshooting documentation](/docs/agents/python-agent/troubleshooting/).

## Check the source code [#source-code]

The Python agent is open source software. That means you can [browse its source code](https://github.com/newrelic/newrelic-python-agent "Link opens in a new window.") and send improvements, or create your own fork and build it. For more information, see the [README](https://github.com/newrelic/newrelic-python-agent/blob/main/README.rst "Link opens in a new window.").<|MERGE_RESOLUTION|>--- conflicted
+++ resolved
@@ -6,26 +6,19 @@
   - Agents
   - Python agent
   - Getting started
-translate:
-  - jp
-redirects:
-  - /docs/python/new-relic-for-python
-  - /docs/agents/python-agent/getting-started/new-relic-python
-  - /docs/agents/docs/agents/python-agent/getting-started/introduction-new-relic-python
+japaneseVersion: >-
+  https://docs.newrelic.co.jp/docs/agents/python-agent/getting-started/introduction-new-relic-python
 ---
 
-<<<<<<< HEAD
-=======
 import { Link } from 'gatsby'
 
 Our python docs are really long and need some trimming.
 
->>>>>>> acc497a1
 Our Python agent monitors your Python application to help you identify and solve [performance issues](#monitor-performance). You can also extend your performance monitoring to collect and analyze [business data](#business-data) to help you improve the customer experience and make data-driven business decisions. With flexible options for [custom instrumentation and APIs](/docs/agents/python-agent/custom-instrumentation/python-custom-instrumentation), The Python agent offers multiple building blocks to customize the data you need from your app.
 
 Our Python works with a wide variety of [web frameworks and hosting mechanisms](/docs/agents/python-agent/getting-started/instrumented-python-packages), including Django, Gunicorn, WSGI, CherryPy, uWSGI, and more. You can also install the Python agent in a [Google App Engine flexible environment](/docs/agents/python-agent/hosting-services/install-new-relic-python-agent-gae-flexible-environment).
 
-## Monitor app performance [#monitor-performance]
+## Monitor app performance
 
 After you [install](#installation) the Python agent, it begins to collect data about your app. You can view the data as charts and tables in [New Relic One](/docs/new-relic-one/use-new-relic-one/get-started/introduction-new-relic-one).
 
@@ -103,7 +96,7 @@
   </tbody>
 </Table>
 
-## Install the Python agent [#installation]
+## Install the Python agent
 
 Before you install the Python agent, make sure your system meets the [system requirements](/docs/agents/python-agent/getting-started/compatibility-requirements-python-agent). You must also create a [New Relic account](/docs/accounts-partnerships/accounts/account-setup/create-your-new-relic-account).
 
@@ -115,27 +108,29 @@
 2. Create config file
 3. Integrate the Python agent with your application
 
-<ButtonLink
+<Button
   role="button"
+  as={Link}
   to="/docs/agents/python-agent/getting-started/python-agent-quick-start"
   variant="link"
 >
   Read the Quick Start guide
-</ButtonLink>
+</Button>
 
-<ButtonLink
+<Button
   role="button"
+  as={Link}
   to="https://one.newrelic.com/launcher/nr1-core.settings?pane=eyJuZXJkbGV0SWQiOiJ0dWNzb24ucGxnLWluc3RydW1lbnQtZXZlcnl0aGluZyJ9&cards[0]=eyJuZXJkbGV0SWQiOiJzZXR1cC1uZXJkbGV0cy5zZXR1cC1weXRob24taW50ZWdyYXRpb24iLCJhY2NvdW50SWQiOjI2NDA0MDl9"
   variant="primary"
 >
   Add Python data
-</ButtonLink>
+</Button>
 
-## Monitor non-web scripts, background tasks, and functions [#non-web]
+## Monitor non-web scripts, background tasks, and functions
 
 The Python agent also lets you monitor non-web scripts, worker processes, tasks, and functions. The installation process for these non-web transactions is similar to the one used for a web app, with one major difference: instead of going through the standard integration process described in the [install instructions](/docs/agents/python-agent/getting-started/python-agent-quick-start), you would manually "wrap" any function you want to monitor. For more information, see [Non-web tasks and processes](/docs/agents/python-agent/supported-features/python-background-tasks). For instructions on monitoring Celery tasks, see [Celery background tasks](/docs/agents/python-agent/back-end-services/python-agent-celery).
 
-## What's next after installation? [#instrumentation]
+## What's next after installation?
 
 Once you get the agent up and running, some suggested next steps are:
 
@@ -153,6 +148,6 @@
 * If you experience issues when installing or running the Python agent on a new host, [test that the package is installed correctly](/docs/agents/python-agent/installation-configuration/testing-python-agent) and that it can contact New Relic's data collector service.
 * For other problems, see the [full list of troubleshooting documentation](/docs/agents/python-agent/troubleshooting/).
 
-## Check the source code [#source-code]
+## Check the source code
 
 The Python agent is open source software. That means you can [browse its source code](https://github.com/newrelic/newrelic-python-agent "Link opens in a new window.") and send improvements, or create your own fork and build it. For more information, see the [README](https://github.com/newrelic/newrelic-python-agent/blob/main/README.rst "Link opens in a new window.").