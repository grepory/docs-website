---
title: 'APM agent security: Python'
contentType: page
template: basicDoc
topics:
  - Agents
  - Python agent
  - Getting started
<<<<<<< HEAD
redirects:
  - /docs/apm-agent-security-python
=======
>>>>>>> dea79b0f
---

The Python agent default security settings automatically provide [security for your data](/docs/using-new-relic/new-relic-security/security/apm-agent-data-security) to ensure data privacy and to limit the kind of information we ingest. You may have business reasons to change these settings.

If you want to restrict the information that we ingest you can enable [high security mode](#restricted). If high security mode or the default settings do not work for your business needs, you can apply [custom](#custom) settings.

For more information about security measures, see our [security and privacy documentation](/docs/using-new-relic/new-relic-security/security/security-matters-data-privacy-new-relic), or visit the [New Relic security website](https://newrelic.com/why-new-relic/security).

## Default security settings [#default]

By default, here is how the Python agent handles the following potentially sensitive data:

* [Request parameters](/docs/agents/python-agent/attributes/python-attribute-examples#ex_req_params): The agent does not capture HTTP request parameters.
* [SQL](/docs/agents/python-agent/installation-configuration/python-agent-configuration#txn-tracer-sql): The agent sets SQL recording to `obfuscated`, which removes the potentially sensitive numeric and string literal values.

## High security mode settings [#restricted]

When you [enable high security mode](/docs/agents/python-agent/installation-configuration/python-agent-configuration#high_security), the [default settings](#default) are locked so that users cannot change them. In addition:

* The agent does not collect [message queue parameters](/docs/agents/python-agent/api/python-agent-api-guide#messaging).
* You cannot create [custom events](/docs/agents/python-agent/python-agent-api/record_custom_event).
* The agent strips [exception messages from errors](/docs/agents/python-agent/installation-configuration/python-agent-configuration#strip_exception_messages_enabled).

## Custom security settings [#custom]

<Callout variant="caution">
  If you customize security settings, it may impact the security of your application.
</Callout>

If you need different security settings than default or high security mode, you can customize these settings:

* [Python agent configuration file](/docs/agents/python-agent/installation-configuration/python-agent-configuration)
* [Custom attributes](/docs/agents/python-agent/python-agent-api/add_custom_parameter)
* [Python agent API](/docs/agents/python-agent/api/python-agent-api-guide)

<Callout variant="tip">
  Some of these settings can be changed using environment variables. See [Python agent environment variables](/docs/agents/python-agent/installation-configuration/python-agent-configuration#environment-variables) for the complete list.
</Callout>

<Table>
  <thead>
    <tr>
      <th width="340px">
        **Setting**
      </th>

      <th>
        **Effects on data security**
      </th>
    </tr>
  </thead>

  <tbody>
    <tr>
      <td>
        [`audit_log_file`](/docs/agents/python-agent/installation-configuration/python-agent-configuration#audit-log-file)

        _string_
      </td>

      <td>
        Default: (none)

        If you use this to set the name of the audit log file, the agent will log details of messages passed back and forth between the monitored process and the data collector.

        You can then evaluate the information that the agent sends to the collector to see if it includes sensitive information.
      </td>
    </tr>

    <tr>
      <td>
        [`high_security`](/docs/agents/python-agent/installation-configuration/python-agent-configuration#high_security)

        _boolean_
      </td>

      <td>
        Default: `false`

        To enable [high security mode](#restricted), set this to `true` and [enable high security](/docs/agents/manage-apm-agents/configuration/high-security-mode#version2enabled). This restricts the information you can send.
      </td>
    </tr>

    <tr>
      <td>
        [`proxy_host`](/docs/agents/python-agent/installation-configuration/python-agent-configuration#proxy)

        _string_
      </td>

      <td>
        Default: (none)

        Some proxies default to using HTTP, which is a less secure protocol.
      </td>
    </tr>

    <tr>
      <td>
        [`attributes.enabled`](/docs/agents/python-agent/installation-configuration/python-agent-configuration#cfg-attributes-enabled)

        _boolean_
      </td>

      <td>
        Default: `true`

        By default, you are sending [attributes](/docs/agents/python-agent/attributes/enabling-disabling-attributes-python). If you do not want to send attributes, set this to `false`.
      </td>
    </tr>

    <tr>
      <td>
        [`attributes.exclude`](/docs/agents/python-agent/installation-configuration/python-agent-configuration#cfg-attributes-exclude)

        _string_
      </td>

      <td>
        Default: (none)

        If there are specific attribute keys that you do **not** want to send in transaction traces, identify them using `attributes.exclude`. This restricts the information sent.

        Consider if you want to exclude these potentially sensitive attributes using `attributes.exclude` or if you need the information sent:

        * `request.headers.*`: Removes all request headers.

          (Note that HTTP headers that contain sensitive data such as `cookie` and `authorization` are never collected.)
        * `response.headers.*`: Removes all response headers.
      </td>
    </tr>

    <tr>
      <td>
        [`custom_insights_events.enabled`](/docs/agents/python-agent/configuration/python-agent-configuration#custom-insights-events-settings)

        _boolean_
      </td>

      <td>
        Default: `true`

        By default, the agent records events sent to the Insights custom events API via [`record_custom_event()`](/docs/agents/python-agent/api/python-agent-api-guide#record_custom_event). If you enable [high security mode](#restricted), this is automatically set to `false`.
      </td>
    </tr>

    <tr>
      <td>
        [`transaction_tracer.record_sql`](/docs/agents/python-agent/installation-configuration/python-agent-configuration#txn-tracer-sql)

        _string_
      </td>

      <td>
        Default: `obfuscated`

        By default, `transaction_tracer.record_sql` is set to `obfuscated`, which strips out the numeric and string literals.

        * If you do not want the agent to capture query information, set this to `off`.
        * If you want the agent to capture all query information in its original form, set this to `raw`.
        * When you enable [high security mode](#restricted), this is automatically set to `obfuscated`.
      </td>
    </tr>

    <tr>
      <td>
        [`strip_exception_messages.enabled`](/docs/agents/python-agent/installation-configuration/python-agent-configuration#strip_exception_messages_enabled)

        _boolean_
      </td>

      <td>
        Default: `false`

        If you enable [high security mode](#restricted), this is automatically set to `true`. If you are not using high security mode but want to strip messages from all exceptions except those in your [allow list](/docs/agents/python-agent/configuration/python-agent-configuration#strip_exception_messages_whitelist), set this to `true`.
      </td>
    </tr>
  </tbody>
</Table><|MERGE_RESOLUTION|>--- conflicted
+++ resolved
@@ -6,11 +6,6 @@
   - Agents
   - Python agent
   - Getting started
-<<<<<<< HEAD
-redirects:
-  - /docs/apm-agent-security-python
-=======
->>>>>>> dea79b0f
 ---
 
 The Python agent default security settings automatically provide [security for your data](/docs/using-new-relic/new-relic-security/security/apm-agent-data-security) to ensure data privacy and to limit the kind of information we ingest. You may have business reasons to change these settings.
