--- conflicted
+++ resolved
@@ -6,10 +6,6 @@
   - Agents
   - Python agent
   - Getting started
-<<<<<<< HEAD
-redirects: []
-=======
->>>>>>> dea79b0f
 ---
 
 Redirect to Python release notes