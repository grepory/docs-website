--- conflicted
+++ resolved
@@ -6,11 +6,6 @@
   - Agents
   - PHP agent
   - Configuration
-<<<<<<< HEAD
-redirects:
-  - /docs/php/proxy-daemon-newreliccfg-settings
-=======
->>>>>>> dea79b0f
 ---
 
 The daemon (`newrelic-daemon`) acts as a proxy between the PHP agent and the New Relic collector to reduce network traffic and to improve response time for instrumented applications. The daemon process starts when your system starts, and must be running for data to be sent to New Relic.
