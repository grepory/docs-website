---
title: No data appears (PHP)
contentType: troubleshootingDoc
template: basicDoc
topics:
  - Agents
  - PHP agent
  - Troubleshooting
<<<<<<< HEAD
japaneseVersion: 'https://docs.newrelic.co.jp/undefined'
=======
japaneseVersion: >-
  https://docs.newrelic.co.jp/docs/agents/php-agent/troubleshooting/no-data-appears-php
>>>>>>> 096c953b
---

## Problem

After [installing the New Relic PHP agent](/docs/agents/php-agent/installation/php-agent-installation-overview), generating some traffic, and waiting at least five minutes, no data appears in your New Relic UI.

## Solution

If no data appears after you generate traffic to your app and wait at least five minutes, use [New Relic Diagnostics](/docs/agents/manage-apm-agents/troubleshooting/new-relic-diagnostics) to automatically detect common problems and suggest troubleshooting. If that does not solve the problem, try the following:

<Table>
  <thead>
    <tr>
      <th>
        PHP agent troubleshooting
      </th>

      <th>
        Comments
      </th>
    </tr>
  </thead>

  <tbody>
    <tr>
      <td>
        Compatibility
      </td>

      <td>
        Make sure your system meets the PHP agent's [compatibility and requirements](/docs/agents/php-agent/getting-started/php-agent-compatibility-requirements).
      </td>
    </tr>

    <tr>
      <td>
        Non-standard PHP version
      </td>

      <td>
        If you are using a non-standard version of PHP, follow the [advanced installation procedures](/docs/php/php-agent-installation-non-standard-php) to make sure the default installer can find your version of PHP.
      </td>
    </tr>

    <tr>
      <td>
        App name
      </td>

      <td>
        Make sure your apps have a [descriptive, unique name.](/docs/agents/manage-apm-agents/app-naming/name-your-application#app-name) For example, if you have multiple apps with the same name, such as the default app name `PHP Application`, data from each of these apps rolls up into the default app name, and it may appear as if an individual app is not reporting.
      </td>
    </tr>

    <tr>
      <td>
        Web server
      </td>

      <td>
        Restart your web server (Apache, Nginx, PHP-FPM, etc.), and wait a few minutes for data to appear.
      </td>
    </tr>

    <tr>
      <td>
        `phpinfo()`
      </td>

      <td>
        Check `phpinfo()` to [verify that you installed the PHP agent](/docs/agents/php-agent/troubleshooting/using-phpinfo-verify-php) and that the [license key](/docs/accounts-partnerships/accounts/account-setup/license-key) in it is correct.
      </td>
    </tr>

    <tr>
      <td>
        SELinux
      </td>

      <td>
        If your system uses SELinux, [configure SELinux](/docs/agents/php-agent/troubleshooting/data-stops-reporting-while-using-selinux#solution) to work with the PHP agent.
      </td>
    </tr>

    <tr>
      <td>
        Log files
      </td>

      <td>
        1. Verify that both the agent and the daemon are [writing to their log files](/docs/agents/php-agent/troubleshooting/generating-logs-troubleshooting-php).
        2. If not, [reinstall the agent](/docs/agents/php-agent/installation/php-agent-installation-overview).
        3. Verify the log file permissions to make sure the log owner is the same as the New Relic user.
      </td>
    </tr>

    <tr>
      <td>
        PHP agent permissions
      </td>

      <td>
        Make sure you have the [correct permissions](/docs/agents/php-agent/troubleshooting/determining-permissions-requirements) to use the PHP agent.
      </td>
    </tr>

    <tr>
      <td>
        Other
      </td>

      <td>
        If none of these solutions solve the problem, see the troubleshooting procedures for:

        * [Agent stops after you update PHP](/docs/agents/php-agent/troubleshooting/agent-stops-working-after-updating-php)
        * [After previously reporting data, the PHP agent stops reporting](/docs/agents/php-agent/troubleshooting/data-stops-reporting)
      </td>
    </tr>
  </tbody>
</Table><|MERGE_RESOLUTION|>--- conflicted
+++ resolved
@@ -6,12 +6,8 @@
   - Agents
   - PHP agent
   - Troubleshooting
-<<<<<<< HEAD
-japaneseVersion: 'https://docs.newrelic.co.jp/undefined'
-=======
 japaneseVersion: >-
   https://docs.newrelic.co.jp/docs/agents/php-agent/troubleshooting/no-data-appears-php
->>>>>>> 096c953b
 ---
 
 ## Problem
