--- conflicted
+++ resolved
@@ -6,14 +6,6 @@
   - Agents
   - PHP agent
   - Installation
-<<<<<<< HEAD
-redirects:
-  - /docs/agents/php-agent/configuration/upgrading-your-php-agent-v3
-  - /docs/agents/php-agent/maintenance/maintenance
-  - /docs/agents/php-agent/installation/upgrading-php-agent
-  - /docs/agents/php-agent/installation/upgrade-php-agent
-=======
->>>>>>> dea79b0f
 ---
 
 To take full advantage of New Relic's latest features, enhancements, and important security patches, we recommend you update your PHP agent to the latest version. For additional information about specific agent updates, refer to the [PHP agent release notes](/docs/release-notes/agent-release-notes/php-release-notes).
