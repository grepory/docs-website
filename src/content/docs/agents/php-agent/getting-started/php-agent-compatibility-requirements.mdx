---
title: PHP agent compatibility and requirements
contentType: page
template: basicDoc
topics:
  - Agents
  - PHP agent
  - Getting started
<<<<<<< HEAD
redirects: []
japaneseVersion: >-
  https://docs.newrelic.co.jp/docs/agents/php-agent/getting-started/php-agent-compatibility-requirements
=======
>>>>>>> dea79b0f
---

Before you [install](/docs/agents/php-agent/installation) New Relic for PHP, make sure your system meets the applicable requirements.

## PHP releases [#php-release]

New Relic supports PHP versions 5.3, 5.4, 5.5, 5.6, 7.0, 7.1, 7.2, 7.3, 7.4.

<Callout variant="important">
  As of January 2021, we will discontinue support for PHP 5.3 and PHP 5.4. For more information, see our [PHP agent release notes v9.15.0](/docs/release-notes/agent-release-notes/php-release-notes/php-agent-9150293) and our [Explorers Hub post](https://discuss.newrelic.com/t/important-upcoming-changes-to-capabilities-across-browser-php-python-mobile-and-android-agents/123951).
</Callout>

* We recommend using a [supported release](http://php.net/supported-versions.php) of PHP, especially 7.3 and 7.4.
* PHP 5.1 support was deprecated in release 4.0 of the agent, and removed in release 4.5.
* PHP 5.2 support was deprecated in release 6.8 of the agent, and removed in release 7.0.

## Permissions

* Installation: Root access [is required](/docs/agents/php-agent/troubleshooting/determing-permissions-requirements) for most installations.
* Running: Root access [is not required](/docs/agents/php-agent/troubleshooting/determing-permissions-requirements).

## License key [#license_key]

For any installation, you will need your New Relic [license key](/docs/subscriptions/license-key). This is a 40-character hexadecimal string that New Relic provides when you [sign up](/docs/subscriptions/creating-your-new-relic-account) for your account. For more information, see the PHP [install script](/docs/php/the-newrelic-install-script) and [license key settings](/docs/php/php-agent-phpini-settings#inivar-license) in the PHP INI file.

## Processor type [#processor]

* Intel (and compatible) platforms only
* Support for SSE2 instructions is required

## Operating systems

<Callout variant="important">
  The Windows operating system is not supported.
</Callout>

<Table>
  <thead>
    <tr>
      <th width={200}>
        **Operating system**
      </th>

      <th>
        **Supported by New Relic's PHP agent**
      </th>
    </tr>
  </thead>

  <tbody>
    <tr>
      <td>
        Linux (x86 and x86_64)
      </td>

      <td>
        * AWS Linux 2
        * Red Hat Enterprise Linux (RHEL) 5 or higher
        * CentOS 5.5 or higher (except 5.6)

          <Callout variant="important">
            As of January 2021, we will discontinue support for CentOS 5. For more information, see our [PHP agent release notes v9.15.0](/docs/release-notes/agent-release-notes/php-release-notes/php-agent-9150293) and our [Explorers Hub post](https://discuss.newrelic.com/t/important-upcoming-changes-to-capabilities-across-browser-php-python-mobile-and-android-agents/123951).
          </Callout>
        * Debian 5.0 ("lenny") or higher
        * Ubuntu 9.10 ("Karmic Koala") or higher
        * Any other Linux distribution with:

          * Kernel version 2.6.13 or higher (2.6.26 or higher highly recommended)
          * glibc 2.5 or higher with [NPTL](https://en.wikipedia.org/wiki/Native_POSIX_Thread_Library) support; or musl libc version 1.1 or higher
      </td>
    </tr>

    <tr>
      <td>
        macOS (x86_64 only)
      </td>

      <td>
        <Callout variant="important">
          As of January 2021, we will discontinue support for macOS. For more information, see our [PHP agent release notes v9.15.0](/docs/release-notes/agent-release-notes/php-release-notes/php-agent-9150293) and our [Explorers Hub post](https://discuss.newrelic.com/t/important-upcoming-changes-to-capabilities-across-browser-php-python-mobile-and-android-agents/123951).
        </Callout>

        macOS 10.6 or higher (See [macOS troubleshooting notes](/docs/agents/php-agent/troubleshooting/known-php-limitations#osx).)

        Since modern versions of macOS can't run 32-bit applications, New Relic removed support for 32-bit macOS with PHP agent release 4.6.
      </td>
    </tr>

    <tr>
      <td>
        FreeBSD (x64)
      </td>

      <td>
        The latest agent supports the latest Production Release.
      </td>
    </tr>

    <tr>
      <td>
        SmartOS and Solaris (**x64)** **(DEPRECATED)**
      </td>

      <td>
        * Last supported PHP Agent for Solaris and SmartOS is [8.1](https://docs.newrelic.com/docs/release-notes/agent-release-notes/php-release-notes/php-agent-810209)
        * SmartOS: All versions
        * OpenSolaris 10: snv_134b or higher
        * Must use i86pc architecture. SPARC architectures are not supported.
      </td>
    </tr>
  </tbody>
</Table>

## Web servers [#webserver]

* Apache 2.2 or 2.4 via `mod_php`
* Any web server that supports FastCGI using PHP-FPM

## Frameworks

Supported PHP frameworks include:

<Table>
  <thead>
    <tr>
      <th
        colSpan={2}
        style={{ textAlign: "center" }}
      >
        Frameworks
      </th>
    </tr>
  </thead>

  <tbody>
    <tr>
      <td>
        CakePHP 1.2, 1.3, and 2.x
      </td>

      <td>
        Magento 1.x and 2.x, CE and EE
      </td>
    </tr>

    <tr>
      <td>
        CodeIgniter 2.x
      </td>

      <td>
        MediaWiki
      </td>
    </tr>

    <tr>
      <td>
        [Drupal 6.x, 7.x, 8.x, and 9.x](/docs/agents/php-agent/frameworks-libraries/drupal-specific-functionality)
      </td>

      <td>
        Silex 1.x and 2.x
      </td>
    </tr>

    <tr>
      <td>
        Joomla 1.5, 1.6, 2.x, and 3.x
      </td>

      <td>
        Slim 2.x, 3.x, and 4.x
      </td>
    </tr>

    <tr>
      <td>
        Kohana 3.2 and 3.3
      </td>

      <td>
        Symfony 1.x, 2.x, 3.x, 4.x, 5.x
      </td>
    </tr>

    <tr>
      <td>
        Laminas 3.x
      </td>

      <td>
        [Wordpress](/docs/agents/php-agent/installation/wordpress-users-new-relic)
      </td>
    </tr>

    <tr>
      <td>
        Laravel 4.x, 5.x, 6.x, and 7.x
      </td>

      <td>
        Yii 1.x
      </td>
    </tr>

    <tr>
      <td>
        Laravel Lumen 6.x, 7.x, and 8.x
      </td>

      <td>
        Zend Framework 1.x, 2.x, and 3.x
      </td>
    </tr>
  </tbody>
</Table>

The PHP agent's list of frameworks continues to grow. Even if the framework you are using is not listed here, the PHP agent may be able to provide you with useful information about your app.

For more information, see [PHP frameworks: Integrating support for New Relic](/docs/php/framework-developers-integrated-support-for-new-relic). If you want to suggest support for other popular PHP frameworks, visit us at the [Explorers Hub](https://discuss.newrelic.com/tags/phpagent) and create a `Feature Idea`!

## Databases and libraries [#databases]

Supported databases and libraries:

<Table>
  <thead>
    <tr>
      <th
        colSpan={2}
        style={{ textAlign: "center" }}
      >
        Databases and Libraries
      </th>
    </tr>
  </thead>

  <tbody>
    <tr>
      <td>
        Firebird
      </td>

      <td>
        Oracle
      </td>
    </tr>

    <tr>
      <td>
        [Guzzle](https://docs.newrelic.com/docs/agents/php-agent/frameworks-libraries/guzzle)
      </td>

      <td>
        [PHPUnit](https://docs.newrelic.com/docs/agents/php-agent/frameworks-libraries/analyze-phpunit-test-data-insights)
      </td>
    </tr>

    <tr>
      <td>
        Informix
      </td>

      <td>
        PDO
      </td>
    </tr>

    <tr>
      <td>
        Memcached
      </td>

      <td>
        Postgres
      </td>
    </tr>

    <tr>
      <td>
        MongoDB
      </td>

      <td>
        [Predis](/docs/agents/php-agent/frameworks-libraries/predis)
      </td>
    </tr>

    <tr>
      <td>
        Microsoft SQL Server
      </td>

      <td>
        Redis
      </td>
    </tr>

    <tr>
      <td>
        MySQL
      </td>

      <td>
        SQLite
      </td>
    </tr>

    <tr>
      <td>
        ODBC
      </td>

      <td>
        Sybase
      </td>
    </tr>
  </tbody>
</Table>

## Other APM software [#other-monitoring-software]

If your application uses other application performance monitoring (APM) software besides our agent, we cannot guarantee that our agent will work correctly and we cannot offer technical support. For more information, see [Errors when using other monitoring software](/docs/apm/new-relic-apm/troubleshooting/errors-while-using-new-relic-apm-alongside-other-apm-software).

## Instance details

New Relic collects [instance details for a variety of databases and database drivers](/docs/apm/applications-menu/features/analyze-database-instance-level-performance-issues). The ability to view specific instances and the types of database information in APM depends on your New Relic agent version.

New Relic's PHP agent [version 6.8 or higher](/docs/release-notes/agent-release-notes/php-release-notes/php-agent-680177) supports instance details for the following:

<Table>
  <thead>
    <tr>
      <th>
        Database
      </th>

      <th>
        Extension
      </th>

      <th>
        Minimum agent version
      </th>
    </tr>
  </thead>

  <tbody>
    <tr>
      <td>
        [MongoDB](https://www.mongodb.com/)
      </td>

      <td>
        [mongodb](https://github.com/mongodb/mongo-php-library)
      </td>

      <td>
        7.1
      </td>
    </tr>

    <tr>
      <td>
        [MySQL](http://www.mysql.com/)
      </td>

      <td>
        [mysql](http://php.net/manual/en/book.mysql.php)
      </td>

      <td>
        6.8
      </td>
    </tr>

    <tr>
      <td>
        [MySQL](http://www.mysql.com/)
      </td>

      <td>
        [mysqli](http://php.net/manual/en/book.mysqli.php)
      </td>

      <td>
        6.8
      </td>
    </tr>

    <tr>
      <td>
        [MySQL](http://www.mysql.com/)
      </td>

      <td>
        [pdo_mysql](http://php.net/manual/en/ref.pdo-mysql.php)
      </td>

      <td>
        6.8
      </td>
    </tr>

    <tr>
      <td>
        [PostgreSQL](https://www.postgresql.org/)
      </td>

      <td>
        [pgsql](http://php.net/manual/en/book.pgsql.php)
      </td>

      <td>
        6.9
      </td>
    </tr>

    <tr>
      <td>
        [PostgreSQL](https://www.postgresql.org/)
      </td>

      <td>
        [pdo_pgsql](http://php.net/manual/en/ref.pdo-pgsql.php)
      </td>

      <td>
        6.9
      </td>
    </tr>

    <tr>
      <td>
        [Redis](https://redis.io/)
      </td>

      <td>
        [predis](https://github.com/nrk/predis)
      </td>

      <td>
        7.1
      </td>
    </tr>

    <tr>
      <td>
        [Redis](https://redis.io/)
      </td>

      <td>
        [redis](https://pecl.php.net/package/redis)
      </td>

      <td>
        7.1
      </td>
    </tr>
  </tbody>
</Table>

To disable collection of host information, use either of these options:

* Set `newrelic.datastore_tracer.instance_reporting.enabled` to `false` in the `newrelic.ini`.
* Omit the database name with `newrelic.datastore_tracer.database_name_reporting.enabled = false`.

To request instance-level information from datastores currently not listed for your New Relic agent, get support at [support.newrelic.com](https://support.newrelic.com).

## Message queuing [#queuing]

* HTTP
* Laravel Queuing, available as an experimental feature in the [PHP Agent 6.6.0.169 release](/docs/release-notes/agent-release-notes/php-release-notes/php-agent-660169), enabled by default since [PHP Agent 8.0.0.204](https://docs.newrelic.com/docs/release-notes/agent-release-notes/php-release-notes/php-agent-800204).

## Security requirements

As a standard [security measure for data collection](/docs/accounts-partnerships/accounts/security/data-security), your app server must support SHA-2 (256-bit). SHA-1 is not supported.

## Connect the agent to other New Relic features [#digital-intelligence-platform]

The PHP agent integrates with other New Relic features to give you end-to-end visibility:

<Table>
  <thead>
    <tr>
      <th style={{ width: "200px" }}>
        Product
      </th>

      <th>
        Integration
      </th>
    </tr>
  </thead>

  <tbody>
    <tr>
      <td>
        [Browser monitoring](/docs/browser/new-relic-browser/getting-started/introduction-new-relic-browser)
      </td>

      <td>
        The PHP agent automatically injects the browser agent's JS code when you [enable auto-instrumentation](/docs/browser/new-relic-browser/installation/install-new-relic-browser-agent#select-apm-app). After enabling browser injection, you can view data in the [APM **Summary** page](/docs/apm/applications-menu/monitoring/apm-overview-page) and quickly switch between the APM and browser data for a particular app. For configuration options and manual instrumentation, see [Browser monitoring and the PHP agent](/docs/agents/php-agent/features/page-load-timing-php).
      </td>
    </tr>

    <tr>
      <td>
        [Infrastructure monitoring](/docs/infrastructure/new-relic-infrastructure/getting-started/introduction-new-relic-infrastructure)
      </td>

      <td>
        When you install the infrastructure and APM agents on the same host, they automatically detect one another. You can then view a list of hosts in the APM UI, and filter your Infrastructure hosts by APM app in the Infrastructure UI. For more information, see [APM data in infrastructure monitoring](/docs/infrastructure/new-relic-infrastructure/data-instrumentation/new-relic-apm-data-infrastructure).
      </td>
    </tr>

    <tr>
      <td>
        [New Relic Dashboards](/docs/insights/use-insights-ui/getting-started/introduction-new-relic-insights)
      </td>

      <td>
        The PHP agent sends [default events and attributes](/docs/insights/insights-data-sources/default-events-attributes/apm-default-event-attributes) for NRQL queries. You can also [record custom events](/docs/insights/insights-data-sources/custom-data/insert-custom-events-new-relic-apm-agents) for advanced analysis.
      </td>
    </tr>

    <tr>
      <td>
        [Synthetic monitoring](/docs/synthetics/new-relic-synthetics/getting-started/introduction-new-relic-synthetics)
      </td>

      <td>
        [Synthetic transaction traces](/docs/synthetics/new-relic-synthetics/using-monitors/collect-synthetic-transaction-traces) connect requests from synthetic monitors to the underlying APM transaction.
      </td>
    </tr>
  </tbody>
</Table><|MERGE_RESOLUTION|>--- conflicted
+++ resolved
@@ -6,12 +6,6 @@
   - Agents
   - PHP agent
   - Getting started
-<<<<<<< HEAD
-redirects: []
-japaneseVersion: >-
-  https://docs.newrelic.co.jp/docs/agents/php-agent/getting-started/php-agent-compatibility-requirements
-=======
->>>>>>> dea79b0f
 ---
 
 Before you [install](/docs/agents/php-agent/installation) New Relic for PHP, make sure your system meets the applicable requirements.
