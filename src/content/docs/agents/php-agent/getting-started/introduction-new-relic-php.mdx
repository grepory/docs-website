--- conflicted
+++ resolved
@@ -6,18 +6,6 @@
   - Agents
   - PHP agent
   - Getting started
-<<<<<<< HEAD
-redirects:
-  - /docs/docs/php-agent
-  - /docs/docs/php-public-beta
-  - /docs/docs/upgrade-php-agent
-  - /docs/php/preparation
-  - /docs/php/new-relic-for-php
-  - /docs/agents/php-agent/getting-started/new-relic-php
-japaneseVersion: >-
-  https://docs.newrelic.co.jp/docs/agents/php-agent/getting-started/introduction-new-relic-php
-=======
->>>>>>> dea79b0f
 ---
 
 import { Link } from 'gatsby'
