---
title: Introduction to New Relic for PHP
contentType: page
template: basicDoc
topics:
  - Agents
  - PHP agent
  - Getting started
<<<<<<< HEAD
japaneseVersion: 'https://docs.newrelic.co.jp/undefined'
=======
japaneseVersion: >-
  https://docs.newrelic.co.jp/docs/agents/php-agent/getting-started/introduction-new-relic-php
>>>>>>> 096c953b
---

import { Link } from 'gatsby'

Our PHP agent monitors your application to help you [identify and solve performance issues](#monitor-performance). You can also extend the agent's performance monitoring to [collect and analyze business data](#business-data) to help you improve the customer experience and make data-driven business decisions.

Before you install the PHP agent, ensure your system meets the [system requirements](/docs/agents/php-agent/getting-started/php-agent-compatibility-requirements). The PHP agent supports many of the most common [PHP frameworks](/docs/agents/php-agent/getting-started/php-agent-compatibility-requirements#frameworks), [databases](/docs/agents/php-agent/getting-started/php-agent-compatibility-requirements#databases), and [libraries](/docs/agents/php-agent/getting-started/php-agent-compatibility-requirements#databases). You can also use the agent in a [Google App Engine (GAE) flexible environment](/docs/agents/php-agent/advanced-installation/install-new-relic-php-agent-gae-flexible-environment).

## Monitor app performance

![PHP - APM Summary](./images/php-summary.png "PHP - APM Summary")

[**one.newrelic.com**](http://one.newrelic.com/) **> APM > (select an app) > Summary**: After installing the PHP agent, view a summary of your app's performance.

**View the big picture of your app**

* Monitor your app's [Apdex (user satisfaction)](/docs/apm/new-relic-apm/apdex/apdex-measuring-user-satisfaction)
* Get a [high-level summary of your app](/docs/apm/applications-menu/monitoring/apm-overview-page)
* Create [architectural maps](/docs/data-analysis/user-interface-functions/view-your-data/service-maps-visualize-monitor-apps-entire-architecture) of your app

**Find errors and problems quickly**

* Track [key transactions](/docs/apm/transactions/key-transactions/key-transactions-tracking-important-transactions-or-events)
* [Search and create customizable charts](/docs/insights/new-relic-insights/explore/metric-explorer-search-chart-metrics-sent-new-relic-agents) for the metric timeslice data most important to you, including any [custom metrics](/docs/agents/manage-apm-agents/agent-data/custom-metrics) you are sending to New Relic.
* [Alert](/docs/alerts/alert-policies/understanding-alert-policies/alerting-new-relic) your team when errors or problems occur before they affect your users
* Track performance [after a deploy](/docs/agents/php-agent/features/recording-deployments-using-php-script)

**Drill down into performance details**

* Examine code-level [transaction traces](/docs/apm/transactions/transaction-traces/transaction-traces)
* Examine [database query traces](/docs/apm/transactions/transaction-traces/sql-statements)
* Examine [error traces](/docs/apm/applications-menu/events/viewing-apm-errors-error-traces)

**Analyze business data**

Use the PHP agent to organize, query, and visualize your data to answer key questions about application performance and customer experience.

* Use [default transaction attributes](/docs/insights/new-relic-insights/decorating-events/apm-default-attributes-insights) or [add your own](/docs/insights/new-relic-insights/decorating-events/insights-custom-attributes)
* Query your data [using NRQL](/docs/insights/new-relic-insights/using-new-relic-query-language/using-nrql)
* Send [your own event data](/docs/insights/new-relic-insights/adding-querying-data/inserting-custom-events-new-relic-apm-agents#php-att)
* Create and share customizable, interactive [dashboards](/docs/insights/new-relic-insights/managing-dashboards-data)

## Architecture

The PHP agent has two binaries that work together to forward data to New Relic:

* The agent handles automatic and API instrumentation of your PHP code.
* The daemon acts as a proxy between the agent and the New Relic platform.

You can connect up to 500 applications/agents to one daemon. The daemon imposes [sampling](/docs/agents/manage-apm-agents/agent-data/new-relic-events-limits-sampling) when the harvest cycle limits are reached, so consider this when deciding how many applications/agents to connect to a single daemon.

<Callout variant="tip">
  The number of applications/agents per daemon may be lower when running in separate Docker containers, depending on the capacity of the connection between containers.
</Callout>

![This diagram shows the flow of data from the PHP agent to New Relic.](./images/PHP_Agent_Diagram_5.png "PHP_Agent_Diagram_4.png")

The flow of data from your PHP applications to New Relic.

The workflow between your application and New Relic must occur in this order:

1. The agent establishes a socket connection with the daemon by sending the first payload of instrumentation data.
2. The daemon establishes an HTTPS link with the New Relic platform. The daemon must be invoked before your instrumented application is invoked. This is called [agent mode](/docs/agents/php-agent/advanced-installation/starting-php-daemon-advanced) and is the default.

To avoid losing reported data, make sure your instrumented application doesn't send transactions before both connections are established.

## Install the agent

<Callout variant="tip">
  If you are [installing the agent on a shared hosting service](/docs/agents/php-agent/installation/install-php-agent-shared-hosting-service), ensure you have root permissions to install the agent or contact your hosting provider for technical assistance.
</Callout>

To install the agent, [sign up for New Relic](https://newrelic.com/signup) first. Once logged in, use our launcher or see the instructions for specific installations.

<Button
  role="button"
  as={Link}
  to="https://one.newrelic.com/launcher/nr1-core.settings?pane=eyJuZXJkbGV0SWQiOiJ0dWNzb24ucGxnLWluc3RydW1lbnQtZXZlcnl0aGluZyJ9&cards[0]=eyJuZXJkbGV0SWQiOiJzZXR1cC1uZXJkbGV0cy5zZXR1cC1waHAtaW50ZWdyYXRpb24iLCJhY2NvdW50SWQiOjI2NDA0MDl9&platform[accountId]=1"
  variant="primary"
>
  Add PHP data
</Button>

For **standard installations**, see:

* [PHP agent installation overview](/docs/agents/php-agent/installation/php-agent-installation-overview) (the basic installation steps for the most common setups).
* [Installing on RedHat or CentOS](/docs/agents/php-agent/installation/php-agent-installation-redhat-and-centos)
* [Installing on Ubuntu or Debian](/docs/agents/php-agent/installation/php-agent-installation-ubuntu-and-debian)
* [Installing with tar archive](/docs/agents/php-agent/installation/php-agent-installation-tar-file) (generic method to use on any supported systems such as Linux variants, OpenSolaris, SmartOS, FreeBSD, macOS, etc)
* [The newrelic-install script](/docs/agents/php-agent/installation/newrelic-install-script) (how to use the interactive script that automates some installation tasks)

For other types of PHP installations and **advanced installation** topics, see:

* [PHP agent installation: Non-standard PHP](/docs/agents/php-agent/installation/php-agent-installation-non-standard-php)
* [Starting the PHP daemon](/docs/agents/php-agent/installation/starting-php-daemon-advanced) (a standard New Relic installation starts the daemon automatically, but you can also [start the daemon manually](/docs/agents/php-agent/installation/starting-php-daemon-advanced#selecting-external))
* [Silent mode for the install script](/docs/agents/php-agent/installation/running-php-install-script-silent-mode)
* [Google App Engine (GAE) flex environment installation](/docs/agents/php-agent/advanced-installation/install-new-relic-php-agent-gae-flexible-environment) for New Relic's PHP agent

## Configure the agent

The agent includes a variety of [configuration options](/docs/agents/php-agent/configuration/php-agent-configuration) to further customize and fine-tune your installation.

<Callout variant="tip">
  The most important part of agent configuration is to give your app a [descriptive name](/docs/agents/php-agent/configuration/php-agent-configuration#inivar-appname). New Relic [uses this app name to aggregate metrics](/docs/agents/manage-apm-agents/app-naming/name-your-application#app-name) when you have multiple apps or hosts.
</Callout>

After changing any agent configuration options, restart your web server.

## Extend agent instrumentation

After installing the agent, go further and extend the agent's instrumentation:

* [Page load timing](/docs/agents/php-agent/features/page-load-timing-php): Integrate the PHP agent with [browser monitoring](/docs/browser/new-relic-browser/getting-started/new-relic-browser) to gain visibility into end-user activity.
* [Custom instrumentation](/docs/agents/php-agent/features/php-custom-instrumentation): Instrument transactions not captured as part of our framework instrumentation.
* [Agent API](/docs/agents/php-agent/configuration/php-agent-api): Use the agent API to customize the agent's behavior. For example, you can collect custom metrics, flag an error, or ignore a particular transaction entirely.
* [Agent attributes](/docs/agents/php-agent/attributes/php-agent-attributes): Customize the [attributes](/docs/agents/manage-apm-agents/agent-metrics/agent-attributes) attached to transactions. Customizing attributes allows you to avoid sending sensitive attributes, or to collect additional attributes for deeper visibility into your transactions.

## Troubleshoot your installation

If you encounter issues with the PHP agent, see our [full list of troubleshooting documentation](/docs/agents/php-agent/troubleshooting). Common installation issues include:

* [No data appears (PHP)](/docs/agents/php-agent/troubleshooting/no-data-appears-php)
* [Determining permissions requirements](/docs/agents/php-agent/troubleshooting/determining-permissions-requirements)
* [INI settings not taking effect immediately](/docs/agents/php-agent/troubleshooting/ini-settings-not-taking-effect-immediately)
* [Why and when to restart your web server (PHP)](/docs/agents/php-agent/troubleshooting/why-when-restart-your-web-server-php)

## For more help<|MERGE_RESOLUTION|>--- conflicted
+++ resolved
@@ -6,12 +6,8 @@
   - Agents
   - PHP agent
   - Getting started
-<<<<<<< HEAD
-japaneseVersion: 'https://docs.newrelic.co.jp/undefined'
-=======
 japaneseVersion: >-
   https://docs.newrelic.co.jp/docs/agents/php-agent/getting-started/introduction-new-relic-php
->>>>>>> 096c953b
 ---
 
 import { Link } from 'gatsby'
