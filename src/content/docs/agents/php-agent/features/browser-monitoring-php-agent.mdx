--- conflicted
+++ resolved
@@ -6,14 +6,6 @@
   - Agents
   - PHP agent
   - Features
-<<<<<<< HEAD
-redirects:
-  - /docs/php/page-load-timing-in-php
-  - /docs/php/real-user-monitoring-in-php
-  - /docs/agents/php-agent/features/page-load-timing-php
-  - /docs/agents/php-agent/features/new-relic-browser-php-agent
-=======
->>>>>>> dea79b0f
 ---
 
 With the PHP agent, you can add [browser monitoring](/docs/browser/new-relic-browser/getting-started/introduction-new-relic-browser) to your pages either automatically or manually. To enable browser monitoring in the user interface, follow the procedures to [install the browser agent.](/docs/browser/new-relic-browser/installation/install-new-relic-browser-agent) Then follow the procedures in this section to set up the PHP agent.
