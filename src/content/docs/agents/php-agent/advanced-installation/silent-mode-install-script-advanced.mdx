---
title: Silent mode for the install script (advanced)
contentType: page
template: basicDoc
topics:
  - Agents
  - PHP agent
  - Advanced installation
<<<<<<< HEAD
redirects:
  - /docs/php/running-the-install-script-in-silent-mode
  - /docs/agents/php-agent/installation/running-php-install-script-silent-mode
  - >-
    /docs/agents/php-agent/installation/running-php-install-script-silent-mode-advanced
  - /docs/agents/php-agent/installation/silent-mode-install-script-advanced
=======
>>>>>>> dea79b0f
---

In order to install New Relic via systems like Puppet or Chef, the [`newrelic-install`](/docs/agents/php-agent/advanced-installation/using-newrelic-install-script) script can be run in **silent** mode and controlled via a number of environment variables. This document provides information for manually setting the environment variables to enable the [PHP install script](/docs/agents/php-agent/advanced-installation/using-newrelic-install-script) to run in silent mode.

## Choose an installer [#install-choose]

Two options are available when deploying New Relic via systems such as Puppet or Chef:

* Use Puppet to install the archives using the native package manager (**rpm** or **dpkg**).
* Distribute the contents of the tarball distribution and place the files in your selected location.

If you install via the package systems, the package install scripts place the files. Ubuntu-based systems are an exception, where the post-install script will create symbolic links for the New Relic extension if you have the standard PHP installed. However, it makes no attempt to run `newrelic-install`, as that is left up to your Puppet or Chef scripts.

In order to install New Relic via systems like Puppet or Chef, the [`newrelic-install`](/docs/agents/php-agent/advanced-installation/using-newrelic-install-script) script can be run in **silent** mode, and controlled via a number of environment variables.

## Set environment variables [#install-environment]

This is the list of environment variables you can set prior to invoking [`newrelic-install`](/docs/agents/php-agent/advanced-installation/using-newrelic-install-script) to control how it behaves. In addition to using these environment variables, ensure that you also define your [license key](/docs/agents/php-agent/configuration/php-agent-configuration#inivar-license) and [application name](/docs/agents/php-agent/configuration/php-agent-configuration#inivar-appname) in your `newrelic.ini` file during installation.

<Callout variant="important">
  `NR_INSTALL_SILENT` determines whether the install runs in silent mode. When it is set, all information for the script must be provided via these environment variables.
</Callout>

<CollapserGroup>
  <Collapser
    id="NR_INSTALL_SILENT"
    title="NR_INSTALL_SILENT"
  >
    <Table>
      <tbody>
        <tr>
          <th>
            Type:
          </th>

          <td>
            flag
          </td>
        </tr>

        <tr>
          <th>
            Default:
          </th>

          <td>
            (none)
          </td>
        </tr>

        <tr>
          <th>
            Use:
          </th>

          <td>
            Set to any value to set flag to true.
          </td>
        </tr>
      </tbody>
    </Table>

    If set, the [script](/docs/agents/php-agent/advanced-installation/using-newrelic-install-script) will run in silent mode. This will stifle the display of most status messages and not stop for user input.

    When running in silent mode, all information for the script must be provided via these environment variables.

    When set, you must invoke the script with either the `install` or `uninstall` command line option to set the execution mode.
  </Collapser>

  <Collapser
    id="NR_INSTALL_NOKSH"
    title="NR_INSTALL_NOKSH"
  >
    <Table>
      <tbody>
        <tr>
          <th>
            Type:
          </th>

          <td>
            flag
          </td>
        </tr>

        <tr>
          <th>
            Default:
          </th>

          <td>
            (none)
          </td>
        </tr>

        <tr>
          <th>
            Use:
          </th>

          <td>
            Set to any value to set flag to true.
          </td>
        </tr>
      </tbody>
    </Table>

    If set, the script will not attempt to re-exec itself with the Bourne Again Shell (bash) or Korn Shell (ksh).

    The script uses features not found in some traditional Bourne shell implementations, and by default tries to re-exec itself with a shell that is known to implement those features.

    If you know that your `/bin/sh` is either ksh or bash, you can prevent this re-execution by setting this variable to any value.
  </Collapser>

  <Collapser
    id="NR_INSTALL_SHELL"
    title="NR_INSTALL_SHELL"
  >
    <Table>
      <tbody>
        <tr>
          <th>
            Type:
          </th>

          <td>
            path
          </td>
        </tr>

        <tr>
          <th>
            Default:
          </th>

          <td>
            (none)
          </td>
        </tr>

        <tr>
          <th>
            Use:
          </th>

          <td>
            Point the script to a compatible shell.
          </td>
        </tr>
      </tbody>
    </Table>

    The install script relies on certain features that are not present in some very old Bourne shell implementations. If you are deploying on such a system, set this variable to point to a replacement shell that the script will re-exec itself with.

    This variable will be ignored if `NR_INSTALL_NOKSH` is set.

    If your version of `/bin/sh` is really a link pre 3.x versions of Zsh, you may need to set this to a more Korn-compatible shell such as Bash.
  </Collapser>

  <Collapser
    id="NR_INSTALL_PATH"
    title="NR_INSTALL_PATH"
  >
    <Table>
      <tbody>
        <tr>
          <th>
            Type:
          </th>

          <td>
            colon-separated list of directories
          </td>
        </tr>

        <tr>
          <th>
            Default:
          </th>

          <td>
            (none)
          </td>
        </tr>

        <tr>
          <th>
            Use:
          </th>

          <td>
            List directories to add to `$PATH`.
          </td>
        </tr>
      </tbody>
    </Table>

    Contains a colon-separated list of directories to add to the current `$PATH` in which to look for PHP installations.

    If you have a PHP installation in a non-standard location that isn't in the `$PATH` at the time you invoke the script from Puppet or Chef, then you can set this variable. You can also edit the `PATH` directly to contain those directories.
  </Collapser>

  <Collapser
    id="NR_INSTALL_PHPLIST"
    title="NR_INSTALL_PHPLIST"
  >
    <Table>
      <tbody>
        <tr>
          <th>
            Type:
          </th>

          <td>
            colon-separated list of directories
          </td>
        </tr>

        <tr>
          <th>
            Default:
          </th>

          <td>
            (none)
          </td>
        </tr>

        <tr>
          <th>
            Use:
          </th>

          <td>
            List directories in which to install New Relic.
          </td>
        </tr>
      </tbody>
    </Table>

    Contains a colon-separated list of directories in which to install New Relic.

    If set, it contains the exclusive list, and any versions found on the `PATH` or in directories specified in `NR_INSTALL_PATH` will be ignored.
  </Collapser>

  <Collapser
    id="NR_INSTALL_ARCH"
    title="NR_INSTALL_ARCH"
  >
    <Table>
      <tbody>
        <tr>
          <th>
            Type:
          </th>

          <td>
            string
          </td>
        </tr>

        <tr>
          <th>
            Default:
          </th>

          <td>
            (none)
          </td>
        </tr>

        <tr>
          <th>
            Use:
          </th>

          <td>
            Set to either **x86** or **x64** to override script-based detection.
          </td>
        </tr>
      </tbody>
    </Table>

    This will override the attempt to determine the architecture automatically.

    If you are running on a 64-bit system and you set this to **x86**, you will force the script to install the 32-bit daemon (if you are installing from tarballs) and agent.

    Setting it to **x64** will install the 64-bit daemon and allow the script to detect whether your PHP version is 64-bit or 32-bit.

    You should not need to set this. It is provided for completeness.
  </Collapser>

  <Collapser
    id="NR_INSTALL_KEY"
    title="NR_INSTALL_KEY"
  >
    <Table>
      <tbody>
        <tr>
          <th>
            Type:
          </th>

          <td>
            string
          </td>
        </tr>

        <tr>
          <th>
            Default:
          </th>

          <td>
            (none)
          </td>
        </tr>

        <tr>
          <th>
            Use:
          </th>

          <td>
            Set to your New Relic license key on new installs.
          </td>
        </tr>
      </tbody>
    </Table>

    If this is a fresh installation and a new **newrelic.ini** file needs to be created, set this value to the license key.
  </Collapser>

  <Collapser
    id="NR_INSTALL_INITSCRIPT"
    title="NR_INSTALL_INITSCRIPT"
  >
    <Table>
      <tbody>
        <tr>
          <th>
            Type:
          </th>

          <td>
            string
          </td>
        </tr>

        <tr>
          <th>
            Default:
          </th>

          <td>
            (none)
          </td>
        </tr>

        <tr>
          <th>
            Use:
          </th>

          <td>
            Specify the name of target startup daemon.
          </td>
        </tr>
      </tbody>
    </Table>

    Contains the name of the daemon startup script.

    Use this if you do not want to use the default name.
  </Collapser>

  <Collapser
    id="NR_INSTALL_DAEMONPATH"
    title="NR_INSTALL_DAEMONPATH"
  >
    <Table>
      <tbody>
        <tr>
          <th>
            Type:
          </th>

          <td>
            path
          </td>
        </tr>

        <tr>
          <th>
            Default:
          </th>

          <td>
            (none)
          </td>
        </tr>

        <tr>
          <th>
            Use:
          </th>

          <td>
            Specify the full install path of the New Relic proxy daemon.
          </td>
        </tr>
      </tbody>
    </Table>

    Contains the full path of the New Relic proxy daemon install path.

    For all systems except Solaris, the default is `/usr/bin/newrelic-daemon`. For Solaris the default is `/opt/newrelic/bin/newrelic-daemon`.

    If you change this you may need to edit the **init** scripts or their configuration files.
  </Collapser>

  <Collapser
    id="NR_INSTALL_USE_CP_NOT_LN"
    title="NR_INSTALL_USE_CP_NOT_LN"
  >
    <Table>
      <tbody>
        <tr>
          <th>
            Type:
          </th>

          <td>
            flag
          </td>
        </tr>

        <tr>
          <th>
            Default:
          </th>

          <td>
            (none)
          </td>
        </tr>

        <tr>
          <th>
            Use:
          </th>

          <td>
            Set to any value to set flag to true.
          </td>
        </tr>
      </tbody>
    </Table>

    Instructs the install script to copy the agent into place rather than using symbolic links. This is useful if you have extracted the agent into some location (such as the root user's home directory) that isn't accessible to the PHP process.
  </Collapser>
</CollapserGroup>

## For more help [#more_help]

Additional documentation resources include:

* [The `newrelic-install` script](/docs/php/the-newrelic-install-script) (installing using the install script)
* [New Relic for PHP](/docs/agents/php-agent/getting-started/new-relic-php) (overview of PHP agent features, installation, and configuration)
* [PHP agent installation: non-standard PHP](/docs/php/php-agent-installation-non-standard-php) (installing on a non-standard PHP configuration)<|MERGE_RESOLUTION|>--- conflicted
+++ resolved
@@ -6,15 +6,6 @@
   - Agents
   - PHP agent
   - Advanced installation
-<<<<<<< HEAD
-redirects:
-  - /docs/php/running-the-install-script-in-silent-mode
-  - /docs/agents/php-agent/installation/running-php-install-script-silent-mode
-  - >-
-    /docs/agents/php-agent/installation/running-php-install-script-silent-mode-advanced
-  - /docs/agents/php-agent/installation/silent-mode-install-script-advanced
-=======
->>>>>>> dea79b0f
 ---
 
 In order to install New Relic via systems like Puppet or Chef, the [`newrelic-install`](/docs/agents/php-agent/advanced-installation/using-newrelic-install-script) script can be run in **silent** mode and controlled via a number of environment variables. This document provides information for manually setting the environment variables to enable the [PHP install script](/docs/agents/php-agent/advanced-installation/using-newrelic-install-script) to run in silent mode.
