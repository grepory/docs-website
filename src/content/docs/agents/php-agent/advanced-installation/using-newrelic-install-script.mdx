---
title: Using the newrelic-install script
contentType: page
template: basicDoc
topics:
  - Agents
  - PHP agent
  - Advanced installation
<<<<<<< HEAD
redirects:
  - /docs/php/the-newrelic-install-script
  - /docs/agents/php-agent/installation/newrelic-install-script
=======
>>>>>>> dea79b0f
---

The interactive `newrelic-install` script simplifies installing New Relic for PHP. It works with multiple PHP installations as well as installations in non-standard locations. Running it will:

* Copy the correct PHP modules into place.
* Install sample `ini` files.
* Configure the New Relic proxy daemon.

<Callout variant="important">
  Be sure to review the information about [working with multiple installations and non-standard locations](#install-multiple) before running the script.
</Callout>

## Find the installer script [#location]

The installer script location depends on how you installed the New Relic PHP agent.

* Via system package manager: The installation script is in the `/usr/bin` directory.
* Via a tarball: The installation script is in the directory where you extracted the **tar** archive file. The script in the **tar** distribution includes installation steps otherwise handled by the package manager.

## Work with multiple PHP installations [#install-multiple]

For `newrelic-install` to correctly detect multiple installations, ensure your `PATH` environment variable is correctly set. The `newrelic-install` script can only install the agent for versions it can find.

<Table>
  <thead>
    <tr>
      <th style={{ width: "200px" }}>
        **If you want to...**
      </th>

      <th>
        **Do this...**
      </th>
    </tr>
  </thead>

  <tbody>
    <tr>
      <td>
        Specify additional directories
      </td>

      <td>
        Use the `NR_INSTALL_PATH` environment variable with a colon-separated list.
      </td>
    </tr>

    <tr>
      <td>
        Override `NR_INSTALL_PATH` and `PATH`
      </td>

      <td>
        Specify a set of directories in the `NR_INSTALL_PHPLIST` environment variable as a colon-separated list. These directories must contain either the command line version of PHP or the **php-config** script.
      </td>
    </tr>
  </tbody>
</Table>

## Invoke the installer script [#invocation]

The script has two modes: [install](#install-install) and [uninstall](#install-uninstall). If you invoke it with no arguments you will be prompted to select a mode.

From the command line, run the script at its location:

* Via system package manager: `/usr/bin/newrelic-install`
* Via a **tar** archive directory: `./newrelic-install`

## Use the install mode [#install-install]

<Callout variant="important">
  As of [PHP agent version 4.0](/docs/release-notes/agent-release-notes/php-release-notes/php-agent-40518), the installer will not work properly if it detects a single version of PHP if that version is PHP 5.1, which is deprecated. If you must run PHP 5.1, use [PHP agent version 3.9.5.13](/docs/release-notes/agent-release-notes/php-release-notes/php-agent-39513). If you need help, get support at [support.newrelic.com](https://support.newrelic.com).
</Callout>

Follow this process to install New Relic.

<CollapserGroup>
  <Collapser
    id="invoke"
    title="1. Invoke install mode."
  >
    Invoke install mode by using **one** of these methods:

    * Run `newrelic-install` with the `install` command line option.
    * Run `newrelic-install` with no options and select the install option from the main menu when invoking the script.
  </Collapser>

  <Collapser
    id="license-key"
    title="2. Provide your New Relic license key."
  >
    At the prompt, enter your New Relic [license key](/docs/accounts-partnerships/accounts/account-setup/license-key). This key will be inserted into any INI files created during the rest of the installation process.
  </Collapser>

  <Collapser
    id="select-version"
    title="3. Select which PHP version to use if applicable."
  >
    If `newrelic-install` finds more than one version of PHP, select which version of PHP to use. You will not see this screen if the script only found a single version of PHP.

    **Example:** The menu shows seven options:

    ```
    1)   /usr/bin
       2)   /usr/local/php/5.2.16/bin
       3)   /usr/local/php/5.2.16-zts/bin
       4)   /usr/local/php/5.3.4/bin
       5)   /usr/local/php/5.3.4-zts/bin
       6)   /usr/local/php/5.4.19-zts/bin
       7)   /usr/local/php/5.5.4-zts/bin

       0)   Exit

       Select (1-7, 0 to exit, or all):
    ```

    At the menu, use any of these options:

    * To select only one version, enter the number indicating the version you want to use.
    * To select multiple versions, enter a comma- or space-separated list of numbers.
    * To select every version listed, enter the keyword `all`.
    * To exit the installation process, Enter `0`.

    For each directory selected, the script will attempt to install the agent in the proper place and report on each attempt.

    <Callout variant="important">
      For PHP installations that allow multiple **.ini** files, the install script will copy a template file into place, if a modified one is not already installed. Make a note of the **.ini** files you will need to modify manually.
    </Callout>
  </Collapser>

  <Collapser
    id="daemon"
    title="4. Install the daemon if applicable."
  >
    If the daemon was not installed by the package manager, install the daemon.

    If this is an update or reinstall, the script provide a confirmation prompt before overwriting the old copy of the daemon.

    If installation is successful, the script will show this final message:

    ```
    New Relic is now installed on your system. Congratulations!
    ```
  </Collapser>

  <Collapser
    id="restart-web-server"
    title="5. Restart your web server."
  >
    To activate the PHP agent, restart your web server.

    <Callout variant="important">
      If you are running PHP-FPM, you may also need to restart PHP-FPM separately before the agent will be active.
    </Callout>
  </Collapser>

  <Collapser
    id="archive-file"
    title="6. Note your archive file."
  >
    Note the name and location of the install archive file. This file will be located at **/tmp/nrinstall-nnnn.tar** and will contain both the install log and useful system information to help New Relic Technical Support with troubleshooting.
  </Collapser>

  <Collapser
    id="configuration"
    title="7. Fine-tune your configuration."
  >
    After you install New Relic successfully and restart your web server, you can begin gathering data about your applications. After a few minutes, data will begin to appear on your [APM **Summary** page](/docs/apm/applications-menu/monitoring/apm-overview-page).

    To fine-tune operation of both the PHP agent and daemon, review the [PHP configuration options](/docs/agents/php-agent/configuration/php-agent-configuration).
  </Collapser>
</CollapserGroup>

## Use the `install-daemon` mode [#install-daemon-mode]

<Callout variant="important">
  Requires PHP agent 9.2 or higher.
</Callout>

To install the daemon without the agent, run `newrelic-install` with the `install_daemon` command line option. This may be useful if the daemon is running on a different host or in a different container than the PHP application (as may happen with [agent install on containers](/docs/agents/php-agent/advanced-installation/install-php-agent-docker)).

## Troubleshoot your PHP installation [#troubleshoot]

If there were problems with the installation process, or if [no data appears](/docs/agents/php-agent/troubleshooting/no-data-appears-php) in APM, review the [PHP troubleshooting procedures](/docs/agents/php-agent/troubleshooting) before contacting New Relic for support. Be sure to attach your [archive file](#archive-file) to any bug report, as well as the output of the [`phpinfo()`](/docs/agents/php-agent/troubleshooting/submitting-troubleshooting-results-php) function produced by your web server.

## Uninstall mode [#install-uninstall]

You can uninstall New Relic but keep valuable config files (useful when upgrading), or permanently uninstall New Relic from your system.

<CollapserGroup>
  <Collapser
    id="uninstall-keep"
    title="Uninstall and keep config files."
  >
    This method is useful when you want to uninstall and upgrade. To uninstall New Relic using the install script, use either of these options:

    * Invoke `newrelic-install` with the `uninstall` option.
    * Run `newrelic-install` with no options, and select the uninstall option from the main menu when invoking the script.

    The uninstall does not remove important configuration files, such as your daemon configuration file. Also, it does not remove any `newrelic.ini` files that you have modified.
  </Collapser>

  <Collapser
    id="uninstall-permanent"
    title="Permanently uninstall New Relic."
  >
    To permanently uninstall New Relic from your system: Invoke `newrelic-install` with the `purge` option.

    This will remove all the configuration files and any links created at installation time. This will **not** affect any configuration parameters that might have been placed in files such as `php.in`. Also, this will **not** remove the software packages installed on the system.

    <Callout variant="tip">
      To remove the New Relic software packages installed with a package manager, see [Uninstalling (RedHat and CentOS)](/docs/php/php-agent-installation-redhat-and-centos#uninstalling) or [Uninstalling (Ubuntu and Debian)](/docs/php/php-agent-installation-ubuntu-and-debian#uninstalling).
    </Callout>
  </Collapser>
</CollapserGroup><|MERGE_RESOLUTION|>--- conflicted
+++ resolved
@@ -6,12 +6,6 @@
   - Agents
   - PHP agent
   - Advanced installation
-<<<<<<< HEAD
-redirects:
-  - /docs/php/the-newrelic-install-script
-  - /docs/agents/php-agent/installation/newrelic-install-script
-=======
->>>>>>> dea79b0f
 ---
 
 The interactive `newrelic-install` script simplifies installing New Relic for PHP. It works with multiple PHP installations as well as installations in non-standard locations. Running it will:
