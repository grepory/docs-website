--- conflicted
+++ resolved
@@ -6,12 +6,6 @@
   - Agents
   - PHP agent
   - Advanced installation
-<<<<<<< HEAD
-redirects:
-  - /docs/install-php-agent-docker
-  - /docs/agents/php-agent/advanced-installation/install-php-agent-docker
-=======
->>>>>>> dea79b0f
 ---
 
 You can install the [PHP agent](/docs/agents/php-agent/getting-started/introduction-new-relic-php) on a Docker container (or other container) to monitor one or more of your PHP applications. This is supported only for containers that meet [PHP agent requirements](/docs/agents/php-agent/getting-started/php-agent-compatibility-requirements).
