--- conflicted
+++ resolved
@@ -6,14 +6,6 @@
   - Agents
   - PHP agent
   - Advanced installation
-<<<<<<< HEAD
-redirects:
-  - /docs/php/php-agent-installation-non-standard-php
-  - /docs/agents/php-agent/installation/php-agent-installation-non-standard-php
-  - >-
-    /docs/agents/php-agent/installation/php-agent-installation-non-standard-php-advanced
-=======
->>>>>>> dea79b0f
 ---
 
 If you are using a non-standard PHP installation, follow this procedure to properly install New Relic. This is common in instances where the default installer does not find your PHP installation (for example, if you have self-compiled PHP or a self-contained PHP stack).
