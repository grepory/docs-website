---
title: Starting the PHP daemon (advanced)
contentType: page
template: basicDoc
topics:
  - Agents
  - PHP agent
  - Advanced installation
<<<<<<< HEAD
redirects:
  - /docs/php/newrelic-daemon-startup-modes
  - /docs/php/starting-the-php-daemon
  - /docs/agents/php-agent/installation/starting-php-daemon
  - /docs/agents/php-agent/installation/starting-php-daemon-advanced
  - /docs/php/starting-newrelic-daemon
japaneseVersion: >-
  https://docs.newrelic.co.jp/docs/agents/php-agent/advanced-installation/starting-php-daemon-advanced
=======
>>>>>>> dea79b0f
---

Unless instructed otherwise, the standard installation for the PHP agent will automatically start the daemon if it detects that it is not running. The license key is configured for the agent in a PHP INI file, and it can be modified on a per-directory or per-virtual host basis. The daemon also is configured via the agent configuration (INI) file.

## Automatically starting newrelic-daemon (Agent mode) [#daemon-autostart]

<Callout variant="tip">
  Unless you have specific reasons to use the external startup mode, use this automatic configuration process. Most users find this to be the easiest and least error-prone, because configuration takes place in a single file, and you do not need to start up the daemon.
</Callout>

This mode uses settings in your INI file to configure the daemon. It also automatically starts the daemon if the agent detects the daemon is not already running. This is sometimes referred to as "agent mode."

In automatic startup mode:

* Daemon configuration and all other global settings are in your global PHP ini file.
* The agent automatically starts the daemon each time it starts up (each time Apache/PHP-FPM restarts or when you start the agent on the command line).
* Write access permissions in the daemon log file control who may start the daemon.
* The startup header in the `php-agent.log` file includes "agent" to indicate automatic startup mode.

To use the agent startup mode:

1. Ensure the daemon isn't running by executing `/etc/init.d/newrelic-daemon stop`.
2. Ensure that `/etc/newrelic/newrelic.cfg` does **not** exist. If it does, move it elsewhere or remove it.
3. Edit your INI file and set the [daemon-related options](/docs/agents/php-agent/configuration/php-agent-newrelicini-settings#inivar-daemon-settings). These options are also documented in the INI template file located at `/usr/lib/newrelic-php5/scripts/newrelic.ini.template`.
4. Restart your web server or PHP process manager to pick up the new settings.

## Selecting manual (External) mode [#selecting-external]

In manual mode, you must start the daemon and the web server in order to start the agent. This is also referred to as "external" mode. Here are examples of why you may want to use manual mode instead of automatic startup mode:

* You run a multi-tenant site where each customer has control over their own web service. You would not want all tenants to be running their own private copy of the daemon, so providing one that is started at system boot time and shared across all tenants better utilizes your system resources. Each customer can provide their own private license key in their INI files (or you provide the license keys on a virtual host basis).
* You want to retain the ability to shut the daemon down without affecting your web server uptime. This mode ensures that if you need to shut the daemon down, it will stay shut down until you reboot the system or explicitly start it again.
* You want the daemon to run as root (or some other user with appropriate permissions) so that the log file need not be exposed to anyone except root or a special user. The daemon log file has the _potential_, albeit a low one, to contain sensitive data.
* You are more comfortable with service daemons being started by traditional init scripts.

## Manually starting `newrelic-daemon` (External mode) [#daemon-external]

In manual (or external) startup mode:

* Daemon configuration is in `newrelic.cfg`.
* The daemon starts up either at system boot time or by running its startup script.
* The log file and config file permissions control which users may start and stop the daemon.
* The startup header in the `php-agent.log` file includes `init` to indicate manual startup mode.

If your daemon configuration file is located at `/etc/newrelic/newrelic.cfg`, the agent does not attempt to automatically start the daemon. If you have moved this file and still want to use this startup method, add the following to your global INI file: `newrelic.daemon.dont_launch = 3`.

If you want to use this external startup method:

1. Go to:

   ```
   cp /etc/newrelic/newrelic.cfg.template /etc/newrelic/newrelic.cfg
   ```
2. Edit `/etc/newrelic/newrelic.cfg` and adjust any required values.
3. Execute `/etc/init.d/newrelic-daemon restart`.
4. Restart your web server or PHP process manager in order to pick up the new settings.<|MERGE_RESOLUTION|>--- conflicted
+++ resolved
@@ -6,17 +6,6 @@
   - Agents
   - PHP agent
   - Advanced installation
-<<<<<<< HEAD
-redirects:
-  - /docs/php/newrelic-daemon-startup-modes
-  - /docs/php/starting-the-php-daemon
-  - /docs/agents/php-agent/installation/starting-php-daemon
-  - /docs/agents/php-agent/installation/starting-php-daemon-advanced
-  - /docs/php/starting-newrelic-daemon
-japaneseVersion: >-
-  https://docs.newrelic.co.jp/docs/agents/php-agent/advanced-installation/starting-php-daemon-advanced
-=======
->>>>>>> dea79b0f
 ---
 
 Unless instructed otherwise, the standard installation for the PHP agent will automatically start the daemon if it detects that it is not running. The license key is configured for the agent in a PHP INI file, and it can be modified on a per-directory or per-virtual host basis. The daemon also is configured via the agent configuration (INI) file.
