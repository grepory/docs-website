---
title: Starting the PHP daemon (advanced)
contentType: page
template: basicDoc
topics:
  - Agents
  - PHP agent
  - Advanced installation
<<<<<<< HEAD
japaneseVersion: 'https://docs.newrelic.co.jp/undefined'
=======
japaneseVersion: >-
  https://docs.newrelic.co.jp/docs/agents/php-agent/advanced-installation/starting-php-daemon-advanced
>>>>>>> 096c953b
---

Unless instructed otherwise, the standard installation for the PHP agent will automatically start the daemon if it detects that it is not running. The license key is configured for the agent in a PHP INI file, and it can be modified on a per-directory or per-virtual host basis. The daemon also is configured via the agent configuration (INI) file.

## Automatically starting newrelic-daemon (Agent mode)

<Callout variant="tip">
  Unless you have specific reasons to use the external startup mode, use this automatic configuration process. Most users find this to be the easiest and least error-prone, because configuration takes place in a single file, and you do not need to start up the daemon.
</Callout>

This mode uses settings in your INI file to configure the daemon. It also automatically starts the daemon if the agent detects the daemon is not already running. This is sometimes referred to as "agent mode."

In automatic startup mode:

* Daemon configuration and all other global settings are in your global PHP ini file.
* The agent automatically starts the daemon each time it starts up (each time Apache/PHP-FPM restarts or when you start the agent on the command line).
* Write access permissions in the daemon log file control who may start the daemon.
* The startup header in the `php-agent.log` file includes "agent" to indicate automatic startup mode.

To use the agent startup mode:

1. Ensure the daemon isn't running by executing `/etc/init.d/newrelic-daemon stop`.
2. Ensure that `/etc/newrelic/newrelic.cfg` does **not** exist. If it does, move it elsewhere or remove it.
3. Edit your INI file and set the [daemon-related options](/docs/agents/php-agent/configuration/php-agent-newrelicini-settings#inivar-daemon-settings). These options are also documented in the INI template file located at `/usr/lib/newrelic-php5/scripts/newrelic.ini.template`.
4. Restart your web server or PHP process manager to pick up the new settings.

## Selecting manual (External) mode

In manual mode, you must start the daemon and the web server in order to start the agent. This is also referred to as "external" mode. Here are examples of why you may want to use manual mode instead of automatic startup mode:

* You run a multi-tenant site where each customer has control over their own web service. You would not want all tenants to be running their own private copy of the daemon, so providing one that is started at system boot time and shared across all tenants better utilizes your system resources. Each customer can provide their own private license key in their INI files (or you provide the license keys on a virtual host basis).
* You want to retain the ability to shut the daemon down without affecting your web server uptime. This mode ensures that if you need to shut the daemon down, it will stay shut down until you reboot the system or explicitly start it again.
* You want the daemon to run as root (or some other user with appropriate permissions) so that the log file need not be exposed to anyone except root or a special user. The daemon log file has the _potential_, albeit a low one, to contain sensitive data.
* You are more comfortable with service daemons being started by traditional init scripts.

## Manually starting `newrelic-daemon` (External mode)

In manual (or external) startup mode:

* Daemon configuration is in `newrelic.cfg`.
* The daemon starts up either at system boot time or by running its startup script.
* The log file and config file permissions control which users may start and stop the daemon.
* The startup header in the `php-agent.log` file includes `init` to indicate manual startup mode.

If your daemon configuration file is located at `/etc/newrelic/newrelic.cfg`, the agent does not attempt to automatically start the daemon. If you have moved this file and still want to use this startup method, add the following to your global INI file: `newrelic.daemon.dont_launch = 3`.

If you want to use this external startup method:

1. Go to:

   ```
   cp /etc/newrelic/newrelic.cfg.template /etc/newrelic/newrelic.cfg
   ```
2. Edit `/etc/newrelic/newrelic.cfg` and adjust any required values.
3. Execute `/etc/init.d/newrelic-daemon restart`.
4. Restart your web server or PHP process manager in order to pick up the new settings.

## For more help<|MERGE_RESOLUTION|>--- conflicted
+++ resolved
@@ -6,12 +6,8 @@
   - Agents
   - PHP agent
   - Advanced installation
-<<<<<<< HEAD
-japaneseVersion: 'https://docs.newrelic.co.jp/undefined'
-=======
 japaneseVersion: >-
   https://docs.newrelic.co.jp/docs/agents/php-agent/advanced-installation/starting-php-daemon-advanced
->>>>>>> 096c953b
 ---
 
 Unless instructed otherwise, the standard installation for the PHP agent will automatically start the daemon if it detects that it is not running. The license key is configured for the agent in a PHP INI file, and it can be modified on a per-directory or per-virtual host basis. The daemon also is configured via the agent configuration (INI) file.
