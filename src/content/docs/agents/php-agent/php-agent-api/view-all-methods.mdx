--- conflicted
+++ resolved
@@ -6,10 +6,6 @@
   - Agents
   - PHP agent
   - PHP agent API
-<<<<<<< HEAD
-redirects: []
-=======
->>>>>>> dea79b0f
 ---
 
 Redirects to [https://docs.newrelic.com/docs/agents/php-agent/php-agent-api](/docs/agents/php-agent/php-agent-api).