--- conflicted
+++ resolved
@@ -6,13 +6,6 @@
   - Agents
   - PHP agent
   - Frameworks and libraries
-<<<<<<< HEAD
-redirects:
-  - /docs/agents/php-agent/frameworks-libraries/phpunit-tests-events
-  - >-
-    /docs/agents/php-agent/frameworks-libraries/analyze-phpunit-test-data-insights
-=======
->>>>>>> dea79b0f
 ---
 
 If you use [PHPUnit](https://phpunit.de/) to manage and run your unit tests, the New Relic PHP agent can automatically capture the test summary results and send them to [New Relic](/docs/insights/new-relic-insights/understanding-insights/new-relic-insights) as an [event](/docs/insights/new-relic-insights/understanding-insights/new-relic-insights#database) where you can query and visualize test data at a glance. This feature was released in version **6.7.0** of the PHP Agent and supports PHPUnit versions **3.7** to **8.x**
