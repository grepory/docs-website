---
title: AWS Elastic Beanstalk installation for PHP
contentType: page
template: basicDoc
topics:
  - Agents
  - PHP agent
  - Frameworks and libraries
<<<<<<< HEAD
redirects: []
=======
>>>>>>> dea79b0f
---

AWS [Elastic Beanstalk](https://aws.amazon.com/elasticbeanstalk) is a dynamic service that allows easy deployment and scalability for your PHP applications. Follow these instructions to install AWS with New Relic's PHP agent.

<Callout variant="tip">
  For more information about using Amazon tools with New Relic, see [Amazon Web Services (AWS) users](/docs/accounts-partnerships/partnerships/partner-based-installation/amazon-web-services-aws-users).
</Callout>

## Requirements

Before you install New Relic's PHP agent, make sure you have a supported [Amazon Web Services account](http://aws.amazon.com/elasticbeanstalk/ "Link opens in a new window"). In addition, for any New Relic installation, you will need your New Relic [license key](/docs/accounts-partnerships/accounts/account-setup/license-key). This is a 40-character hexadecimal string that New Relic provides when you [sign up](http://newrelic.com/signup "Link opens in a new window") for your account.

## Installation

To install New Relic's PHP agent on AWS Elastic Beanstalk:

1. In the `.ebextensions` folder inside your Elastic BeanStalk application, create a new file named `newrelic.config`.
2. Add the following content to the file:

   ```
   packages:
     yum:
       newrelic-php5: []
     rpm:
       newrelic: INSERT_LINK_TO_REPO
   commands:
     configure_new_relic:
       command: newrelic-install install
       env:
         NR_INSTALL_SILENT: true
         NR_INSTALL_KEY: INSERT_LICENSE_KEY
   ```
3. Replace `INSERT_LINK_TO_REPO` with the appropriate repository URL.

   * For 32-bit systems, use `http://yum.newrelic.com/pub/newrelic/el5/i386/newrelic-repo-5-3.noarch.rpm`
   * For 64-bit systems, use `http://yum.newrelic.com/pub/newrelic/el5/x86_64/newrelic-repo-5-3.noarch.rpm`
4. Replace `INSERT_LICENSE_KEY` with your New Relic [license key](/docs/accounts-partnerships/accounts/account-setup/license-key).
5. Push your app to Elastic BeanStalk:

   * In general, use [`eb deploy`](http://docs.aws.amazon.com/elasticbeanstalk/latest/dg/eb3-deploy.html).
   * If you are still using [Eb CLI 2.6](http://docs.aws.amazon.com/elasticbeanstalk/latest/dg/eb-cli.html) , use `git aws.push` if required.

After a successful setup, it can take up to fifteen minutes before metrics begin to appear in New Relic. To view your [APM **Summary** page](/docs/apm/applications-menu/monitoring/applications-overview-dashboard): Go to [**one.newrelic.com**](http://one.newrelic.com/) **> APM > (select your app)**.

## For more help [#more_help]

Additional documentation resources include:

* [Elastic Beanstalk documentation](http://docs.amazonwebservices.com/elasticbeanstalk/latest/gsg/ "Link opens in a new window") (Amazon documentation for Elastic Beanstalk)
* [New Relic's resource page for AWS](http://newrelic.com/aws), including case studies, tutorials, data sheets, and videos
* [New Relic for PHP](https://docs.newrelic.com/docs/agents/php-agent/getting-started/new-relic-php) (system requirements and directions for other PHP platforms)<|MERGE_RESOLUTION|>--- conflicted
+++ resolved
@@ -6,10 +6,6 @@
   - Agents
   - PHP agent
   - Frameworks and libraries
-<<<<<<< HEAD
-redirects: []
-=======
->>>>>>> dea79b0f
 ---
 
 AWS [Elastic Beanstalk](https://aws.amazon.com/elasticbeanstalk) is a dynamic service that allows easy deployment and scalability for your PHP applications. Follow these instructions to install AWS with New Relic's PHP agent.
