---
title: PHP agent support for Guzzle
contentType: page
template: basicDoc
topics:
  - Agents
  - PHP agent
  - Frameworks and libraries
<<<<<<< HEAD
redirects: []
=======
>>>>>>> dea79b0f
---

New Relic supports versions 3, 4, 5, and 6 of the **Guzzle HTTP client library** with [New Relic PHP agent version 5.4](/docs/release-notes/agent-release-notes/php-release-notes) or higher.

The Guzzle library allows both sequential and parallel requests. This page describes how each type of request will appear in the [**Summary** page](https://docs.newrelic.com/docs/apm/applications-menu/monitoring/apm-overview-page) in the New Relic UI. To discover which call was the slowest, view the [External Services page](https://docs.newrelic.com/docs/apm/applications-menu/monitoring/external-services-page) which displays timing for individual external calls.

## Sequential requests [#more_help]

This PHP code makes multiple sequential requests with Guzzle:

```
$client = new \GuzzleHttp\Client;
$response = $client->get('http://YOUR_SITE.com/api/foo');
$client->delete('http://YOUR_SITE.com/api/foo/'.$response->getBody());
```

This code would appear in the New Relic UI as:

![guzzle_sequential.png](./images/guzzle_sequential.png "Sequential requests with Guzzle")

[**one.newrelic.com**](http://one.newrelic.com/) **> APM > (selected app) > Overview > Web transactions time**: Sequential requests with Guzzle in the New Relic UI.

[Response time](/docs/data-analysis/user-interface-functions/response-time) is shown as the dark blue line. The green **web external time** represents time spent in the Guzzle library. Because the requests were made sequentially, the response time is **equal** to the [total time](/docs/data-analysis/user-interface-functions/response-time#response-time-total-time) spent in PHP, MySQL, and web external activities.

## Parallel requests [#more_help]

This PHP code makes multiple requests in parallel by unwrapping an array of promises:

```
$client = new \GuzzleHttp\Client;

$promises = [
  $client->getAsync('http://YOUR_SITE.com/api/foo'),
  $client->getAsync('http://YOUR_SITE.com/api/bar'),
  $client->getAsync('http://YOUR_SITE.com/api/quux'),
];

\GuzzleHttp\Promise\unwrap($promises);
```

This code would appear in the New Relic UI as:

![Parallel requests with Guzzle](./images/guzzle_parallel.png "Parallel requests with Guzzle")

[**one.newrelic.com**](http://one.newrelic.com/) **> APM > (selected app) > Summary > Web transactions time**: Parallel requests with Guzzle in the New Relic UI

The green **web external time** represents time spent in the Guzzle library. Because the requests were performed asynchronously, the [total time](/docs/data-analysis/user-interface-functions/response-time#response-time-total-time) spent in PHP, MySQL, and web external is **greater** than the response time.

## Timing with Guzzle 6 [#timing]

Unlike previous versions, Guzzle 6 does not generate an event when a request is sent. Instead, the agent begins timing a request when the request object is created. If a request object is created and additional work is done before sending, New Relic may report that the request took longer than it actually did.

## Disable Guzzle support

To disable Guzzle support:

1. Add `newrelic.guzzle.enabled = false` to your `newrelic.ini` file.
2. [Restart your web server](https://docs.newrelic.com/docs/agents/php-agent/troubleshooting/why-when-restart-your-web-server-php) (Apache, Nginx, PHP-FPM, etc.).<|MERGE_RESOLUTION|>--- conflicted
+++ resolved
@@ -6,10 +6,6 @@
   - Agents
   - PHP agent
   - Frameworks and libraries
-<<<<<<< HEAD
-redirects: []
-=======
->>>>>>> dea79b0f
 ---
 
 New Relic supports versions 3, 4, 5, and 6 of the **Guzzle HTTP client library** with [New Relic PHP agent version 5.4](/docs/release-notes/agent-release-notes/php-release-notes) or higher.
