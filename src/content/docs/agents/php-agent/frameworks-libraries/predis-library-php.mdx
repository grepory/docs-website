--- conflicted
+++ resolved
@@ -6,13 +6,6 @@
   - Agents
   - PHP agent
   - Frameworks and libraries
-<<<<<<< HEAD
-redirects:
-  - /docs/agents/php-agent/features/php-agent-library-specific-notes
-  - /docs/agents/php-agent/features/predis
-  - /docs/agents/php-agent/frameworks-libraries/predis
-=======
->>>>>>> dea79b0f
 ---
 
 New Relic added support for the Predis library in PHP agent [release 4.22](/docs/release-notes/agent-release-notes/php-release-notes/php-agent-422099).
