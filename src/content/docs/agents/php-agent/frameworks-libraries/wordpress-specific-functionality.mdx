---
title: WordPress specific functionality
contentType: page
template: basicDoc
topics:
  - Agents
  - PHP agent
  - Frameworks and libraries
<<<<<<< HEAD
redirects: []
=======
>>>>>>> dea79b0f
---

If you [install New Relic for WordPress websites](/docs/agents/php-agent/installation/install-php-agent-shared-hosting-service), the PHP agent receives additional metrics. A **WordPress** page appears in the New Relic user interface: Go to [**one.newrelic.com**](http://one.newrelic.com/) **> APM > (select a WordPress app)**.

## Configuration

Your software engineer can control which WordPress-specific metrics your app sends to New Relic by using the PHP agent's `ini` setting `newrelic.framework.wordpress.hooks`. This is enabled by default in versions **5.3** or higher, and it can be disabled with:

```
newrelic.framework.wordpress.hooks = false
```

Although this setting uses the word `.hooks`, it controls all WordPress metrics sent to New Relic, including hooks, plugins, and themes.

## Metrics

The PHP agent receives metrics for the following:

* **Hooks**: These metrics indicate time spent within each WordPress hook. Time is calculated from the hook dispatch functions `apply_filters`, `apply_filters_ref_array`, `do_action`, and `do_action_ref_array`.
* **Plugins and themes**: These metrics indicate time spent within each WordPress plugin and theme. Time is calculated from the dispatch functions for hooks.

## Integration with New Relic partners [#integration]

By integrating your WordPress application with APM, you can view performance directly from your WordPress app's **Administration** page. For example, [W3 Total Cache](http://newrelic.com/connect/details#w3-total-cache) is one of New Relic's [Connect partners](/docs/new-relic-partnerships/partner-integration-guide/new-relic-products-features/new-relic-connect) that specializes in WordPress apps.

## WordPress plugin for browser monitoring [#browser]

Signing up for a New Relic account and adding [browser monitoring](/docs/browser/new-relic-browser/getting-started/introduction-new-relic-browser) to your WordPress site is fast and easy with the [browser monitoring plugin for WordPress](https://wordpress.org/plugins/rt-newrelic-browser/). The plugin and our browser monitoring do not require the special access required to install our PHP agent.

This makes them generally compatible with **all** WordPress hosting providers. In addition, the WordPress plugin is supported by the authors and the WordPress community.<|MERGE_RESOLUTION|>--- conflicted
+++ resolved
@@ -6,10 +6,6 @@
   - Agents
   - PHP agent
   - Frameworks and libraries
-<<<<<<< HEAD
-redirects: []
-=======
->>>>>>> dea79b0f
 ---
 
 If you [install New Relic for WordPress websites](/docs/agents/php-agent/installation/install-php-agent-shared-hosting-service), the PHP agent receives additional metrics. A **WordPress** page appears in the New Relic user interface: Go to [**one.newrelic.com**](http://one.newrelic.com/) **> APM > (select a WordPress app)**.
