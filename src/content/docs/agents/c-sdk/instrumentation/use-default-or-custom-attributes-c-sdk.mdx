---
title: Use default or custom attributes (C SDK)
contentType: page
template: basicDoc
topics:
  - Agents
  - C SDK
  - Instrumentation
<<<<<<< HEAD
redirects:
  - /docs/c-agent-custom-attributes
  - /docs/c-agent-attributes
  - /docs/c-sdk-attributes
  - /docs/c-sdk-default-attributes
  - /docs/use-default-or-custom-attributes-c-sdk
=======
>>>>>>> dea79b0f
---

In New Relic, **attributes** are key-value pairs containing information that determines the properties of an [event](/docs/accounts-partnerships/getting-started-new-relic/glossary#event) or [transaction](/docs/accounts-partnerships/getting-started-new-relic/glossary#transaction). These key-value pairs can help you gain greater insight into your application and [query your data](/docs/query-your-data/explore-query-data/query-builder/introduction-query-builder).

## View and use attributes [#locations]

Both [default APM attributes](/docs/insights/new-relic-insights/decorating-events/apm-default-attributes-insights#transaction-event) and [custom attributes](/docs/agents/manage-apm-agents/agent-data/collect-custom-attributes) for your C application appear in:

* APM [transaction traces](/docs/apm/transactions/transaction-traces/introduction-transaction-traces) and [error analytics](/docs/apm/applications-menu/error-analytics/introduction-error-analytics)
* [APM events](/docs/insights/explore-data/attributes/apm-default-attributes-insights)

## C-specific attributes [#attributes]

<Callout variant="important">
  Before creating custom attributes, review New Relic's list of [reserved terms used by NRQL](/docs/insights/insights-data-sources/custom-data/insights-custom-data-requirements-limits#reserved-words). Otherwise unexpected results may occur.
</Callout>

To add custom attributes to your C application, call one of [the attribute functions in the C SDK API](https://newrelic.github.io/c-sdk/libnewrelic_8h.html#abfe6f64a8eec7d60d8588f8969781d34); for example, `newrelic_add_attribute_double()`. The key name for your custom attribute depends on what you specify when you call the function.<|MERGE_RESOLUTION|>--- conflicted
+++ resolved
@@ -6,15 +6,6 @@
   - Agents
   - C SDK
   - Instrumentation
-<<<<<<< HEAD
-redirects:
-  - /docs/c-agent-custom-attributes
-  - /docs/c-agent-attributes
-  - /docs/c-sdk-attributes
-  - /docs/c-sdk-default-attributes
-  - /docs/use-default-or-custom-attributes-c-sdk
-=======
->>>>>>> dea79b0f
 ---
 
 In New Relic, **attributes** are key-value pairs containing information that determines the properties of an [event](/docs/accounts-partnerships/getting-started-new-relic/glossary#event) or [transaction](/docs/accounts-partnerships/getting-started-new-relic/glossary#transaction). These key-value pairs can help you gain greater insight into your application and [query your data](/docs/query-your-data/explore-query-data/query-builder/introduction-query-builder).
