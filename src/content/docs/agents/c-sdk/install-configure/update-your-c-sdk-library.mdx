--- conflicted
+++ resolved
@@ -6,12 +6,6 @@
   - Agents
   - C SDK
   - Install and configure
-<<<<<<< HEAD
-redirects:
-  - /docs/update-your-c-agent-library
-  - /docs/update-your-c-sdk-library
-=======
->>>>>>> dea79b0f
 ---
 
 To ensure you have the most up-to-date version of the New Relic C SDK for your application's code library, check the [release notes](/docs/release-notes/agent-release-notes/c-release-notes).
