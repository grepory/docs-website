--- conflicted
+++ resolved
@@ -6,15 +6,6 @@
   - Agents
   - C SDK
   - Install and configure
-<<<<<<< HEAD
-redirects:
-  - /docs/uninstall-c-agent
-  - /docs/uninstall-remove-c-agent
-  - /docs/uninstall-remove-c-sdk
-japaneseVersion: >-
-  https://docs.newrelic.co.jp/docs/agents/c-sdk/install-configure/uninstall-remove-c-sdk
-=======
->>>>>>> dea79b0f
 ---
 
 Follow these procedures as appropriate to temporarily disable the C SDK in your app's code library or to remove it completely.
