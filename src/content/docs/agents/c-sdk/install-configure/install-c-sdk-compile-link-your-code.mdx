---
title: 'Install the C SDK: Compile and link your code'
contentType: page
template: basicDoc
topics:
  - Agents
  - C SDK
  - Install and configure
<<<<<<< HEAD
redirects:
  - /docs/install-c-agent-compile-link-your-code
  - /docs/install-c-sdk-compile-link-your-code
japaneseVersion: >-
  https://docs.newrelic.co.jp/docs/agents/c-sdk/install-configure/install-c-sdk-compile-link-your-code
=======
>>>>>>> dea79b0f
---

import { Link } from 'gatsby'

To monitor your application with New Relic's C SDK, instrument the features you want to use:

* Web transactions, transaction events, non-web transactions
* Segments (for additional levels of timing details)
* Attributes
* Errors

Then compile and link your app against the C SDK static library.

To install the agent, use our launcher or follow the instructions below.

<Button
  data-tessen="stitchedPathLinkClick"
  role="button"
  as={Link}
  to="https://one.newrelic.com/launcher/nr1-core.settings?pane=eyJuZXJkbGV0SWQiOiJ0dWNzb24ucGxnLWluc3RydW1lbnQtZXZlcnl0aGluZyJ9&cards[0]=eyJuZXJkbGV0SWQiOiJzZXR1cC1uZXJkbGV0cy5zZXR1cC1jLWludGVncmF0aW9uIiwiYWNjb3VudElkIjoyNjQwNDA5fQ==&platform[accountId]=1"
  variant="primary"
>
  Add C data
</Button>

## Add the C SDK to your code [#get-new-relic]

To install the C SDK into your application's code library, follow this procedure.

<CollapserGroup>
  <Collapser
    id="requirements"
    title="1. Verify requirements."
  >
    1. Make sure your application meets New Relic's [compatibility and requirements for the C SDK](/docs/c-agent-compatibility-requirements).
    2. Make sure you have a [New Relic license key](/docs/accounts-partnerships/install-new-relic/account-setup/license-key).
  </Collapser>

  <Collapser
    id="header-file"
    title="2. Include the provided header file."
  >
    ```
    #include "libnewrelic.h"
    ```
  </Collapser>

  <Collapser
    id="logging"
    title="3. Configure logging."
  >
    Follow the procedures to [configure logging](https://docs.newrelic.com/docs/generate-logs-troubleshooting-c-sdk) for both the C SDK and the daemon. For example:

    ```
    if (!newrelic_configure_log("./c_sdk.log", NEWRELIC_LOG_INFO)) {
        printf("Error configuring logging.\n");
        return -1;
      }
    ```
  </Collapser>

  <Collapser
    id="app-name"
    title="4. Be ready to provide a meaningful app name."
  >
    Be prepared to provide a [meaningful app name](/docs/agents/manage-apm-agents/app-naming/name-your-application) in your initial application configuration; for example:

    ```
    newrelic_app_config_t* config;
    /* ... */
    config = newrelic_create_app_config("Your Application Name", "LICENSE_KEY_HERE");
    ```

    You may give your application up to three different names, separated by `;`. [Giving your application multiple names](https://docs.newrelic.com/docs/agents/manage-apm-agents/app-naming/use-multiple-names-app) allows you to aggregate metrics for multiple agents across an entire app or service; for example:

    ```
    config = newrelic_create_app_config("YOUR_APP_NAME;APP_GROUP_1;ALL_APPS", "LICENSE_KEY_HERE");
    ```

    With the application configured, you can create a new application to connect to the daemon.

    ```
    newrelic_app_t* app;

    /* ... */

    if (!newrelic_init(NULL, 0)) {
      printf("Error connecting to daemon.\n");
      return -1;
    }

    /* Wait up to 10 seconds for the SDK to connect to the daemon */
    app = newrelic_create_app(config, 10000);
    newrelic_destroy_app_config(&config);
    ```
  </Collapser>

  <Collapser
    id="instrumentation"
    title="5. Finish instrumenting your code."
  >
    To finish instrumenting your code, refer to the example programs in the [C SDK **Examples** documentation on GitHub](https://github.com/newrelic/c-sdk/tree/master/examples). For more information about source code and features, see the [C SDK's source documentation for `libnewrelic.h` on GitHub](https://newrelic.github.io/c-sdk/libnewrelic_8h_source.html).
  </Collapser>

  <Collapser
    id="example-program"
    title="6. Compile and link your app."
  >
    The C SDK's `libnewrelic.a` is a static library that is already linked with the `libpcre` and `libpthread` libraries. To avoid symbol collisions in this linking step, be sure to link against each of these libraries.

    In addition, to take full advantage of error traces in APM's [**Error analytics** page](/docs/apm/applications-menu/error-analytics/introduction-error-analytics), link your application using GNU's `-rdynamic` linker flag. This will allow more meaningful information to appear in the stack trace for the error recording on a transaction using the C SDK's `newrelic_notice_error` API call.

    For example:

    ```
    gcc -o test_app test_app.c -L. -lnewrelic -lpcre -lm -pthread -rdynamic
    ```
  </Collapser>

  <Collapser
    id="daemon"
    title="7. Start the daemon and check logs."
  >
    1. Start the C SDK's daemon. For example:

       ```
       ./newrelic-daemon -f -logfile newrelic-daemon.log -loglevel debug
       ```
    2. Check the output in the `c_sdk.log` and `newrelic-daemon.log` files.

    The C SDK's architecture requires that the daemon must be invoked first **before** your instrumented application is invoked.

    <Callout variant="tip">
      To see all of the available options for the C daemon: At the command line, type:

      ```
      ./newrelic-daemon --help
      ```
    </Callout>
  </Collapser>
</CollapserGroup>

For more information, see the C SDK [GUIDE.md](https://github.com/newrelic/c-sdk/blob/master/GUIDE.md#getting-started).

## View app performance in New Relic [#view-apm]

To view your app's performance with [APM](/docs/apm/new-relic-apm/getting-started/introduction-new-relic-apm):

1. Generate some traffic for your app, then wait a few minutes for your app to send data to New Relic.
2. Explore your app's data in the [APM UI](/docs/apm/applications-menu/monitoring/apm-overview-page).

If no data appears within a few minutes, check your `c_sdk.log` and `newrelic-daemon.log` files for errors. If you still have problems, follow the [troubleshooting tips](/docs/no-data-appears-c).<|MERGE_RESOLUTION|>--- conflicted
+++ resolved
@@ -6,14 +6,6 @@
   - Agents
   - C SDK
   - Install and configure
-<<<<<<< HEAD
-redirects:
-  - /docs/install-c-agent-compile-link-your-code
-  - /docs/install-c-sdk-compile-link-your-code
-japaneseVersion: >-
-  https://docs.newrelic.co.jp/docs/agents/c-sdk/install-configure/install-c-sdk-compile-link-your-code
-=======
->>>>>>> dea79b0f
 ---
 
 import { Link } from 'gatsby'
