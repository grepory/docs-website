---
title: 'APM security: C SDK'
contentType: page
template: basicDoc
topics:
  - Agents
  - C SDK
  - Get started
<<<<<<< HEAD
redirects:
  - /docs/apm-agent-security-c
  - /docs/apm-security-c-sdk
=======
>>>>>>> dea79b0f
---

Due of the nature of the C SDK, you have direct control over what data is reported to New Relic. To ensure data privacy and to limit the types of information New Relic receives, no customer data is captured except what you supply in your API calls. In addition, the C SDK reports all data to New Relic over HTTPS.

For more information about our security measures, see our [security and privacy documentation](/docs/using-new-relic/new-relic-security/security/security-matters-data-privacy-new-relic), or visit the [New Relic security website](https://newrelic.com/why-new-relic/security).

## Default security settings [#default]

By default, this is how the C SDK handles the following potentially sensitive data. For more information, including code values and examples, see the [C SDK documentation about data structures on GitHub](https://newrelic.github.io/c-sdk/annotated.html).

<Table>
  <thead>
    <tr>
      <th width="200px">
        Type of information
      </th>

      <th>
        C SDK data security
      </th>
    </tr>
  </thead>

  <tbody>
    <tr id="name">
      <td>
        Datastore instance name or database name
      </td>

      <td>
        The [`newrelic_datastore_segment_config_t`](https://newrelic.github.io/c-sdk/structnewrelic__datastore__segment__config__t.html) is a struct that configures whether a datastore's instance name and table name are captured for datastore segment instrumentation.

        * **Instance names:** By default, the configuration returned by `newrelic_new_config()` enables datastore segments with `instance_reporting` set to `true`.
        * **Database names:** By default, the configuration returned by `newrelic_new_config()` enables datastore segments with `database_name_reporting` set to `true`.
      </td>
    </tr>

    <tr id="sql">
      <td>
        SQL
      </td>

      <td>
        The `record_sql` setting in the [`newrelic_transaction_tracer_config_t`](https://newrelic.github.io/c-sdk/structnewrelic__transaction__tracer__config__t.html) controls the SQL format in transaction traces for supported SQL-like products. The default setting, `NEWRELIC_SQL_OBFUSCATED`, sets alphanumeric characters to `?`.
      </td>
    </tr>

    <tr id="audit-mode">
      <td>
        [Audit mode](/docs/agents/manage-apm-agents/configuration/log-audit-all-data-your-new-relic-agent-transmits)
      </td>

      <td>
        The audit log is a plain text logging of all data sent to New Relic by the C SDK. When [starting the C SDK daemon](/docs/agents/c-sdk/install-configure/install-c-sdk-compile-link-your-code#daemon), add `-auditlog <file>` to the daemon configuration file. For example:

        ```
        ./newrelic-daemon -f -logfile stdout -loglevel debug -auditlog audit.log
        ```

        <Callout variant="tip">
          To see all of the available options for the C daemon: At the command line, type:

          ```
          ./newrelic-daemon --help
          ```
        </Callout>
      </td>
    </tr>
  </tbody>
</Table>

## Customize security settings [#customize]

If the default settings do not work for your business needs, you can customize how information is sent to New Relic by altering the [`newrelic_datastore_segment_config_t`](https://newrelic.github.io/c-sdk/structnewrelic__datastore__segment__config__t.html) and the [`newrelic_transaction_tracer_config_t`](https://newrelic.github.io/c-sdk/structnewrelic__transaction__tracer__config__t.html).

<Callout variant="caution">
  If you customize your configuration, it may impact the security of your application.
</Callout><|MERGE_RESOLUTION|>--- conflicted
+++ resolved
@@ -6,12 +6,6 @@
   - Agents
   - C SDK
   - Get started
-<<<<<<< HEAD
-redirects:
-  - /docs/apm-agent-security-c
-  - /docs/apm-security-c-sdk
-=======
->>>>>>> dea79b0f
 ---
 
 Due of the nature of the C SDK, you have direct control over what data is reported to New Relic. To ensure data privacy and to limit the types of information New Relic receives, no customer data is captured except what you supply in your API calls. In addition, the C SDK reports all data to New Relic over HTTPS.
