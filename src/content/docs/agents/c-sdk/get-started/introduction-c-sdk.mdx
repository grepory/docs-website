---
title: Introduction to the C SDK
contentType: page
template: basicDoc
topics:
  - Agents
  - C SDK
  - Get started
<<<<<<< HEAD
redirects:
  - /docs/introduction-c-agent
  - /docs/introduction-c-sdk
japaneseVersion: 'https://docs.newrelic.co.jp/docs/agents/c-sdk/get-started/introduction-c-sdk'
=======
>>>>>>> dea79b0f
---

import { Link } from 'gatsby'

The C SDK is designed to support the often complex, multi-threaded nature of C/C++ applications. You can gain a new level of visibility to help you identify and solve performance issues. You can also collect and analyze data to help you improve the customer experience and make data-driven business decisions.

The C SDK can be used to instrument a wide range of applications beyond C or C++. If your application does not use [other languages supported by New Relic](/docs/using-new-relic/welcome-new-relic/getting-started/glossary#agent) and can import C libraries, then you can use the New Relic C SDK to take advantage of our monitoring capabilities and features.

## Monitor app performance [#features]

![Summary page - APM](./images/c-apm-summary.png "Summary page - APM")

[**one.newrelic.com**](http://one.newrelic.com/) **> APM > (select an app):** Here is an example of some of the data you can view in New Relic after you deploy the C SDK for your app.

If your app meets the C SDK's [compatibility and requirements in Linux environments](https://docs.newrelic.com/docs/c-agent-compatibility-requirements), you can customize the generic library to communicate with New Relic, then start with [APM](/docs/apm/new-relic-apm/getting-started/introduction-new-relic-apm) to monitor your app's performance.

<Table>
  <thead>
    <tr>
      <th style={{ width: "200px" }}>
        What you can do
      </th>

      <th>
        How to do it
      </th>
    </tr>
  </thead>

  <tbody>
    <tr>
      <td>
        See the big picture
      </td>

      <td>
        * Start with the [APM **Summary** page](/docs/apm/applications-menu/monitoring/apm-overview-page) to monitor the throughput, response times, errors, memory and CPU usage transactions in your applications and services, then explore other details with additional [APM dashboards](https://docs.newrelic.com/docs/apm).
        * With [deployment markers](/docs/apm/new-relic-apm/maintenance/record-deployments), see how code changes impact application performance and health.
        * Use [infrastructure monitoring](/docs/infrastructure/new-relic-infrastructure/getting-started/introduction-new-relic-infrastructure) to view detailed host and server data. When you install the [infrastructure agent](/docs/infrastructure/install-infrastructure-agent/get-started/install-infrastructure-agent-new-relic) and APM on the same host, they automatically detect one another. You can then [view a list of hosts in the APM UI](/docs/infrastructure/new-relic-infrastructure/data-instrumentation/new-relic-apm-data-infrastructure), and filter your Infrastructure hosts by app in the Infrastructure UI.
      </td>
    </tr>

    <tr>
      <td>
        Identify and fix errors
      </td>

      <td>
        * Use [error analytics tools](/docs/apm/applications-menu/error-analytics/introduction-error-analytics) to find bottlenecks by seeing time spent on database calls, external system calls, and key blocks of code.
        * Get [alert notifications](/docs/alerts/new-relic-alerts/getting-started/introduction-new-relic-alerts) for problems or errors before they affect users.
        * Create [custom dashboards](/docs/insights/use-insights-ui/explore-data/metric-explorer-search-chart-metrics-sent-new-relic-agents) for important metrics.
      </td>
    </tr>

    <tr>
      <td>
        Analyze business data
      </td>

      <td>
        * [Query](/docs/query-your-data/explore-query-data/query-builder/introduction-query-builder) user-related data and improve business processes.
        * Send your own custom data to New Relic.
        * Create [custom queries](/docs/query-data/nrql-new-relic-query-language/getting-started/introduction-nrql) of your application data.
        * Create and share [visual, interactive displays](/docs/insights/use-insights-ui/manage-dashboards/create-edit-insights-dashboards) of your data.
      </td>
    </tr>

    <tr>
      <td>
        And more!
      </td>

      <td>
        * Monitor and troubleshoot your application users' desktop experience with your application, including page load timing problems, JavaScript errors, session trace timelines, etc., by using [browser monitoring](/docs/browser/new-relic-browser/getting-started/introduction-new-relic-browser).
        * Use automated, scriptable tools to monitor your websites, critical business transactions, and API endpoints with [synthetic monitoring](/docs/synthetics/new-relic-synthetics/getting-started/introduction-new-relic-synthetics).
        * Analyze and fine-tune your Android and iOS application performance, troubleshoot crashes, compare multiple versions, and examine the performance of HTTP and other network components with [mobile monitoring](/docs/mobile-monitoring/new-relic-mobile/getting-started/introduction-new-relic-mobile).
      </td>
    </tr>
  </tbody>
</Table>

## Architecture: C library and daemon [#architecture]

The C SDK relies on two components to send data from your application to New Relic:

* The lC SDK calls: You download this library, then add the calls and instrumentation to your application's code. This allows you to identify and customize the kinds of data that matters the most to you.
* The C SDK daemon: This is a separate binary that accumulates data from the C SDK calls, and sends it to New Relic. This acts as a proxy between the SDK and New Relic.

![C SDK architecture](./images/c-sdk-daemon-architecture0430.png "C SDK architecture")

**C SDK architecture:** To send data from your application to New Relic, the daemon must be invoked **before** making calls to your application's C SDK instrumentation library.

Working together, the C SDK instrumentation and the daemon forward data on to New Relic where you can view and query data about transactions. The workflow between your application and New Relic must occur in this order:

1. An HTTPS link is established between the daemon and New Relic. The daemon must be invoked first, before your instrumented application is invoked.
2. Next, socket communication is established between your instrumented application and the daemon. This occurs after successful calls to [`newrelic_new_app_config()`](https://newrelic.github.io/c-sdk/libnewrelic_8h.html#af067b3ff89a40b6fa417e18be5e847aa) and [`newrelic_create_app()`](https://newrelic.github.io/c-sdk/libnewrelic_8h.html#a61dd90439ae3cc5060021f6ab4701132).

The call to [`newrelic_create_app()`](https://newrelic.github.io/c-sdk/libnewrelic_8h.html#a61dd90439ae3cc5060021f6ab4701132) is non-blocking. Its second parameter allows you to specify an amount of time for your instrumented application to wait so that the socket communication is adequately established. For example:

```
newrelic_app_t* app = newrelic_create_app(config, 10000);
```

If your instrumented application sends transactions before both the daemon connection and your application's socket communication are established, data reported from your application will be lost.

## Get started with the C SDK [#next-steps]

To use our C SDK agent:

1. Make sure your application meets the [compatibility and requirements](/docs/agents/c-sdk/get-started/c-sdk-compatibility-requirements) for the C SDK.
2. If you do not already have one, [sign up for a free New Relic account](https://newrelic.com/signup).
3. Use our launcher, or follow the [installation and instrumentation procedures](/docs/install-c-sdk-compile-link-your-code) to install the agent. Within a few minutes, you will be able to view data from your application in your New Relic account's UI.

<Button
  role="button"
  as={Link}
  to="/docs/agents/c-sdk/install-configure/install-c-sdk-compile-link-your-code"
  variant="link"
>
  Read the install docs
</Button>

<Button
  role="button"
  as={Link}
  to="https://one.newrelic.com/launcher/nr1-core.settings?pane=eyJuZXJkbGV0SWQiOiJ0dWNzb24ucGxnLWluc3RydW1lbnQtZXZlcnl0aGluZyJ9&cards[0]=eyJuZXJkbGV0SWQiOiJzZXR1cC1uZXJkbGV0cy5zZXR1cC1jLWludGVncmF0aW9uIiwiYWNjb3VudElkIjoyNjQwNDA5fQ==&platform[accountId]=1"
  variant="primary"
>
  Add C data
</Button>

## Check the source code [#source-code]

The C SDK is open source software. That means you can [browse its source code](https://github.com/newrelic/c-sdk) and send improvements, or create your own fork and build it. For more information, see the [README](https://github.com/newrelic/c-sdk/blob/main/README.md).<|MERGE_RESOLUTION|>--- conflicted
+++ resolved
@@ -6,13 +6,6 @@
   - Agents
   - C SDK
   - Get started
-<<<<<<< HEAD
-redirects:
-  - /docs/introduction-c-agent
-  - /docs/introduction-c-sdk
-japaneseVersion: 'https://docs.newrelic.co.jp/docs/agents/c-sdk/get-started/introduction-c-sdk'
-=======
->>>>>>> dea79b0f
 ---
 
 import { Link } from 'gatsby'
