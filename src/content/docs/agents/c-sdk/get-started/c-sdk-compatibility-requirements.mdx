---
title: ' C SDK compatibility and requirements'
contentType: page
template: basicDoc
topics:
  - Agents
  - C SDK
  - Get started
<<<<<<< HEAD
redirects:
  - /docs/c-agent-compatibility-requirements
  - /docs/c-sdk-compatibility-requirements
japaneseVersion: >-
  https://docs.newrelic.co.jp/docs/agents/c-sdk/get-started/c-sdk-compatibility-requirements
=======
>>>>>>> dea79b0f
---

New Relic's C SDK provides a generic library you can customize to communicate with New Relic. Before you install New Relic's C SDK, make sure your system meets these requirements. Also refer to the [C SDK licenses documentation](/docs/c-sdk-licenses).

## Language versions [#language-release]

The C SDK allows you to instrument any application on Linux, provided:

* You must have access to the source code.
* The target language must be able to import C libraries.

You can use the C SDK to create instrumentation for applications written in C and C++. You can also use it in languages like Perl, which are implemented in C or C++, and in any language that has a foreign function interface with C.

## Operating environments [#operating-systems]

The C SDK works in 64-bit Linux operating systems with:

* gcc 4.8 or higher
* glibc 2.17 or higher
* Kernel version 2.6.26 or higher
* libpcre 8.20 or higher
* libpthread
* cmake 2.8 or higher

Compiling the New Relic daemon requires Go 1.7 or higher.

## License key [#license]

For any installation, you will need your New Relic [license key](/docs/accounts-partnerships/install-new-relic/account-setup/license-key). This is a 40-character hexadecimal string that New Relic provides when you sign up for your account.

## Processor type [#processor]

* Intel (and compatible) platforms only
* Support for SSE2 instructions is required

## Security requirements [#security]

As a standard [security measure for data collection](/docs/accounts-partnerships/new-relic-security/security/data-security), your app server must support SHA-2 (256-bit). SHA-1 is not supported.

## Database and instance-level performance [#datastores]

You can collect [instance details for a variety of databases and database drivers](/docs/apm/applications-menu/features/analyze-database-instance-level-performance-issues). You can also view slow query trace details for the following SQL-based database platforms:

* Firebird
* Informix
* Microsoft SQL Server
* MySQL
* Oracle
* Postgres
* SQLite
* Sybase<|MERGE_RESOLUTION|>--- conflicted
+++ resolved
@@ -6,14 +6,6 @@
   - Agents
   - C SDK
   - Get started
-<<<<<<< HEAD
-redirects:
-  - /docs/c-agent-compatibility-requirements
-  - /docs/c-sdk-compatibility-requirements
-japaneseVersion: >-
-  https://docs.newrelic.co.jp/docs/agents/c-sdk/get-started/c-sdk-compatibility-requirements
-=======
->>>>>>> dea79b0f
 ---
 
 New Relic's C SDK provides a generic library you can customize to communicate with New Relic. Before you install New Relic's C SDK, make sure your system meets these requirements. Also refer to the [C SDK licenses documentation](/docs/c-sdk-licenses).
