---
title: Rake instrumentation
contentType: page
template: basicDoc
topics:
  - Agents
  - Ruby agent
  - Background jobs
<<<<<<< HEAD
redirects:
  - /docs/agents/ruby-agent/frameworks/rake
  - /docs/agents/ruby-agent/frameworks/rake-instrumentation
=======
>>>>>>> dea79b0f
---

The New Relic Ruby agent has opt-in support for instrumenting Rake tasks. This requires:

* Rake version 10.0.0 or higher
* Ruby agent version 3.13.0 or higher

To instrument Rake tasks, [specify the tasks by name](#enabling-rake-support) in your `newrelic.yml` file.

## Enable Rake support [#enabling-rake-support]

To instrument your app's Rake tasks, add the names of the target tasks to the `rake.tasks` element in your `newrelic.yml` file. The Ruby agent matches these names against your active tasks using string regex.

**Example: Instrumenting two Rake tasks**

For example, to instrument the Rake tasks `deploy` and `deploy:all`, add the following to your `newrelic.yml` file:

```
rake:
  tasks: ["deploy", "deploy:all"]
```

Since task name matching is with regex, you can instrument all of your app's Rake tasks by using a wildcard regex like `[".+"]`. However, this will not include Rake tasks that are in your deny list by default from the [`autostart.blacklisted_rake_tasks`](/docs/agents/ruby-agent/configuration/ruby-agent-configuration#autostart-blacklisted_rake_tasks) configuration setting, such as `db:migrate`.

* To include any Rake tasks that are in your deny list by default, include them in your customized deny list.
* To ensure the tasks are instrumented before they run if you are using Rails but your Rake task does not require the Rails environment, add `require 'tasks/newrelic'` to the top of the Rake tasks.

## Remove newrelic-rake when appropriate [#interaction-newrelic-rake]

The `newrelic-rake` third-party gem provides Rake instrumentation support as an add-on to the Ruby agent. If the agent detects `newrelic-rake`, it will not install the built-in Rake instrumentation, but it will record a log message like this at startup:

```
INFO : Not installing New Relic supported Rake instrumentation because the third party newrelic-rake gem is present
```

<Callout variant="caution">
  Removing the `newrelic-rake` gem in favor of the built-in instrumentation will change your transaction names. To preserve your existing transaction names, ignore the log message and do not uninstall the gem.
</Callout>

To switch to New Relic's built-in Rake instrumentation and change your transaction names:

1. Remove the `newrelic-rake` gem.
2. [Specify the tasks you want to instrument in your config file](#enabling-rake-support).

## Capture Rake job arguments [#capture-rake-arguments]

By default Rake job arguments are not captured. To capture Rake job arguments, use:

```
attributes.include: job.rake.*
```<|MERGE_RESOLUTION|>--- conflicted
+++ resolved
@@ -6,12 +6,6 @@
   - Agents
   - Ruby agent
   - Background jobs
-<<<<<<< HEAD
-redirects:
-  - /docs/agents/ruby-agent/frameworks/rake
-  - /docs/agents/ruby-agent/frameworks/rake-instrumentation
-=======
->>>>>>> dea79b0f
 ---
 
 The New Relic Ruby agent has opt-in support for instrumenting Rake tasks. This requires:
