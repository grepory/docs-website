---
title: Resque instrumentation
contentType: page
template: basicDoc
topics:
  - Agents
  - Ruby agent
  - Background jobs
<<<<<<< HEAD
redirects:
  - /docs/ruby/resque-instrumentation
=======
>>>>>>> dea79b0f
---

In addition to your web application itself, the New Relic Ruby agent can also instrument your Resque jobs.

## Capturing job arguments [#capturing_job_parameters]

Starting with Ruby agent version 3.6.9, you can optionally configure the Ruby agent to capture Resque job arguments in transaction traces and traced errors. This can be especially useful in attempting to reproduce failed jobs. By default this feature is off in case your job arguments contain sensitive information. To enable this feature, edit your **newrelic.yml** as appropriate for your agent version:

* For newrelic_rpm 3.12.0 or higher: `attributes.include: job.resque.args.*`
* For newrelic_rpm 3.6.9 to 3.11.X: `resque.capture_params: true`

This feature is distinct from the generic `capture_params` top-level setting, which controls whether HTTP request parameters are captured on transaction traces and traced errors for web requests. You can configure these two settings independently.

## Resque versions 1.23.1 or higher [#resque_1_23_1_plus]

If you are running Resque 1.23.1 or higher, you should not need to make any code changes outside of the normal agent installation procedures in order for New Relic's Resque instrumentation to work.

**Exception:** If you have leftover calls to `NewRelic::Agent` methods from your Resque `before_first_fork`, `before_fork`, or `after_fork` hooks from when you were running an older version of Resque, be sure to **remove** those calls after upgrading to Resque 1.23.1 or higher.

## Alternate forking modes [#resque_plugins]

The [resque-multi-job-forks](https://github.com/stulentsev/resque-multi-job-forks) or [resque-jobs-per-fork](https://github.com/samgranieri/resque-jobs-per-fork) gems change the forking behavior of Resque so that it will not fork for each individual job, but instead fork once per batch of jobs. Similarly, you can set the `FORK_PER_JOB` environment variable to `false` in order to completely disable forking in Resque.

If you use any of these alternate forking modes in your application, make sure you are running Ruby agent **version 3.9.7 or higher**. Earlier versions of the Ruby agent do not work correctly with these alternate forking modes. If you are upgrading to 3.9.7 or higher, make sure to remove any direct calls to `NewRelic::Agent` methods such as `manual_start` or `after_fork` that you may have previously been using in order to get the agent to work in these environments.

## Old Resque versions (&lt; 1.23.1) [#old_resque]

It is possible to use New Relic's Ruby agent with Resque versions older than 1.23.1. However, New Relic recommends that you upgrade to Resque 1.23.1 or higher for best results.

Many applications use the hooks exposed by Resque (`before_fork`, `after_fork`, etc.) in order to inject custom code at critical points during the lifetime of Resque jobs. The New Relic Ruby agent also must use these hooks in order to be able to place its instrumentation.

Resque versions before 1.23.1 do not allow hooks to be defined multiple times; the last definition will take precedence. If you cannot upgrade to a Resque version >= 1.23.1 (which allows hooks to be defined multiple times without overwriting each other), you can modify your custom Resque hooks by adding the necessary New Relic code. Here is an example.

**Example: Modifying custom Resque hooks**

You may omit definitions for any hooks that you have no custom code for. They will be automatically installed by the agent in this case.

```
Resque.before_first_fork do
      # ... your custom hook code ...
      NewRelic::Agent.manual_start(:dispatcher   => :resque,
                                   :sync_startup => true,
                                   :start_channel_listener => true)
    end
    
    Resque.before_fork do |job|
      # ... your custom hook code ...
      NewRelic::Agent.register_report_channel(job.object_id)
    end
    
    Resque.after_fork do |job|
      # ... your custom hook code ...
      NewRelic::Agent.after_fork(:report_to_channel => job.object_id,
                                 :report_instance_busy => false)
    end
```

## Deadlocking jobs [#deadlocks]

Some customers (particularly those with very high job throughput) have reported intermittent deadlocks in their Resque worker processes with the Ruby agent enabled. These deadlocks are due to a bad interaction between the background thread that the Ruby agent uses to send data to New Relic servers and Resque's forking behavior.

Use either of these options to resolve these issues:

* Disable Resque's forking behavior by setting the `FORK_PER_JOB` environment variable to `false` when spawning Resque processes.
* Use the `resolv-replace` library from Ruby's standard library to replace Ruby's native DNS resolution code with a pure Ruby version.

The Ruby agent uses a background thread in the Resque master process to send data to the New Relic collector. In some environments, this thread will acquire a native lock during DNS resolution (when resolving the hostnames of New Relic collectors).

If this native lock is held by the background thread while the main Resque master process's main thread calls fork to create a child process, it will still be marked as held in the forked child process. However, since `fork` only copies the calling thread, the background thread that was holding the native lock will not exist in the child process, and thus the native lock will never be released. If the child process attempts to do any DNS resolution, it will attempt to acquire the same native lock and deadlock. To avoid this [Github issue](https://github.com/resque/resque/issues/1101), use `resolv-replace` instead of Ruby's default DNS resolution path.<|MERGE_RESOLUTION|>--- conflicted
+++ resolved
@@ -6,11 +6,6 @@
   - Agents
   - Ruby agent
   - Background jobs
-<<<<<<< HEAD
-redirects:
-  - /docs/ruby/resque-instrumentation
-=======
->>>>>>> dea79b0f
 ---
 
 In addition to your web application itself, the New Relic Ruby agent can also instrument your Resque jobs.
