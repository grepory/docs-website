--- conflicted
+++ resolved
@@ -6,13 +6,6 @@
   - Agents
   - Ruby agent
   - Background jobs
-<<<<<<< HEAD
-redirects:
-  - /docs/ruby/delayedjob
-  - /docs/agents/ruby-agent/background-jobs/delayedjob
-  - /docs/agents/ruby-agent/background-jobs/delayedjob-library
-=======
->>>>>>> dea79b0f
 ---
 
 The Ruby agent has built-in instrumentation for the `Delayed::Job` library. No additional instrumentation is required.
