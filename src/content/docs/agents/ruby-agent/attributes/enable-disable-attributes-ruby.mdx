--- conflicted
+++ resolved
@@ -6,12 +6,6 @@
   - Agents
   - Ruby agent
   - Attributes
-<<<<<<< HEAD
-redirects:
-  - /docs/agents/ruby-agent/enabling-disabling-attributes
-  - /docs/agents/ruby-agent/attributes/enabling-disabling-attributes-ruby
-=======
->>>>>>> dea79b0f
 ---
 
 This describes the properties to enable or disable attributes, and the rules that New Relic uses when determining which attributes to include or exclude for a [destination](/docs/features/agent-attributes#destinations). This also includes a summary of the Ruby agent properties that have been deprecated with the release of New Relic agent attributes.
