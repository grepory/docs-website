---
title: Ruby agent attributes
contentType: page
template: basicDoc
topics:
  - Agents
  - Ruby agent
  - Attributes
<<<<<<< HEAD
redirects:
  - /docs/agents/ruby-agent/ruby-agent-attributes
  - >-
    /docs/agents/ruby-agent/troubleshooting/emulating-legacy-server-side-parameter-configuration-ruby
=======
>>>>>>> dea79b0f
---

[Attributes](/docs/features/agent-attributes) are key-value pairs containing information that determines the properties of an event or transaction. These key-value pairs can be viewed within transaction traces in APM, traced errors in APM, transaction events in dashboards, and page views in dashboards. You can customize exactly which attributes will be sent to each of these destinations.

These attribute settings apply to version 3.12.0 or higher of the Ruby agent.

## Ruby agent attributes [#attributes]

The following table lists the attributes that can be automatically captured by the Ruby agent:

<CollapserGroup>
  <Collapser
    id="httpResponseCode"
    title="httpResponseCode"
  >
    The response status code for a web request. Defaults:

    * Transaction traces: Enabled
    * Error collector (traced errors): Enabled
    * Transaction events: Enabled
    * Page views (browser monitoring): Unavailable

    **Note:** The `httpResponseCode` attribute (string value) is deprecated as of agent version 6.12.0. `http.statusCode` (integer value) should be used instead.
  </Collapser>

  <Collapser
    id="requestHeadersReferer"
    title="request.headers.referer"
  >
    The HTTP referrer header if present (minus the query string). Defaults:

    * Transaction traces: Disabled
    * Error collector (traced errors): Enabled
    * Transaction events: Disabled
    * Page views (browser monitoring): Unavailable
  </Collapser>

  <Collapser
    id="requestParameters"
    title="request.parameters.*"
  >
    The HTTP request parameters, associated with the transaction. Available for Rails, Sinatra, and Grape applications only. Defaults:

    * Transaction traces: Disabled
    * Error collector (traced errors): Disabled
    * Transaction events: Disabled
    * Page views (browser monitoring): Disabled

    **Note:** The `capture_params` property is deprecated. However, if set to `true`, it will enable request parameters for transaction traces and traced errors.
  </Collapser>

  <Collapser
    id="jobResqueArguments"
    title="job.resque.args.*"
  >
    Job arguments passed to the Resque worker. Arguments passed to Resque workers are positional. These arguments are stored as keys of the form `job.resque.args.<position>` where position is the index of the argument to the `perform` method. For example, a Resque job that takes two arguments will have keys `job.resque.args.0` and `job.resque.args.1`. Defaults:

    * Transaction traces: Disabled
    * Error collector (traced errors): Disabled
    * Transaction events: Disabled
    * Page views (browser monitoring): Unavailable

    **Note:** The `resque.capture_params` property is deprecated. However, if set to `true`, it will enable capture of Resque arguments for transaction traces, traced errors.
  </Collapser>

  <Collapser
    id="jobSidekiqArguments"
    title="job.sidekiq.args.*"
  >
    Job arguments passed to the Sidekiq worker. Arguments passed to Sidekiq workers are positional. These arguments are stored as keys of the form `job.sidekiq.args.<position>` where position is the index of the argument to the `perform` method. For example, a Sidekiq job that takes two arguments will have keys `job.sidekiq.args.0` and `job.sidekiq.args.1`. Defaults:

    * Transaction traces: Disabled
    * Error collector (traced errors): Disabled
    * Transaction events: Disabled
    * Page views (browser monitoring): Unavailable

    **Note:** The `sidekiq.capture_params` property is deprecated. However, if set to `true`, it will enable capture of Sidekiq arguments for transaction traces and traced errors.
  </Collapser>
</CollapserGroup>

## Adding custom attributes [#add-custom-attributes]

To capture additional custom attributes from your application, use `NewRelic::Agent.add_custom_attributes`. For full reference see [Collecting custom attributes](/docs/apm/other-features/attributes/collecting-custom-attributes#ruby-att). Defaults:

* Transaction traces: Enabled
* Error collector (traced errors): Enabled
* Transaction events: Enabled
* Page views (browser monitoring): Disabled

<Callout variant="caution">
  If you want to use your custom parameters or attributes in Insights, avoid using any of the [reserved terms used by NRQL](/docs/insights/nrql-new-relic-query-language/nrql-resources/nrql-reserved-words) for naming them.
</Callout>

## Upgrading the Ruby agent [#upgrading]

When upgrading to Ruby agent **3.12.0** or higher, upgrade your **newrelic.yml** configuration.

## For more help [#more_help]

Additional documentation resources include:

* [Agent attributes](/docs/features/agent-attributes) (types, destinations, and limits for attributes used by New Relic agents)
* [Enabling and disabling attributes](/docs/agents/ruby-agent/attributes/enabling-disabling-attributes-ruby) (properties, rules, and backwards compatibility information for Ruby agent attributes)
* [Attribute examples](/docs/agents/ruby-agent/attributes/ruby-attribute-examples) (scenarios and results of enabling and disabling different Ruby agent attributes)<|MERGE_RESOLUTION|>--- conflicted
+++ resolved
@@ -6,13 +6,6 @@
   - Agents
   - Ruby agent
   - Attributes
-<<<<<<< HEAD
-redirects:
-  - /docs/agents/ruby-agent/ruby-agent-attributes
-  - >-
-    /docs/agents/ruby-agent/troubleshooting/emulating-legacy-server-side-parameter-configuration-ruby
-=======
->>>>>>> dea79b0f
 ---
 
 [Attributes](/docs/features/agent-attributes) are key-value pairs containing information that determines the properties of an event or transaction. These key-value pairs can be viewed within transaction traces in APM, traced errors in APM, transaction events in dashboards, and page views in dashboards. You can customize exactly which attributes will be sent to each of these destinations.
