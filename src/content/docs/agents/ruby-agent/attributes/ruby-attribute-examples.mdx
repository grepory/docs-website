--- conflicted
+++ resolved
@@ -6,11 +6,6 @@
   - Agents
   - Ruby agent
   - Attributes
-<<<<<<< HEAD
-redirects:
-  - /docs/agents/ruby-agent/ruby-attribute-examples
-=======
->>>>>>> dea79b0f
 ---
 
 Here are some examples of using attributes with the New Relic Ruby agent.
