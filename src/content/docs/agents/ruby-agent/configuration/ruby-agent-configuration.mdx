--- conflicted
+++ resolved
@@ -6,15 +6,6 @@
   - Agents
   - Ruby agent
   - Configuration
-<<<<<<< HEAD
-redirects:
-  - /docs/ruby/ruby-agent-configuration
-  - >-
-    /docs/agents/ruby-agent/installation-and-configuration/ruby-agent-configuration
-  - /docs/ruby/ruby-agent-configuration
-  - /docs/agents/ruby-agent/installation-configuration/ruby-agent-configuration
-=======
->>>>>>> dea79b0f
 ---
 
 You can configure the New Relic Ruby agent with settings in a configuration file, environment variables, or programmatically with server-side configuration. This document summarizes the configuration options available for the Ruby agent.
