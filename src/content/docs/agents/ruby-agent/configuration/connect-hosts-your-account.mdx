---
title: Connect hosts to your account
contentType: page
template: basicDoc
topics:
  - Agents
  - Ruby agent
  - Configuration
<<<<<<< HEAD
redirects:
  - /docs/general/how-do-i-control-which-hosts-connect-to-my-account
  - /docs/site/connecting-hosts-to-your-account
  - /docs/apm/new-relic-apm/maintenance/connecting-hosts-your-account
  - /docs/apm/new-relic-apm/maintenance/connect-hosts-your-account
  - /docs/agents/manage-apm-agents/maintenance/connect-hosts-your-account
=======
>>>>>>> dea79b0f
---

You can control which hosts connect to your account by using environment-specific settings in the New Relic agent configuration file. You can set some configuration properties for all of your environments or modify them for an individual environment. For more information about the config file and where to find it, see the [configuration documentation](/docs/site/configuring-the-agent) for your agent.

## Default settings [#default]

Many New Relic customers use a common configuration across multiple environments (for example, staging and production), but they may only run New Relic on hosts in one of those environments. Other customers may have multiple New Relic accounts at different subscription levels, and they need to control which host connects to which accounts. In both of these situations, you can use environment-specific settings.

Default settings for common environments appear at the bottom of the configuration file. Here is an example for production and staging:

![screen-hosts-code.png](./images/screen-hosts-code.png "screen-hosts-code.png")

**New Relic .yml file example:** This shows the default settings for production and staging environments.

## Customized settings [#customized]

You can edit these settings as needed. You can also add custom environment sections for unique situations. For example, [YAML](http://en.wikipedia.org/wiki/YAML%23Data_merge_and_references "Link opens in a new window") provides node references ( `*` ) and hash merges (`<<`) that refer to a node labeled with an anchor (`&`) tag. The New Relic agent's default configuration file ships with common configuration options set to the `&*default_settings*` tag, but you can create your own to share configuration options across environments.

To control which hosts are allowed to connect to your account simply set the `monitor_mode` to true or false in the appropriate environment. To have your staging hosts connect to one account and your production hosts connect to another account, set the `license_key` in each environment according to how you would like to have them connected. As you can see in the screenshot above, you can also set the `app_name` and any other setting you may want specific to a given environment.

## Environments

The New Relic agent determines the environment where it is running. For example, Ruby uses the standard `*RAILS_ENV` OS environment variable.<|MERGE_RESOLUTION|>--- conflicted
+++ resolved
@@ -6,15 +6,6 @@
   - Agents
   - Ruby agent
   - Configuration
-<<<<<<< HEAD
-redirects:
-  - /docs/general/how-do-i-control-which-hosts-connect-to-my-account
-  - /docs/site/connecting-hosts-to-your-account
-  - /docs/apm/new-relic-apm/maintenance/connecting-hosts-your-account
-  - /docs/apm/new-relic-apm/maintenance/connect-hosts-your-account
-  - /docs/agents/manage-apm-agents/maintenance/connect-hosts-your-account
-=======
->>>>>>> dea79b0f
 ---
 
 You can control which hosts connect to your account by using environment-specific settings in the New Relic agent configuration file. You can set some configuration properties for all of your environments or modify them for an individual environment. For more information about the config file and where to find it, see the [configuration documentation](/docs/site/configuring-the-agent) for your agent.
