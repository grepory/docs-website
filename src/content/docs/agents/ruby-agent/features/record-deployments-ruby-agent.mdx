---
title: Record deployments with the Ruby agent
contentType: page
template: basicDoc
topics:
  - Agents
  - Ruby agent
  - Features
<<<<<<< HEAD
redirects:
  - /docs/ruby/caistrano-records-my-staging-deployments-in-my-production-app
  - /docs/ruby/recording-deployments-with-the-ruby-agent
  - /docs/agents/ruby-agent/features/recording-deployments-ruby-agent
=======
>>>>>>> dea79b0f
---

The [New Relic Ruby agent](/docs/agents/ruby-agent/getting-started/new-relic-ruby) allows you to send information about application deployments by using the [REST API](/docs/apm/new-relic-apm/maintenance/recording-deployments) or a Capistrano recipe (versions 2.x and 3.x) distributed with the Ruby agent. You can then [view deployments in the New Relic UI](/docs/apm/applications-menu/events/deployments-page). By default, all deployment information is recorded in your production environment. You can also customize the `rails_env` variable for other environments, such as staging.

## Assign an application name [#Installation]

To assign an application name:

1. Download the [latest version](/docs/release-notes/agent-release-notes/ruby-release-notes) of the Ruby agent.
2. Set the `app_name` in your `newrelic.yml` file to a [meaningful name](/docs/apm/new-relic-apm/installation-and-configuration/naming-your-application).

This will assign instances in the given environment the label given by `app_name` when browsing your data in the New Relic user interface. The deployment upload script will use that label to associate an app with the deployment.

## Record with the command line [#Manual]

If you installed the Ruby agent as a gem, you can record deployments directly by using the `newrelic` executable:

```
newrelic deployments
```

Depending on your environment, you may need to run:

```
$bundle exec newrelic deployment
```

You can use several optional values with `newrelic`. The `description` is short text.

```
deployments [OPTIONS] [description] 
OPTIONS:
   -a, --appname=name           Set the application name.
                                Default is app_name setting in newrelic.yml
   -e, --environment=name       Override the (RAILS|MERB|RUBY)_ENV setting
   -u, --user=USER              Specify the user deploying.
   -r, --revision=REV           Specify the revision being deployed
   -c, --changes                Read in a change log from the standard input
   -h                           Print this help
```

When using the `-c` option, you can pipe the change log into the script. If not piping when using the `-c` option, select `control-D` to signify the end of file (EOF).

## Record with Capistrano 3.x [#capistrano3]

The New Relic Ruby agent contains a Capistrano recipe that can record app deployments. After [assigning your app name](#Installation), edit your Capistrano files to communicate with the agent:

1. At the top of your Capfile, add the following line:

   ```
   require 'new_relic/recipes'
   ```
2. In your `deploy.rb` file, include:

   ```
   after "deploy:updated", "newrelic:notice_deployment"
   ```

## Record with Capistrano 2.x [#capistrano2]

You can record Capistrano 2.x deployments with the New Relic agent:

1. Tell Capistrano to load New Relic's recipes:

   <CollapserGroup>
     <Collapser
       id="installed-with-gem"
       title="If agent was installed with New Relic gem"
     >
       Add this at the top of your `deploy.rb` file:

       ```
       require 'new_relic/recipes'
       ```
     </Collapser>

     <Collapser
       id="installed-as-rails"
       title="If agent was installed as Rails plugin"
     >
       In your Capfile, add the following line above `load deploy.rb` (if it is not already there):

       ```
       Dir['vendor/plugins/*/recipes/*.rb'].each { |plugin| load(plugin) }
       ```
     </Collapser>
   </CollapserGroup>
2. Add the following hooks to your `deploy.rb` file:

   ```
   # Notify New Relic of deployments.
   # This goes out even if the deploy fails, sadly.
   after "deploy",            "newrelic:notice_deployment"
   after "deploy:migrations", "newrelic:notice_deployment"
   after "deploy:cold",       "newrelic:notice_deployment"
   ```

The next time you run `cap deploy`, the agent notifies New Relic of the deployment, and all time series charts will show the deployment event.

## Customize your Capistrano configuration [#customizing]

If Capistrano is running the deployment notification recipe on a remote build machine,the build machine **must** have your [New Relic License key](/docs/accounts/install-new-relic/account-setup/license-key). You can either copy a valid `newrelic.yml` file to the build machine (possibly using a Capistrano [Before Hook](https://capistranorb.com/documentation/getting-started/before-after/)) or call `set :newrelic_license_key, 'YOUR_LICENSE_KEY'` in your Capistrano configuration.

You can customize some deployment information by using Capistrano variables. If defined, these will override the defaults. These apply to both Capistrano 2 and 3.

<Table>
  <thead>
    <tr>
      <th width={230}>
        Capistrano 2 and 3 variables
      </th>

      <th>
        Description
      </th>
    </tr>
  </thead>

  <tbody>
    <tr>
      <td>
        `newrelic_appname`
      </td>

      <td>
        The app where the deployment will appear. By default this comes from the definition in the `newrelic.yml` file for the given `rails_env`.

        If you set this value from the command line, you can only specify one application name. If you set this value in `newrelic.yml`, only the first application name will be used.
      </td>
    </tr>

    <tr>
      <td>
        `newrelic_changelog`
      </td>

      <td>
        The change log, which is determined by running the svn/git `log` command from the local working directory where the Capistrano command was issued.
      </td>
    </tr>

    <tr>
      <td>
        `newrelic_desc`
      </td>

      <td>
        Descriptive text that appears with the deployment. Default is empty.
      </td>
    </tr>

    <tr>
      <td>
        `newrelic_license_key`
      </td>

      <td>
        The New Relic [license key](/docs/accounts/install-new-relic/account-setup/license-key) to use. By default this comes from the definition in the `newrelic.yml` file for the given `rails_env`. This is **not** the same as your [REST API key](/docs/apis/getting-started/intro-apis/access-rest-api-keys).
      </td>
    </tr>

    <tr>
      <td>
        `newrelic_revision`
      </td>

      <td>
        The revision recorded for the deployment. **Recommendation:** If you are using Subversion, consider including the tag or branch name in addition to the revision.
      </td>
    </tr>

    <tr>
      <td>
        `newrelic_user`
      </td>

      <td>
        The user to associate with the deployment.
      </td>
    </tr>
  </tbody>
</Table>

## Override Capistrano settings [#override]

In any version of Capistrano, you can override settings in your `deploy.rb`:

```
set :newrelic_user, "username"
```

To override settings with Capistrano 2.x: From the command line:

```
cap production deploy -Snewrelic_desc="Deploying beta Krakatau release"
```

This example will prompt for content that will appear in the deployment's change log:

```
set(:newrelic_changelog) do
  Capistrano::CLI.ui.ask "Enter a summary of changes: "
end
```

## Deploy to staging [#staging]

By default, the `newrelic_rpm` gem comes with Capistrano tasks to record all deployments in your production environment. If you have a separate staging application, you can change the `rails_env` variable setting so that staging deployments are recorded in the staging app instead of the production app.

To identify deployments to your staging environment, use Capistrano or the command line.

<Table>
  <thead>
    <tr>
      <th style={{ width: "200px" }}>
        Deploy to staging
      </th>

      <th>
        Comments
      </th>
    </tr>
  </thead>

  <tbody>
    <tr>
      <td>
        Capistrano multistage
      </td>

      <td>
        If you are using Capistrano multistage, add this line to `config/deploy/staging.rb`:

        ```
        set :rails_env, "staging"
        ```
      </td>
    </tr>

    <tr>
      <td>
        Capistrano 2.x
      </td>

      <td>
        If you are using Capistrano 2.x, add this information from the command line:

        ```
        cap -s rails_env=staging deployment_task_name
        ```
      </td>
    </tr>
  </tbody>
</Table><|MERGE_RESOLUTION|>--- conflicted
+++ resolved
@@ -6,13 +6,6 @@
   - Agents
   - Ruby agent
   - Features
-<<<<<<< HEAD
-redirects:
-  - /docs/ruby/caistrano-records-my-staging-deployments-in-my-production-app
-  - /docs/ruby/recording-deployments-with-the-ruby-agent
-  - /docs/agents/ruby-agent/features/recording-deployments-ruby-agent
-=======
->>>>>>> dea79b0f
 ---
 
 The [New Relic Ruby agent](/docs/agents/ruby-agent/getting-started/new-relic-ruby) allows you to send information about application deployments by using the [REST API](/docs/apm/new-relic-apm/maintenance/recording-deployments) or a Capistrano recipe (versions 2.x and 3.x) distributed with the Ruby agent. You can then [view deployments in the New Relic UI](/docs/apm/applications-menu/events/deployments-page). By default, all deployment information is recorded in your production environment. You can also customize the `rails_env` variable for other environments, such as staging.
