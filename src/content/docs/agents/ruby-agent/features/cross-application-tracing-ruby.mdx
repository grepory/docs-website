---
title: Cross application tracing in Ruby
contentType: page
template: basicDoc
topics:
  - Agents
  - Ruby agent
  - Features
<<<<<<< HEAD
redirects:
  - /docs/ruby/cross-app-tracing-in-ruby
=======
>>>>>>> dea79b0f
---

If you use a non-standard middleware framework, follow these procedures to install and configure New Relic's [cross application tracing feature](/docs/traces/cross-application-traces). If you have problems, follow the [troubleshooting procedures for cross application tracing](/docs/apm/transactions/cross-application-traces/troubleshooting-cross-application-tracing).

<Callout variant="important">
  New Relic also supports [distributed tracing](https://docs.newrelic.com/docs/apm/distributed-tracing/getting-started/introduction-distributed-tracing). Distributed tracing improves on cross application tracing and is recommended for large, distributed systems.
</Callout>

## Requirements

Follow these requirements to use cross application tracing with the Ruby agent:

1. Make sure the requests being instrumented use a [supported HTTP client library](/docs/ruby/ruby-http-clients).
2. Install or update to the [latest Ruby agent](/docs/ruby/ruby-agent-installation) (version 3.5.5.38 or higher).
3. Follow the requirements for middleware installation.

## Middleware installation [#middleware]

Cross application tracing works with Rack, and therefore requires Rails 2.3 or greater, or another compatible framework.

* If you use Rails, the Ruby agent will install the middleware automatically.
* If you use a different Rack-based framework, manually add the `NewRelic::Rack::AgentHooks` middleware to your stack.

## Configuration

Cross application tracing can be controlled by a configuration flag.

```
cross_application_tracer
	  enabled: true
```

The default for `cross_application_tracer.enabled` is `true`, even when unspecified. To disable cross application tracing, you must set this flag to `false`.

## Cross application trace measurements [#cat-measurements]

The **external** measurement (from the calling application) will always be larger than the **internal** measurement (from the called application). The external measurement is collected by New Relic's instrumentation of the HTTP client library (such as Net::HTTP). The internal measurement is taken by New Relic's instrumentation of the web framework (such as Rails) in the called application.

Here are some of the major components included in the external measurement that are **not** included in the internal measurement:

<CollapserGroup>
  <Collapser
    id="calling"
    title="From calling app to target host"
  >
    * DNS time to resolve the target hostname
    * Time to establish a new TCP connection with the target host (TCP 3-way handshake plus SSL negotiation, if SSL is in use)
    * Time spent in the HTTP client library to prepare and serialize the HTTP request
    * Network latency to send the request across the wire to the target host
  </Collapser>

  <Collapser
    id="receiving"
    title="Receiving host"
  >
    * Time for the front-end web server on the receiving host to process the request and send it to the back-end web server on the receiving host
    * Time for the request to be parsed in the back-end web server on the receiving host
    * Time for the request to "percolate" through Rack middlewares on the receiving host
    * Time for the web framework to route the request to the appropriate controller action

    Once the web framework has routed it to the appropriate controller action, this is where the internal measurement happens. Then:

    * Time for the request to "percolate" back up through the Rack middlewares
    * Network latency to write the response back to the requesting server
    * Time on the requesting host for the HTTP response to be parsed by the HTTP client library
  </Collapser>
</CollapserGroup>

Some of these components are easier to control than others. For example, to capture timings for the **Receiving host** items above, make sure you have [request queue monitoring](/docs/features/configuring-request-queue-reporting) set up on the receiving application.

## Get distributed tracing [#distributed-tracing]

New Relic also offers [distributed tracing](/docs/apm/distributed-tracing/getting-started/introduction-distributed-tracing). Distributed tracing is an improvement on cross application tracing and is recommended for large, distributed systems.<|MERGE_RESOLUTION|>--- conflicted
+++ resolved
@@ -6,11 +6,6 @@
   - Agents
   - Ruby agent
   - Features
-<<<<<<< HEAD
-redirects:
-  - /docs/ruby/cross-app-tracing-in-ruby
-=======
->>>>>>> dea79b0f
 ---
 
 If you use a non-standard middleware framework, follow these procedures to install and configure New Relic's [cross application tracing feature](/docs/traces/cross-application-traces). If you have problems, follow the [troubleshooting procedures for cross application tracing](/docs/apm/transactions/cross-application-traces/troubleshooting-cross-application-tracing).
