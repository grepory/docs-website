--- conflicted
+++ resolved
@@ -6,13 +6,6 @@
   - Agents
   - Ruby agent
   - Features
-<<<<<<< HEAD
-redirects:
-  - /docs/docs/ruby-gc-instrumentation
-  - /docs/ruby/ruby-gc-instrumentation
-  - /docs/ruby/garbage-collection
-=======
->>>>>>> dea79b0f
 ---
 
 Garbage collection (GC) finds unused data objects and reclaims that memory space for use by another process. The New Relic Ruby agent can collect information about how much time is spent in garbage collection for applications running on MRI 1.9.2 or higher or Ruby Enterprise Edition, but you must explicitly enable this feature in your application.
