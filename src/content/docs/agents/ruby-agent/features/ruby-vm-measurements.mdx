--- conflicted
+++ resolved
@@ -6,11 +6,6 @@
   - Agents
   - Ruby agent
   - Features
-<<<<<<< HEAD
-redirects:
-  - /docs/ruby/ruby-vm-stats
-=======
->>>>>>> dea79b0f
 ---
 
 Insight into the behavior of the Ruby virtual machine can help you understand and improve the performance of your application as a whole. New Relic gathers some key metrics that can help you get a better picture of what your Ruby VM is doing. This can also help you to evaluate the impact of adjustments to VM configuration to improve performance.
