---
title: HTTP client tracing in Ruby
contentType: page
template: basicDoc
topics:
  - Agents
  - Ruby agent
  - Features
<<<<<<< HEAD
redirects:
  - /docs/ruby/ruby-http-clients
=======
>>>>>>> dea79b0f
---

The Ruby agent can trace outgoing HTTP requests made by your application or script in order to:

* Record metrics about how long your HTTP requests are taking and which hosts they're hitting.
* Annotate transaction traces with nodes for each HTTP request.
* Provide [cross application tracing](/docs/agents/ruby-agent/features/cross-application-tracing-ruby) for requests between applications instrumented with New Relic.

## Supported HTTP client libraries [#supported_libraries]

The following HTTP client libraries are currently supported by the Ruby agent:

<Table>
  <thead>
    <tr>
      <th width={150}>
        Name
      </th>

      <th width={200}>
        Minimum supported version
      </th>

      <th>
        Notes
      </th>
    </tr>
  </thead>

  <tbody>
    <tr>
      <td>
        Net::HTTP
      </td>

      <td>
        N/A (part of the Ruby standard library)
      </td>

      <td>
        Also includes libraries built upon Net::HTTP, such as [httparty](http://johnnunemaker.com/httparty/).
      </td>
    </tr>

    <tr>
      <td>
        [Excon](https://github.com/geemus/excon)
      </td>

      <td>
        0.10.1
      </td>

      <td>
        See [Excon notes](#excon).
      </td>
    </tr>

    <tr>
      <td>
        [Typhoeus](https://github.com/typhoeus/typhoeus)
      </td>

      <td>
        0.5.3
      </td>

      <td>
        Hydra requests get partial instrumentation, 1.8.7 stability. See [Typhoeus notes](#typhoeus).
      </td>
    </tr>

    <tr>
      <td>
        [HTTPClient](https://github.com/nahi/httpclient)
      </td>

      <td>
        2.2.0
      </td>

      <td>
        Instrumentation of asynchronous requests is not supported.
      </td>
    </tr>

    <tr>
      <td>
        [Curb](https://github.com/taf2/curb)
      </td>

      <td>
        0.8.1
      </td>

      <td>
        Curl::Multi requests get partial instrumentation. See [Curb notes](#curb).
      </td>
    </tr>

    <tr>
      <td>
        [http.rb](https://github.com/httprb/http)
      </td>

      <td>
        0.9.9
      </td>

      <td/>
    </tr>
  </tbody>
</Table>

## Excon notes [#excon]

The Ruby agent supports Excon version **0.10.1 or higher.** Excon instrumentation for Excon versions 0.19.0 and up relies on the ability to add an Excon middleware to the `:middlewares` key of `Excon.defaults`, so if your application modifies `Excon.defaults` you should ensure that you preserve the value of the `:middlewares` key.

## Typhoeus notes [#typhoeus]

The Ruby agent supports Typhoeus version **0.5.3 or higher**.

Parallel requests made via the `Hydra` mechanism in Typhoeus currently only have partial tracing support. For such requests, the Ruby agent will record a single transaction trace node representing the entire batch, but you will not be able to see the details about each individual request in the batch. Requests made via the `Hydra` mechanism will also not get cross application tracing support.

Testing has shown significant issues with segfaults when running Typhoeus on MRI 1.8.7.  
**Recommendation:** Use Ruby Enterprise Edition or MRI 1.9.3 or higher to avoid these problems.

## Curb notes [#curb]

The Ruby agent supports Curb version **0.8.1 or higher.** Curb instrumentation on JRuby is **not** supported.

Requests made via the `Curl::Multi` API currently only have partial tracing support (equivalent to what is offered for requests made via the Typhoeus `Hydra` API). For such requests, the Ruby agent will record a single transaction trace node representing the entire batch, but you will not be able to see the details about each individual request in the batch. Requests made via the `Curl::Multi` mechanism will also not get cross application tracing support.<|MERGE_RESOLUTION|>--- conflicted
+++ resolved
@@ -6,11 +6,6 @@
   - Agents
   - Ruby agent
   - Features
-<<<<<<< HEAD
-redirects:
-  - /docs/ruby/ruby-http-clients
-=======
->>>>>>> dea79b0f
 ---
 
 The Ruby agent can trace outgoing HTTP requests made by your application or script in order to:
