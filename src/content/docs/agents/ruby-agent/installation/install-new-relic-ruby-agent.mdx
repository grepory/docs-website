---
title: Install the New Relic Ruby agent
contentType: page
template: basicDoc
topics:
  - Agents
  - Ruby agent
  - Installation
<<<<<<< HEAD
japaneseVersion: 'https://docs.newrelic.co.jp/undefined'
=======
japaneseVersion: >-
  https://docs.newrelic.co.jp/docs/agents/ruby-agent/installation/install-new-relic-ruby-agent
>>>>>>> 096c953b
---

import { Link } from 'gatsby'

Installing the New Relic Ruby agent enables you to monitor the performance of your application and obtain deep visibility into your Ruby app.

To install the agent, use our launcher or follow the instructions below.

<Button
  role="button"
  as={Link}
  to="https://one.newrelic.com/launcher/nr1-core.settings?pane=eyJuZXJkbGV0SWQiOiJ0dWNzb24ucGxnLWluc3RydW1lbnQtZXZlcnl0aGluZyJ9&cards[0]=eyJuZXJkbGV0SWQiOiJzZXR1cC1uZXJkbGV0cy5zZXR1cC1ydWJ5LWludGVncmF0aW9uIiwiYWNjb3VudElkIjoyNjQwNDA5fQ==&platform[accountId]=1"
  variant="primary"
>
  Add Ruby data
</Button>

## Install the gem

<Callout variant="important">
  If you are using the agent in a Docker container, install the agent **within each** container.
</Callout>

1. The Ruby agent's gem is available from [rubygems.org](https://rubygems.org/) as `newrelic_rpm`. For applications using Bundler, add this gem to the Gemfile:

   ```
   gem 'newrelic_rpm'
   ```
2. To use Infinite Tracing, the Infinite Tracing gem is also available from rubygems.org as `newrelic-infinite_tracing`. For applications using Bundler, additionally include the Infinite Tracing gem in the Gemfile:

   ```
   gem 'newrelic-infinite_tracing'
   ```
3. The next step varies depending on if you are using Rails or Sinatra:

   <Table>
     <thead>
       <tr>
         <th style={{ width: "200px" }}>
           **Ruby installation**
         </th>

         <th>
           **Comments**
         </th>
       </tr>
     </thead>

     <tbody>
       <tr>
         <td>
           If using Rails or Sinatra
         </td>

         <td>
           * **Rails**: If you're using Rails 3 or higher, or Rails 2.3 in the [recommended configuration](http://bundler.io/v1.12/rails3.html), Rails will automatically call `Bundler.require` and cause `newrelic_rpm` to be required during startup of your application.
           * **Sinatra**: If you're using Sinatra or another framework, you must either manually call `require 'newrelic_rpm'`, or call `Bundler.require`.
         </td>
       </tr>

       <tr>
         <td>
           If not using Rails or Sinatra
         </td>

         <td>
           In order to use automatic Browser application monitoring and Cross application tracing in a Rack application that does **not** use Sinatra or Rails, you must manually include additional [Rack middlewares](/docs/agents/ruby-agent/frameworks/rack-middlewares#manual) provided by the agent. Place the New Relic gem as low in the list as possible, allowing the frameworks above it to be instrumented when the gem initializes.
         </td>
       </tr>
     </tbody>
   </Table>

## Install the configuration file

After installing the agent, you will need to install the `newrelic.yml` file, also known as the configuration file and name your app:

1. [Sign in to New Relic](https://one.newrelic.com/).
2. From the [account dropdown](/docs/accounts-partnerships/education/getting-started-new-relic/glossary#account-dropdown), select **Account settings**.
3. On the **Account settings** page, look for the **Download a clean configuration file** section and click the `newrelic.yml` file.
4. Copy the `newrelic.yml` file into the `config` sub-directory of your application.
5. [Change the default application name](/docs/agents/manage-apm-agents/app-naming/name-your-application) to a meaningful name.

Alternatively, you can generate a `newrelic.yml` file manually with the following command:

```
newrelic install --license_key="YOUR_KEY" "My application"
```

You may also use the `--force` option with this command if you need to overwrite an existing `newrelic.yml`.

## Update the agent

See [Upgrade Ruby agent versions](/docs/agents/ruby-agent/installation/upgrade-ruby-agent-versions).

## Install agent outside production environments

Typically you will install the Ruby agent in your production environment. If you want to try out the Ruby agent in a development or localhost environment, verify in the relevant `environment:` block of the `newrelic.yml` file that the `monitor_mode` config value has been set to `true`.

For example, to deploy New Relic in your [development environment](/docs/ruby/developer-mode) and still be able to view your app's performance metrics: In the `development:` block, set the `monitor_mode` config value to `true`.

## Uninstall the Ruby agent gem

To uninstall the Ruby agent using Bundler, remove `gem 'newrelic_rpm'` from your Gemfile. If you are not using Bundler, remove all references to `newrelic_rpm` from your `environment.rb` file.

## Install on older versions of Rails

If you're installing the Ruby agent on Rails 2.x, and aren't using Bundler, follow these procedures.

<Table>
  <thead>
    <tr>
      <th style={{ width: "200px" }}>
        **Ruby installation**
      </th>

      <th>
        **Comments**
      </th>
    </tr>
  </thead>

  <tbody>
    <tr id="Rails2_Without_Bundler">
      <td>
        Rails 2.1 - 2.3 without Bundler
      </td>

      <td>
        1. Install the gem using `gem install newrelic_rpm`.
        2. Edit `environment.rb`, and add to the initializer block:

           ```
           config.gem "newrelic_rpm"
           ```
        3. If enabling Infinite Tracing, add the following to the next line in the `environment.rb` file:

           ```
           config.gem "newrelic-infinite_tracing"
           ```
      </td>
    </tr>

    <tr id="Older_Rails_installations">
      <td>
        Rails earlier than 2.1
      </td>

      <td>
        New Relic does not officially support Rails versions prior to 2.1. However, if you want to use New Relic for Rails versions 2.0.\*, edit `environment.rb` and add this statement after the `initializer:` block:

        ```
        require "newrelic_rpm"
        ```

        **Infinite Tracing**

        If enabling Infinite Tracing, add the following to the next line in the `environment.rb` file:

        ```
        require "newrelic/infinite_tracing"
        ```
      </td>
    </tr>
  </tbody>
</Table>

## For more help

Additional documentation resources include:

* [Ruby agent configuration](/docs/ruby/ruby-agent-configuration) (general configuration settings, proxy, transaction tracer, error collection, and updates)
* [New Relic for Ruby](/docs/ruby/new-relic-for-ruby) (overview of compatibility and requirements, installation, configuration, troubleshooting, known issues, advanced features, and beta releases)
* [Updating deprecated Ruby agents](/docs/agents/ruby-agent/installation-and-configuration/updating-deprecated-ruby-agents) (Ruby agent versions that New Relic no longer supports, how to verify the version your app uses, and how to ensure you have the most up-to-date version)<|MERGE_RESOLUTION|>--- conflicted
+++ resolved
@@ -6,12 +6,8 @@
   - Agents
   - Ruby agent
   - Installation
-<<<<<<< HEAD
-japaneseVersion: 'https://docs.newrelic.co.jp/undefined'
-=======
 japaneseVersion: >-
   https://docs.newrelic.co.jp/docs/agents/ruby-agent/installation/install-new-relic-ruby-agent
->>>>>>> 096c953b
 ---
 
 import { Link } from 'gatsby'
