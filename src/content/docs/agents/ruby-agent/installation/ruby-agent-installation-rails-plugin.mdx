--- conflicted
+++ resolved
@@ -6,16 +6,6 @@
   - Agents
   - Ruby agent
   - Installation
-<<<<<<< HEAD
-redirects:
-  - /docs/ruby/ruby-agent-installation-plugin
-  - /docs/ruby/ruby-agent-installation-rails-plugin
-  - >-
-    /docs/agents/ruby-agent/installation-and-configuration/ruby-agent-installation-rails-plugin
-  - >-
-    /docs/agents/ruby-agent/installation-configuration/ruby-agent-installation-rails-plugin
-=======
->>>>>>> dea79b0f
 ---
 
 These instructions are for installing the Ruby agent as a Rails plugin. For most use cases, you should instead [install the agent gem](/docs/agents/ruby-agent/installation-configuration/ruby-agent-installation#Installing_the_Gem).
