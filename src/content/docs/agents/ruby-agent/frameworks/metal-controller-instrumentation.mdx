---
title: Metal controller instrumentation
contentType: page
template: basicDoc
topics:
  - Agents
  - Ruby agent
  - Instrumented gems
<<<<<<< HEAD
redirects:
  - /docs/ruby/adding-instrumentation-to-actioncontroller-metal
  - >-
    /docs/agents/ruby-agent/installation-and-configuration/adding-instrumentation-actioncontrollermetal
  - >-
    /docs/agents/ruby-agent/installation-configuration/adding-instrumentation-actioncontrollermetal
  - >-
    /docs/agents/ruby-agent/installation-configuration/instrumenting-actioncontrollermetal
  - >-
    /docs/agents/ruby-agent/installation-configuration/instrumenting-metal-controllers
  - /docs/agents/ruby-agent/frameworks/instrumenting-metal-controllers
=======
>>>>>>> dea79b0f
---

By default, the New Relic Ruby agent does not instrument `ActionController::Metal` controllers. This is in keeping with the philosophy that the Metal controller provides only the bare minimum interface needed to deliver a valid Rack app. It's generally up to you to embellish the Metal Controllers as needed. This document describes how to have these controller actions appear on the [APM **Transactions** page](/docs/apm/applications-menu/monitoring/transactions-page) and overviews alongside those inheriting from `ApplicationController` for Rails 3 apps or higher.

## Contents [#qiklinks]

## Rails 4.0 or higher [#rails4]

Starting with Rails 4.0, New Relic's controller instrumentation uses `ActiveSupport::Notifications`. Including the `ActionController::Instrumentation` module ensures that controller events are fired from your Metal controller. This enables New Relic to instrument those actions.

```
class PlatinumController < ActionController::Metal
  include ActionController::Rendering

  def show
    render :text => "Here is some text"
  end

  # Ensure ActiveSupport::Notifications events are fired
  include ActionController::Instrumentation
end
```

## Rails 3.0 through 3.2 [#rails3]

### Method 1

The following method auto-instruments all Metal controller actions just as with the Base Controller.

Include `NewRelic::Agent::Instrumentation::ControllerInstrumentation` and `NewRelic::Agent::Instrumentation::Rails3::ActionController` at the bottom of your Metal Controller classes:

```
class SteelController < ActionController::Metal
  include ActionController::Rendering

  def show
    render :text => "Here is some text"
  end

  include NewRelic::Agent::Instrumentation::ControllerInstrumentation
  include NewRelic::Agent::Instrumentation::Rails3::ActionController
end
```

### Method 2

The following example enables you to opt in to tracing only specific action methods of the Metal controller.

Include `NewRelic::Agent::Instrumentation::ControllerInstrumentation` and call `add_transaction_tracer` for each method instrumentation:

```
class SteelController < ActionController::Metal
  include ActionController::Rendering
  include NewRelic::Agent::Instrumentation::ControllerInstrumentation

  def show
    render :text => "Here is some text"
  end
  add_transaction_tracer :show
end
```

### Method 3

The final example is a more general way of adding tracing of the method that will work in any class, not just Metal Controller class.

Include `NewRelic::Agent::MethodTracer` and call `add_method_tracer` for each method instrumentation:

```
class SteelController < ActionController::Metal
  include ActionController::Rendering
  include NewRelic::Agent::MethodTracer

  def show
    render :text => "Here is some text"
  end
  add_method_tracer :show
end
```

## Rails 2.3 [#rails2]

If you use the `Rails::Rack::Metal` class from Rails 2, you can instrument calls to your Metals as follows:

```
require 'newrelic_rpm'

class MyMetal < Rails::Rack::Metal
  def self.call(env)
    # ... your metal code ...
  end

  class << self
    include NewRelic::Agent::Instrumentation::ControllerInstrumentation
    add_transaction_tracer :call
  end
end
```<|MERGE_RESOLUTION|>--- conflicted
+++ resolved
@@ -6,20 +6,6 @@
   - Agents
   - Ruby agent
   - Instrumented gems
-<<<<<<< HEAD
-redirects:
-  - /docs/ruby/adding-instrumentation-to-actioncontroller-metal
-  - >-
-    /docs/agents/ruby-agent/installation-and-configuration/adding-instrumentation-actioncontrollermetal
-  - >-
-    /docs/agents/ruby-agent/installation-configuration/adding-instrumentation-actioncontrollermetal
-  - >-
-    /docs/agents/ruby-agent/installation-configuration/instrumenting-actioncontrollermetal
-  - >-
-    /docs/agents/ruby-agent/installation-configuration/instrumenting-metal-controllers
-  - /docs/agents/ruby-agent/frameworks/instrumenting-metal-controllers
-=======
->>>>>>> dea79b0f
 ---
 
 By default, the New Relic Ruby agent does not instrument `ActionController::Metal` controllers. This is in keeping with the philosophy that the Metal controller provides only the bare minimum interface needed to deliver a valid Rack app. It's generally up to you to embellish the Metal Controllers as needed. This document describes how to have these controller actions appear on the [APM **Transactions** page](/docs/apm/applications-menu/monitoring/transactions-page) and overviews alongside those inheriting from `ApplicationController` for Rails 3 apps or higher.
