--- conflicted
+++ resolved
@@ -6,13 +6,6 @@
   - Agents
   - Ruby agent
   - Instrumented gems
-<<<<<<< HEAD
-redirects:
-  - /docs/general/rack-and-metal-support-in-the-ruby-agent
-  - /docs/general/how-do-i-instrument-rack-or-metal
-  - /docs/ruby/rack-and-metal-support-in-the-ruby-agent
-=======
->>>>>>> dea79b0f
 ---
 
 [Rack middlewares](/docs/agents/ruby-agent/frameworks/rack-middlewares) are automatically instrumented with Ruby agent version 3.9.0 or higher.
