---
title: Mongo instrumentation
contentType: page
template: basicDoc
topics:
  - Agents
  - Ruby agent
  - Instrumented gems
<<<<<<< HEAD
redirects:
  - /docs/ruby/mongo
=======
>>>>>>> dea79b0f
---

The Ruby agent has built-in instrumentation for MongoDB queries made via the [`mongo`](https://rubygems.org/gems/mongo "Link opens in a new window") gem.

## Contents [#qiklinks]

## Supported gems [#supported_gems]

This summarizes the Ruby agent's support for gems by version.

<Table>
  <thead>
    <tr>
      <th style={{ width: "200px" }}>
        **Gem version**
      </th>

      <th>
        **Comments**
      </th>
    </tr>
  </thead>

  <tbody>
    <tr>
      <td>
        `mongo` 1.8 and 1.9
      </td>

      <td>
        Supported by New Relic's Ruby agent 3.7.1 or higher
      </td>
    </tr>

    <tr>
      <td>
        `mongo` 2.0
      </td>

      <td>
        Not supported
      </td>
    </tr>

    <tr>
      <td>
        `mongo` 2.1 or higher
      </td>

      <td>
        Requires New Relic's Ruby agent 3.13.1 or higher
      </td>
    </tr>

    <tr>
      <td>
        Other gems
      </td>

      <td>
        Support for Mongoid 2/3/4 and Moped currently is available only via third-party gems. For links to the relevant projects, see the [plugin list](https://github.com/newrelic/rpm_contrib#new-relic-ruby-agent-plugins-seperate-projects "Link opens in a new window") on `rpm_contrib`.
      </td>
    </tr>
  </tbody>
</Table>

## Third-party and rpm_contrib instrumentation [#third_party_instrumentation]

The `rpm_contrib` and `newrelic_mongo` gems both provided basic instrumentation for `mongo`. New Relic does not recommend running Mongo instrumentation via these gems alongside the Ruby agent's built-in Mongo support. This might double-count metrics such as overall database time.

Also, the `rpm_contrib` and `newrelic_mongo` gems both use a distinct setting that can be used to disable them if removing those gems entirely isn't possible in your environment. For those third party gems, set `disable_mongodb: false` in your **newrelic.yml**.

## Disabling instrumentation [#Disabling_instrumentation]

To disable Mongo instrumentation in the agent, add the following to your **newrelic.yml**:

```
disable_mongo: true
```

## For more help [#more_help]

Additional documentation resources include:

* [New Relic for Ruby](/docs/agents/ruby-agent/getting-started/new-relic-ruby) (compatibility and requirements, general information about installation, configuration, troubleshooting, and known issues)
* [Ruby agent installation](/docs/agents/ruby-agent/installation-configuration/ruby-agent-installation) (using the New Relic Ruby gem and configuration file)<|MERGE_RESOLUTION|>--- conflicted
+++ resolved
@@ -6,11 +6,6 @@
   - Agents
   - Ruby agent
   - Instrumented gems
-<<<<<<< HEAD
-redirects:
-  - /docs/ruby/mongo
-=======
->>>>>>> dea79b0f
 ---
 
 The Ruby agent has built-in instrumentation for MongoDB queries made via the [`mongo`](https://rubygems.org/gems/mongo "Link opens in a new window") gem.
