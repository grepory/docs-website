--- conflicted
+++ resolved
@@ -6,12 +6,6 @@
   - Agents
   - Ruby agent
   - API guides
-<<<<<<< HEAD
-redirects:
-  - /docs/agents/ruby-agent/frameworks/third-party-instrumentation
-  - /docs/agents/ruby-agent/customization/third-party-instrumentation
-=======
->>>>>>> dea79b0f
 ---
 
 This document details how to instrument third-party gems with the Ruby agent, as well as some best practices for interacting with the agent. This is useful if you are using a gem that the Ruby agent does not instrument by default, or if you are a gem author who wants to add instrumentation for your library.
