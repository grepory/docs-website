--- conflicted
+++ resolved
@@ -6,16 +6,6 @@
   - Agents
   - Ruby agent
   - API guides
-<<<<<<< HEAD
-redirects:
-  - /docs/ruby/ruby-custom-instrumentation
-  - /docs/agents/ruby-agent/features/ruby-custom-instrumentation
-  - /docs/agents/ruby-agent/customization/ruby-custom-instrumentation
-  - /docs/agents/ruby-agent/customization
-japaneseVersion: >-
-  https://docs.newrelic.co.jp/docs/agents/ruby-agent/api-guides/ruby-custom-instrumentation
-=======
->>>>>>> dea79b0f
 ---
 
 The New Relic Ruby agent automatically collects many metrics. It also includes an API you can use to collect additional metrics about your application. If you see large **Application Code** segments in transaction trace details, custom instrumentation can give a more complete picture of what is going on in your application.
