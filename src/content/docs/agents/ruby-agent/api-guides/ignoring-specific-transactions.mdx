---
title: Ignoring specific transactions
contentType: page
template: basicDoc
topics:
  - Agents
  - Ruby agent
  - API guides
<<<<<<< HEAD
redirects:
  - /docs/general/how-do-i-prevent-a-controller-from-being-instrumented
  - /docs/ruby/blocking-controller-instrumentation
  - >-
    /docs/agents/ruby-agent/installation-and-configuration/blocking-controller-instrumentation
  - >-
    /docs/agents/ruby-agent/installation-and-configuration/ignoring-specific-transactions
  - >-
    /docs/agents/ruby-agent/installation-configuration/ignoring-specific-transactions
  - /docs/agents/ruby-agent/customization/ignoring-specific-transactions
=======
>>>>>>> dea79b0f
---

New Relic for Ruby allows you to selectively disable instrumentation for particular requests within your Rails or Sinatra application.

## Blocking all instrumentation [#ignore]

Call `newrelic_ignore` with no arguments from within a Rails controller or Sinatra application to prevent instrumentation of all requests serviced by that controller or application:

```
newrelic_ignore
```

Using `newrelic_ignore` prevents the agent from recording any performance data (metrics, transaction traces, events, traced errors, and so on) for the targeted transactions, and will also prevent the transactions from contributing to your overall Apdex score.

## Ignoring specific actions with Rails [#ignore-rails]

If you want to ignore only specific actions with a Rails controller, you can use the `:only` or `:except` options with `newrelic_ignore`.

For example, to ignore only the `index` and `show` actions on the controller, use:

```
newrelic_ignore :only => [:index, :show]
```

To ignore all actions on the controller **except** `index`:

```
newrelic_ignore :except => [:index]
```

## Ignoring specific routes with Sinatra [#ignore-sinatra]

If you want to ignore only specific routes within your Sinatra application, you can pass a Sinatra-style route definition to `newrelic_ignore` from within your Sinatra application. For more information, see [Sinatra: Ignoring routes](/docs/agents/ruby-agent/frameworks/sinatra-support#ignoring-routes).

## Ignoring Apdex contributions [#apdex]

If you want to prevent all actions in a controller from contributing to your Apdex score, but still want other performance data, use `newrelic_ignore_apdex`:

```
newrelic_ignore_apdex
```

In a Rails application, `newrelic_ignore_apdex` supports the same [`:only` and `:except` options](#ignore-rails) as `newrelic_ignore`. In a Sinatra application, it will accept the [same Sinatra-style route](#ignore-sinatra) for targeting specific transactions.

## Blocking Browser instrumentation [#page-load-timing-rum]

Using `newrelic_ignore_enduser` prevents the agent from automatically inserting the JavaScript used to capture [browser monitoring](/docs/agents/ruby-agent/features/page-load-timing-ruby) data. Server-side instrumentation will be unaffected.

To prevent Browser agent injection for all actions in a controller, add a call like this to the controller class:

```
newrelic_ignore_enduser
```

In a Rails application, `newrelic_ignore_enduser` supports the same [`:only` and `:except` options](#ignore-rails) as `newrelic_ignore`. In a Sinatra application, it will accept the [same Sinatra-style route](#ignore-sinatra) for targeting specific transactions.

## Ignoring transactions dynamically [#dynamic-ignoring]

In some cases, you may want to base the decision to ignore a specific transaction on criteria only known at runtime, during the request. For scenarios like this, the declarative mechanisms explained above aren't a good fit. Starting in Ruby agent version 3.9.2, you can instead use the following family of API calls from any point within your transaction:

```
NewRelic::Agent.ignore_transaction
NewRelic::Agent.ignore_apdex
NewRelic::Agent.ignore_enduser
```

These methods will have a similar results to the `newrelic_ignore`, `newrelic_ignore_apdex`, and `newrelic_ignore_enduser` calls, but can be called during a request instead of during the class definition.

## Ignoring transactions by URL with configuration [#config-ignoring]

You can ignore transactions by URL using the `rules.ignore_url_regexes` configuration setting:

```
rules:
  ignore_url_regexes: ["secret", "^/admin"]
```

Note that regexes do not include any type of anchoring by default. The /secret/ regex will match 'newrelic.com/secret/login' and it will also match 'newrelic.com/users/secretpanda'. The anchored admin regex will match 'newrelic.com/admin/praetorians' but it will not match 'newrelic.com/users/totally-real-admin'.

If necessary you may also provide a list of regexes in a comma-separated string, allowing you to set ignore regexes with an environment variable:

```
NEW_RELIC_RULES_IGNORE_URL_REGEXES="secret,^/admin"
```

As always configuration from environment variables will override configuration in newrelic.yml.

## Troubleshooting

The `newrelic_ignore*` family of methods will only work from within Rails controller classes, or Sinatra applications (subclasses of `Sinatra::Base`). Other applications should use the `NewRelic::Agent.ignore_*` family of calls from within each request that you would like to ignore, which will work in any context.

If you get a `NoMethodError` when trying to use `newrelic_ignore` from within a Rails controller or Sinatra application, make sure that `newrelic_rpm` has been required before you try to call `newrelic_ignore` inside of your class definition.

## For more help [#more_help]

Additional documentation resources include [Apdex: Measuring user satisfaction](/docs/apm/new-relic-apm/apdex/apdex-measuring-user-satisfaction) (how Apdex is calculated).<|MERGE_RESOLUTION|>--- conflicted
+++ resolved
@@ -6,19 +6,6 @@
   - Agents
   - Ruby agent
   - API guides
-<<<<<<< HEAD
-redirects:
-  - /docs/general/how-do-i-prevent-a-controller-from-being-instrumented
-  - /docs/ruby/blocking-controller-instrumentation
-  - >-
-    /docs/agents/ruby-agent/installation-and-configuration/blocking-controller-instrumentation
-  - >-
-    /docs/agents/ruby-agent/installation-and-configuration/ignoring-specific-transactions
-  - >-
-    /docs/agents/ruby-agent/installation-configuration/ignoring-specific-transactions
-  - /docs/agents/ruby-agent/customization/ignoring-specific-transactions
-=======
->>>>>>> dea79b0f
 ---
 
 New Relic for Ruby allows you to selectively disable instrumentation for particular requests within your Rails or Sinatra application.
