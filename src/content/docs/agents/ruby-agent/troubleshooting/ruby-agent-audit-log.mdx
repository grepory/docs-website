--- conflicted
+++ resolved
@@ -6,13 +6,6 @@
   - Agents
   - Ruby agent
   - Troubleshooting
-<<<<<<< HEAD
-redirects:
-  - /docs/ruby/audit-log
-  - /docs/agents/ruby-agent/installation-and-configuration/ruby-agent-audit-log
-  - /docs/agents/ruby-agent/installation-configuration/ruby-agent-audit-log
-=======
->>>>>>> dea79b0f
 ---
 
 For security auditing purposes, the Ruby agent records all data sent to the New Relic collector to a log file in a human readable format. This feature is available with Ruby agent version 3.5.5 and higher.
