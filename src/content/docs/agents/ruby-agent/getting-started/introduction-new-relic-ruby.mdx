--- conflicted
+++ resolved
@@ -6,12 +6,8 @@
   - Agents
   - Ruby agent
   - Getting started
-<<<<<<< HEAD
-japaneseVersion: 'https://docs.newrelic.co.jp/undefined'
-=======
 japaneseVersion: >-
   https://docs.newrelic.co.jp/docs/agents/ruby-agent/getting-started/introduction-new-relic-ruby
->>>>>>> 096c953b
 ---
 
 import { Link } from 'gatsby'
