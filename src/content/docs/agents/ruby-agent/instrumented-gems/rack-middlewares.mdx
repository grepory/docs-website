--- conflicted
+++ resolved
@@ -6,12 +6,6 @@
   - Agents
   - Ruby agent
   - Instrumented gems
-<<<<<<< HEAD
-redirects:
-  - /docs/ruby/rack-middlewares
-  - /docs/agents/ruby-agent/frameworks/rack-middlewares
-=======
->>>>>>> dea79b0f
 ---
 
 The Ruby agent automatically instruments [Rack](http://rack.github.io/) middlewares. If you are unfamiliar with the basics of Rack middlewares, review the [resources linked by the Rails on Rack guide](http://guides.rubyonrails.org/rails_on_rack.html#resources). Additionally, the Ruby agent provides some features via Rack middlewares:
