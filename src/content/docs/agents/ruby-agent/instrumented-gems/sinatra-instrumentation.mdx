--- conflicted
+++ resolved
@@ -6,15 +6,6 @@
   - Agents
   - Ruby agent
   - Instrumented gems
-<<<<<<< HEAD
-redirects:
-  - /docs/general/is-sinatra-supported
-  - /docs/general/sinatra-support-in-the-ruby-agent
-  - /docs/ruby/sinatra-support-in-the-ruby-agent
-  - /docs/agents/ruby-agent/frameworks/sinatra-support
-  - /docs/agents/ruby-agent/frameworks/sinatra-instrumentation
-=======
->>>>>>> dea79b0f
 ---
 
 New Relic's Ruby agent works with [Sinatra](http://www.sinatrarb.com/) 1.2.x or higher. In the New Relic UI, the Sinatra actions appear similar to controller actions. The actions in the UI correspond to the pattern expression used to match them. HTTP operations are not distinguished. Multiple matches are all tracked as separate actions.
