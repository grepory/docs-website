--- conflicted
+++ resolved
@@ -6,12 +6,8 @@
   - Agents
   - Java agent
   - API guides
-<<<<<<< HEAD
-japaneseVersion: 'https://docs.newrelic.co.jp/undefined'
-=======
 japaneseVersion: >-
   https://docs.newrelic.co.jp/docs/agents/java-agent/api-guides/java-agent-api-instrument-using-annotation
->>>>>>> 096c953b
 ---
 
 New Relic's Java agent provides several options for [custom instrumentation](/docs/agents/java-agent/custom-instrumentation/java-custom-instrumentation). One of those options is adding the Java agent API's `@Trace` annotations to your application code. This document describes how to use annotations.
