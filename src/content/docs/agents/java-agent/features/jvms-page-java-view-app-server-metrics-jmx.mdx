---
title: 'JVMs page (Java): View app server metrics from JMX'
contentType: page
template: basicDoc
topics:
  - Agents
  - Java agent
  - Features
<<<<<<< HEAD
redirects:
  - /docs/applications-dashboards/jvm-metrics
  - /docs/site/jvm-metrics
  - /docs/applications-menu/jvm-metrics
  - /docs/apm/applications-menu/monitoring/jvm-metrics-dashboard
  - /docs/apm/applications-menu/monitoring/jvm-metrics-page
  - /docs/agents/java-agent/features/jvm-metrics-page
japaneseVersion: >-
  https://docs.newrelic.co.jp/docs/agents/java-agent/features/jvms-page-java-view-app-server-metrics-jmx
=======
>>>>>>> dea79b0f
---

You can use New Relic's Java agent to collect and view additional metrics provided by the most common application servers via JMX. The collected metrics vary by app server and include measurements of thread pools, HTTP sessions, and transactions.

## View JVM metrics [#dashboard]

Application servers collect and report different metrics, which appear on APM's **JVMs** page. (For applications using New Relic via Heroku, the **JVMs** page is named **[Instances](/docs/accounts-partnerships/partnerships/heroku-new-relic/heroku-instances-dashboard)**.)

At a minimum, each app server collects and reports metric data on memory. For instructions on enabling JMX metrics, refer to your app server's documentation.

To view JVM metrics:

1. Go to **[one.newrelic.com](https://one.newrelic.com) > APM > (select an app) > Monitoring > JVMs > (select a JVM)**.
2. From the selected JVM's **Memory** page, use any of New Relic's standard [user interface functions](/docs/accounts-partnerships/education/getting-started-new-relic/standard-dashboard-features) to drill down into detailed information.
3. To view other metrics, select any [available tab](#dashboard-tabs).
4. Optional: To use the [thread profiler](/docs/applications-menu/thread-profiler) to look for bottlenecks in data on executing threads, select **Profile this JVM**.

![apm_jvm.png](./images/apm_jvm.png "apm_jvm.png")

**[one.newrelic.com](https://one.newrelic.com) > APM > (select an app) > Monitoring > JVMs**: Depending on the metrics your app server is reporting, one or more tabs appear on your JVM page.

## Tabs available by app server [#dashboard-tabs]

This table lists which tabs appear on the JVM page for app servers. If your app server does not report a particular type of metric data, the tab does not appear on your JVM page.

<Table>
  <thead>
    <tr>
      <th>
        App server
      </th>

      <th>
        Memory
      </th>

      <th>
        Thread pools
      </th>

      <th>
        HTTP sessions
      </th>

      <th>
        App server transactions
      </th>

      <th>
        Data sources
      </th>
    </tr>
  </thead>

  <tbody>
    <tr>
      <td>
        Glassfish
      </td>

      <td>
        <Icon
          style={{color: '#328787'}}
          name="fe-check"
        />
      </td>

      <td>
        <Icon
          style={{color: '#328787'}}
          name="fe-check"
        />
      </td>

      <td>
        <Icon
          style={{color: '#328787'}}
          name="fe-check"
        />
      </td>

      <td>
        <Icon
          style={{color: '#328787'}}
          name="fe-check"
        />
      </td>

      <td/>
    </tr>

    <tr>
      <td>
        JBoss 5AS
      </td>

      <td>
        <Icon
          style={{color: '#328787'}}
          name="fe-check"
        />
      </td>

      <td>
        <Icon
          style={{color: '#328787'}}
          name="fe-check"
        />
      </td>

      <td>
        <Icon
          style={{color: '#328787'}}
          name="fe-check"
        />
      </td>

      <td/>

      <td>
        <Icon
          style={{color: '#328787'}}
          name="fe-check"
        />
      </td>
    </tr>

    <tr>
      <td>
        JBoss 6AS
      </td>

      <td>
        <Icon
          style={{color: '#328787'}}
          name="fe-check"
        />
      </td>

      <td>
        <Icon
          style={{color: '#328787'}}
          name="fe-check"
        />
      </td>

      <td>
        <Icon
          style={{color: '#328787'}}
          name="fe-check"
        />
      </td>

      <td/>

      <td>
        <Icon
          style={{color: '#328787'}}
          name="fe-check"
        />
      </td>
    </tr>

    <tr>
      <td>
        JBoss 6EAP
      </td>

      <td>
        <Icon
          style={{color: '#328787'}}
          name="fe-check"
        />
      </td>

      <td/>

      <td/>

      <td>
        <Icon
          style={{color: '#328787'}}
          name="fe-check"
        />
      </td>

      <td>
        <Icon
          style={{color: '#328787'}}
          name="fe-check"
        />
      </td>
    </tr>

    <tr>
      <td>
        JBoss 7AS
      </td>

      <td>
        <Icon
          style={{color: '#328787'}}
          name="fe-check"
        />
      </td>

      <td/>

      <td/>

      <td>
        <Icon
          style={{color: '#328787'}}
          name="fe-check"
        />
      </td>

      <td>
        <Icon
          style={{color: '#328787'}}
          name="fe-check"
        />
      </td>
    </tr>

    <tr>
      <td>
        Jetty
      </td>

      <td>
        <Icon
          style={{color: '#328787'}}
          name="fe-check"
        />
      </td>

      <td>
        <Icon
          style={{color: '#328787'}}
          name="fe-check"
        />
      </td>

      <td/>

      <td/>

      <td/>
    </tr>

    <tr>
      <td>
        Resin 3
      </td>

      <td>
        <Icon
          style={{color: '#328787'}}
          name="fe-check"
        />
      </td>

      <td>
        <Icon
          style={{color: '#328787'}}
          name="fe-check"
        />
      </td>

      <td>
        <Icon
          style={{color: '#328787'}}
          name="fe-check"
        />
      </td>

      <td/>

      <td>
        <Icon
          style={{color: '#328787'}}
          name="fe-check"
        />
      </td>
    </tr>

    <tr>
      <td>
        Resin 4
      </td>

      <td>
        <Icon
          style={{color: '#328787'}}
          name="fe-check"
        />
      </td>

      <td>
        <Icon
          style={{color: '#328787'}}
          name="fe-check"
        />
      </td>

      <td>
        <Icon
          style={{color: '#328787'}}
          name="fe-check"
        />
      </td>

      <td>
        <Icon
          style={{color: '#328787'}}
          name="fe-check"
        />
      </td>

      <td>
        <Icon
          style={{color: '#328787'}}
          name="fe-check"
        />
      </td>
    </tr>

    <tr>
      <td>
        Tomcat
      </td>

      <td>
        <Icon
          style={{color: '#328787'}}
          name="fe-check"
        />
      </td>

      <td>
        <Icon
          style={{color: '#328787'}}
          name="fe-check"
        />
      </td>

      <td>
        <Icon
          style={{color: '#328787'}}
          name="fe-check"
        />
      </td>

      <td/>

      <td>
        <Icon
          style={{color: '#328787'}}
          name="fe-check"
        />
      </td>
    </tr>

    <tr>
      <td>
        TomEE
      </td>

      <td>
        <Icon
          style={{color: '#328787'}}
          name="fe-check"
        />
      </td>

      <td>
        <Icon
          style={{color: '#328787'}}
          name="fe-check"
        />
      </td>

      <td>
        <Icon
          style={{color: '#328787'}}
          name="fe-check"
        />
      </td>

      <td/>

      <td/>
    </tr>

    <tr>
      <td>
        WebLogic
      </td>

      <td>
        <Icon
          style={{color: '#328787'}}
          name="fe-check"
        />
      </td>

      <td>
        <Icon
          style={{color: '#328787'}}
          name="fe-check"
        />
      </td>

      <td/>

      <td/>

      <td>
        <Icon
          style={{color: '#328787'}}
          name="fe-check"
        />
      </td>
    </tr>

    <tr>
      <td>
        Websphere Liberty
      </td>

      <td>
        <Icon
          style={{color: '#328787'}}
          name="fe-check"
        />
      </td>

      <td>
        <Icon
          style={{color: '#328787'}}
          name="fe-check"
        />
      </td>

      <td>
        <Icon
          style={{color: '#328787'}}
          name="fe-check"
        />
      </td>

      <td/>

      <td>
        <Icon
          style={{color: '#328787'}}
          name="fe-check"
        />
      </td>
    </tr>

    <tr>
      <td>
        Websphere Traditional
      </td>

      <td>
        <Icon
          style={{color: '#328787'}}
          name="fe-check"
        />
      </td>

      <td>
        <Icon
          style={{color: '#328787'}}
          name="fe-check"
        />
      </td>

      <td>
        <Icon
          style={{color: '#328787'}}
          name="fe-check"
        />
      </td>

      <td/>

      <td/>
    </tr>

    <tr>
      <td>
        WildFly
      </td>

      <td>
        <Icon
          style={{color: '#328787'}}
          name="fe-check"
        />
      </td>

      <td>
        <Icon
          style={{color: '#328787'}}
          name="fe-check"
        />
      </td>

      <td/>

      <td>
        <Icon
          style={{color: '#328787'}}
          name="fe-check"
        />
      </td>

      <td/>
    </tr>
  </tbody>
</Table>

## Metrics available by tab [#tab-metrics]

Here is a summary of the metrics available from the JVM page. If the app server does not support a particular metric, that tab does not appear on your JVM page.

<Table>
  <thead>
    <tr>
      <th style={{ width: "200px" }}>
        JMX
      </th>

      <th>
        Metric charts
      </th>
    </tr>
  </thead>

  <tbody/>

  <tbody>
    <tr>
      <td>
        Memory
      </td>

      <td>
        * **Heap memory usage:** Each chart shows the used and committed heap space in MB for a given heap.
        * **Non-heap memory pool usage for the JVM:** The used code cache and used CMS Perm Gen in MB.
        * **Garbage collection:** The garbage collection CPU time.
        * **Class count:** The loaded and unloaded class count for the JVM.
      </td>
    </tr>

    <tr>
      <td>
        Threads
      </td>

      <td>
        * **Thread count:** The current number of active threads in the JVM.
        * **Thread pool:** The active and idle thread count for the pool. On supported app servers, a chart shows each thread pool present in the app server, as well as the ratio of active to maximum thread count for each thread pool.
      </td>
    </tr>

    <tr>
      <td>
        HTTP sessions
      </td>

      <td>
        * **Session:** The active, invalidated by timeout, and invalidated HTTP session counts for the application. On supported app servers, a chart shows each application present in the app server.
      </td>
    </tr>

    <tr>
      <td>
        App server transactions
      </td>

      <td>
        * **Active transaction:** The number of active transactions within the app server's transaction manager.
        * **Created transaction:** The change in the total number of created transactions per app server. Some app servers separate top level transactions and nested transactions.
        * **Finished transaction:** The change in the total number of finished transactions per app server. Some app servers separate them by aborted and committed completed transactions.
      </td>
    </tr>

    <tr>
      <td>
        Data sources
      </td>

      <td>
        The metrics for the data source tab vary by app server. For more details, see [Data source metrics by app server](#metrics-by-app-server). For details on WebLogic's data source metrics, see [WebLogic JMX metrics](#weblogic-jmx).
      </td>
    </tr>
  </tbody>
</Table>

## Data source metrics by app server [#metrics-by-app-server]

For supported app servers, the agent collects JMX data source metrics. You can view these metrics at **[one.newrelic.com](https://one.newrelic.com) > APM > (select an app) > Monitoring > JVMs > Data sources**. To see these metrics, ensure that your data source has been properly configured for JMX monitoring for your app server.

<Table>
  <thead>
    <tr>
      <th style={{ width: "200px" }}>
        App server
      </th>

      <th>
        Metrics
      </th>
    </tr>
  </thead>

  <tbody>
    <tr>
      <td>
        Tomcat
      </td>

      <td>
        * **Max connections:** The maximum connections available for a data source. This is generally a configurable parameter.
        * **Active connections:** The current number of active connections in a data source.
        * **Idle connections:** The current number of idle connections in a data source.
      </td>
    </tr>

    <tr>
      <td>
        WebSphere Liberty
      </td>

      <td>
        * **Max connections:** The maximum connections available for a data source. This is generally a configurable parameter.
        * **Active connections:** The current number of active connections in a data source.
        * **Idle connections:** The current number of idle connections in a data source.
        * **Wait time:** The average amount of time a connections needs to wait before being handled.
        * **Destroyed connections:** The number of destroyed connections.
      </td>
    </tr>

    <tr>
      <td>
        Resin
      </td>

      <td>
        * **Max connections:** The maximum connections available for a data source. This is generally a configurable parameter.
        * **Active connections:** The current number of active connections in a data source.
        * **Idle connections:** The current number of idle connections in a data source.
        * **Created connections:** The number of created connections.
      </td>
    </tr>
  </tbody>
</Table>

## Enable for Spring Boot 2.2 and higher with Tomcat

To enable New Relic to access Tomcat JMX metrics when running with Spring Boot 2.2 and higher, the system property `server.tomcat.mbeanregistry.enabled` must be set to `true`. See the [Spring Boot 2.2 release notes](https://github.com/spring-projects/spring-boot/wiki/Spring-Boot-2.2-Release-Notes#tomcats-mbean-registry).

## Enable WebSphere PMI metrics [#default-pmi]

To enable New Relic to access WebSphere PMI metrics, you will need to configure WebSphere to monitor the necessary statistic sets.

<CollapserGroup>
  <Collapser
    id="enable-all-stat-sets"
    title="Enable all statistic sets (recommended)"
  >
    The simplest approach is to enable the collection of all statistic sets:

    1. If you are using Java 2 Security, ensure you have [granted New Relic proper permissions](/docs/agents/java-agent/installation/install-java-agent-java-2-security).
    2. From the WebSphere admin console, select **Monitoring and Tuning > Performance Monitoring Infrastructure (PMI) > (your server name)**.
    3. Select the **Enable Performance Monitoring Infrastructure (PMI)** checkbox.
    4. In the **Currently monitored statistic set** section, select **All**, then save your changes.
  </Collapser>

  <Collapser
    id="enable-custom-stat-sets"
    title="Enable custom statistic sets (advanced)"
  >
    You can also collect only the PMI metrics that New Relic monitors by default. To collect only some PMI metrics:

    1. If you are using Java 2 Security, ensure you have [granted New Relic proper permissions](/docs/agents/java-agent/installation/install-java-agent-java-2-security).
    2. From the WebSphere admin console, select **Monitoring and Tuning > Performance Monitoring Infrastructure (PMI) > (selected app server)**.
    3. Select the **Enable Performance Monitoring Infrastructure (PMI)** checkbox.
    4. Select **Custom**. From the custom statistic set list, enable the following metrics:
       * In the **ThreadPool** category, select the **ActiveCount** and **PoolSize** checkboxes.
       * In the **Servlet Session Manager** category, select the **ActiveCount** and **LiveCount** checkboxes.
       * In the **Transaction Manager** category, select the **CommittedCount**, **RolledbackCount**, and **GlobalTimeoutCount** checkboxes.
    5. From the **Messages** panel, select **Save directly to the master configuration**.
  </Collapser>
</CollapserGroup>

## Collected WebSphere PMI metrics [#collected-pmi]

When enabled, New Relic collects the following WebSphere PMI metrics. If you want other PMI metrics besides these to be collected and displayed in New Relic custom dashboards, use [JMX instrumentation](/docs/agents/java-agent/custom-instrumentation/custom-jmx-instrumentation-yaml).

<CollapserGroup>
  <Collapser
    id="statsActiveCount"
    title="stats.ActiveCount"
  >
    <Table>
      <thead>
        <tr>
          <th style={{ width: "200px" }}>
            **WebSphere PMI metrics**
          </th>

          <th>
            **Details**
          </th>
        </tr>
      </thead>

      <tbody>
        <tr>
          <td>
            Attribute
          </td>

          <td>
            stats.ActiveCount
          </td>
        </tr>

        <tr>
          <td>
            Object name pattern
          </td>

          <td>
            ```
            WebSphere:type=ThreadPool,name=*,process=*,platform=*,node=*,*
            ```
          </td>
        </tr>

        <tr>
          <td>
            New Relic metric
          </td>

          <td>
            ```
            JmxBuiltIn/ThreadPool/WebContainer/Active
            ```
          </td>
        </tr>

        <tr>
          <td>
            [Type](/docs/agents/java-agent/custom-instrumentation/custom-jmx-instrumentation-yaml#attribute-type)
          </td>

          <td>
            Simple
          </td>
        </tr>
      </tbody>
    </Table>
  </Collapser>

  <Collapser
    id="statsmaximumSize"
    title="maximumSize"
  >
    <Table>
      <thead>
        <tr>
          <th style={{ width: "200px" }}>
            **WebSphere PMI metrics**
          </th>

          <th>
            **Details**
          </th>
        </tr>
      </thead>

      <tbody>
        <tr>
          <td>
            Attribute
          </td>

          <td>
            maximumSize
          </td>
        </tr>

        <tr>
          <td>
            Object name pattern
          </td>

          <td>
            ```
            WebSphere:type=ThreadPool,name=*,process=*,platform=*,node=*,*
            ```
          </td>
        </tr>

        <tr>
          <td>
            New Relic metric
          </td>

          <td>
            ```
            JmxBuiltIn/ThreadPool/WebContainer/Max
            ```
          </td>
        </tr>

        <tr>
          <td>
            [Type](/docs/agents/java-agent/custom-instrumentation/custom-jmx-instrumentation-yaml#attribute-type)
          </td>

          <td>
            Simple
          </td>
        </tr>
      </tbody>
    </Table>
  </Collapser>

  <Collapser
    id="statsCommittedCount"
    title="stats.CommittedCount"
  >
    <Table>
      <thead>
        <tr>
          <th style={{ width: "200px" }}>
            **WebSphere PMI metrics**
          </th>

          <th>
            **Details**
          </th>
        </tr>
      </thead>

      <tbody>
        <tr>
          <td>
            Attribute
          </td>

          <td>
            stats.CommittedCount
          </td>
        </tr>

        <tr>
          <td>
            Object name pattern
          </td>

          <td>
            ```
            WebSphere:j2eeType=JTAResource,type=TransactionService,name=*,process=*,platform=*,node=*,*
            ```
          </td>
        </tr>

        <tr>
          <td>
            New Relic metric
          </td>

          <td>
            ```
            JmxBuiltIn/JTA/TransactionService/Committed
            ```
          </td>
        </tr>

        <tr>
          <td>
            [Type](/docs/agents/java-agent/custom-instrumentation/custom-jmx-instrumentation-yaml#attribute-type)
          </td>

          <td>
            Simple
          </td>
        </tr>
      </tbody>
    </Table>
  </Collapser>

  <Collapser
    id="statsRolledbackCount"
    title="stats.RolledbackCount"
  >
    <Table>
      <thead>
        <tr>
          <th style={{ width: "200px" }}>
            **WebSphere PMI metrics**
          </th>

          <th>
            **Details**
          </th>
        </tr>
      </thead>

      <tbody>
        <tr>
          <td>
            Attribute
          </td>

          <td>
            stats.RolledbackCount
          </td>
        </tr>

        <tr>
          <td>
            Object name pattern
          </td>

          <td>
            ```
            WebSphere:j2eeType=JTAResource,type=TransactionService,name=*,process=*,platform=*,node=*,*
            ```
          </td>
        </tr>

        <tr>
          <td>
            New Relic metric
          </td>

          <td>
            ```
            JmxBuiltIn/JTA/TransactionService/Rolled Back
            ```
          </td>
        </tr>

        <tr>
          <td>
            [Type](/docs/agents/java-agent/custom-instrumentation/custom-jmx-instrumentation-yaml#attribute-type)
          </td>

          <td>
            Simple
          </td>
        </tr>
      </tbody>
    </Table>
  </Collapser>

  <Collapser
    id="statsGlobalTimeoutCount"
    title="stats.GlobalTimeoutCount"
  >
    <Table>
      <thead>
        <tr>
          <th style={{ width: "200px" }}>
            **WebSphere PMI metrics**
          </th>

          <th>
            **Details**
          </th>
        </tr>
      </thead>

      <tbody>
        <tr>
          <td>
            Attribute
          </td>

          <td>
            stats.GlobalTimeoutCount
          </td>
        </tr>

        <tr>
          <td>
            Object name pattern
          </td>

          <td>
            ```
            WebSphere:j2eeType=JTAResource,type=TransactionService,name=*,process=*,platform=*,node=*,*
            ```
          </td>
        </tr>

        <tr>
          <td>
            New Relic metric
          </td>

          <td>
            ```
            JmxBuiltIn/JTA/TransactionService/Timed Out
            ```
          </td>
        </tr>

        <tr>
          <td>
            [Type](/docs/agents/java-agent/custom-instrumentation/custom-jmx-instrumentation-yaml#attribute-type)
          </td>

          <td>
            Simple
          </td>
        </tr>
      </tbody>
    </Table>
  </Collapser>

  <Collapser
    id="statsLiveCount"
    title="stats.LiveCount"
  >
    <Table>
      <thead>
        <tr>
          <th style={{ width: "200px" }}>
            **WebSphere PMI metrics**
          </th>

          <th>
            **Details**
          </th>
        </tr>
      </thead>

      <tbody>
        <tr>
          <td>
            Attribute
          </td>

          <td>
            stats.GlobalTimeoutCount
          </td>
        </tr>

        <tr>
          <td>
            Object name pattern
          </td>

          <td>
            ```
            WebSphere:type=SessionManager,name=*,process=*,platform=*,node=*,*
            ```
          </td>
        </tr>

        <tr>
          <td>
            New Relic metric
          </td>

          <td>
            ```
            JmxBuiltIn/Session/DefaultApplication#DefaultWebApplication.war/Active
            ```
          </td>
        </tr>

        <tr>
          <td>
            [Type](/docs/agents/java-agent/custom-instrumentation/custom-jmx-instrumentation-yaml#attribute-type)
          </td>

          <td>
            Simple
          </td>
        </tr>
      </tbody>
    </Table>
  </Collapser>
</CollapserGroup>

## WebLogic JMX metrics [#weblogic-jmx]

In WebLogic, JMX is enabled by default. New Relic collects the following **mbeans** metrics.

<Callout variant="tip">
  To collect additional JMX metrics, use a [custom YAML file](/docs/agents/java-agent/custom-instrumentation/custom-jmx-instrumentation-yaml).
</Callout>

<CollapserGroup>
  <Collapser
    id="threadcount"
    title="ThreadCount"
  >
    <Table>
      <thead>
        <tr>
          <th style={{ width: "200px" }}>
            **WebLogic JMX metrics**
          </th>

          <th>
            **Details**
          </th>
        </tr>
      </thead>

      <tbody>
        <tr>
          <td>
            Attribute
          </td>

          <td>
            ThreadCount
          </td>
        </tr>

        <tr>
          <td>
            Object name pattern
          </td>

          <td>
            ```
            java.lang:type=Threading
            ```
          </td>
        </tr>

        <tr>
          <td>
            New Relic metric
          </td>

          <td>
            ```
            JmxBuiltIn/Threads/Thread Count
            ```
          </td>
        </tr>

        <tr>
          <td>
            [Type](/docs/agents/java-agent/custom-instrumentation/custom-jmx-instrumentation-yaml#attribute-type)
          </td>

          <td>
            Simple
          </td>
        </tr>
      </tbody>
    </Table>
  </Collapser>

  <Collapser
    id="TotalStartedThreadCount"
    title="TotalStartedThreadCount"
  >
    <Table>
      <thead>
        <tr>
          <th style={{ width: "200px" }}>
            **WebLogic JMX metrics**
          </th>

          <th>
            **Details**
          </th>
        </tr>
      </thead>

      <tbody>
        <tr>
          <td>
            Attribute
          </td>

          <td>
            TotalStartedThreadCount
          </td>
        </tr>

        <tr>
          <td>
            Object name pattern
          </td>

          <td>
            ```
            java.lang:type=Threading
            ```
          </td>
        </tr>

        <tr>
          <td>
            New Relic metric
          </td>

          <td>
            ```
            JmxBuiltIn/Threads/TotalStartedCount
            ```
          </td>
        </tr>

        <tr>
          <td>
            [Type](/docs/agents/java-agent/custom-instrumentation/custom-jmx-instrumentation-yaml#attribute-type)
          </td>

          <td>
            Simple
          </td>
        </tr>
      </tbody>
    </Table>
  </Collapser>

  <Collapser
    id="LoadedClassCount"
    title="LoadedClassCount"
  >
    <Table>
      <thead>
        <tr>
          <th style={{ width: "200px" }}>
            **WebLogic JMX metrics**
          </th>

          <th>
            **Details**
          </th>
        </tr>
      </thead>

      <tbody>
        <tr>
          <td>
            Attribute
          </td>

          <td>
            LoadedClassCount
          </td>
        </tr>

        <tr>
          <td>
            Object name pattern
          </td>

          <td>
            ```
            java.lang:type=ClassLoading
            ```
          </td>
        </tr>

        <tr>
          <td>
            New Relic metric
          </td>

          <td>
            ```
            JmxBuiltIn/Classes/Loaded
            ```
          </td>
        </tr>

        <tr>
          <td>
            [Type](/docs/agents/java-agent/custom-instrumentation/custom-jmx-instrumentation-yaml#attribute-type)
          </td>

          <td>
            Simple
          </td>
        </tr>
      </tbody>
    </Table>
  </Collapser>

  <Collapser
    id="UnloadedClassCount"
    title="UnloadedClassCount"
  >
    <Table>
      <thead>
        <tr>
          <th style={{ width: "200px" }}>
            **WebLogic JMX metrics**
          </th>

          <th>
            **Details**
          </th>
        </tr>
      </thead>

      <tbody>
        <tr>
          <td>
            Attribute
          </td>

          <td>
            UnloadedClassCount
          </td>
        </tr>

        <tr>
          <td>
            Object name pattern
          </td>

          <td>
            ```
            java.lang:type=ClassLoading
            ```
          </td>
        </tr>

        <tr>
          <td>
            New Relic metric
          </td>

          <td>
            ```
            JmxBuiltIn/Classes/Unloaded
            ```
          </td>
        </tr>

        <tr>
          <td>
            [Type](/docs/agents/java-agent/custom-instrumentation/custom-jmx-instrumentation-yaml#attribute-type)
          </td>

          <td>
            Simple
          </td>
        </tr>
      </tbody>
    </Table>
  </Collapser>

  <Collapser
    id="HoggingThreadCount"
    title="HoggingThreadCount"
  >
    <Table>
      <thead>
        <tr>
          <th style={{ width: "200px" }}>
            **WebLogic JMX metrics**
          </th>

          <th>
            **Details**
          </th>
        </tr>
      </thead>

      <tbody>
        <tr>
          <td>
            Attribute
          </td>

          <td>
            HoggingThreadCount
          </td>
        </tr>

        <tr>
          <td>
            Object name pattern
          </td>

          <td>
            ```
            com.bea:ServerRuntime=*,Name=ThreadPoolRuntime,Type=ThreadPoolRuntime
            ```
          </td>
        </tr>

        <tr>
          <td>
            New Relic metric
          </td>

          <td>
            ```
            JmxBuiltIn/ThreadPool/{Name}/Active
            ```
          </td>
        </tr>

        <tr>
          <td>
            [Type](/docs/agents/java-agent/custom-instrumentation/custom-jmx-instrumentation-yaml#attribute-type)
          </td>

          <td>
            Simple
          </td>
        </tr>
      </tbody>
    </Table>
  </Collapser>

  <Collapser
    id="ExecuteThreadIdleCount"
    title="ExecuteThreadIdleCount"
  >
    <Table>
      <thead>
        <tr>
          <th style={{ width: "200px" }}>
            **WebLogic JMX metrics**
          </th>

          <th>
            **Details**
          </th>
        </tr>
      </thead>

      <tbody>
        <tr>
          <td>
            Attribute
          </td>

          <td>
            ExecuteThreadIdleCount
          </td>
        </tr>

        <tr>
          <td>
            Object name pattern
          </td>

          <td>
            ```
            com.bea:ServerRuntime=*,Name=ThreadPoolRuntime,Type=ThreadPoolRuntime
            ```
          </td>
        </tr>

        <tr>
          <td>
            New Relic metric
          </td>

          <td>
            ```
            JmxBuiltIn/ThreadPool/{Name}/Idle
            ```
          </td>
        </tr>

        <tr>
          <td>
            [Type](/docs/agents/java-agent/custom-instrumentation/custom-jmx-instrumentation-yaml#attribute-type)
          </td>

          <td>
            Simple
          </td>
        </tr>
      </tbody>
    </Table>
  </Collapser>

  <Collapser
    id="StandbyThreadCount"
    title="StandbyThreadCount"
  >
    <Table>
      <thead>
        <tr>
          <th style={{ width: "200px" }}>
            **WebLogic JMX metrics**
          </th>

          <th>
            **Details**
          </th>
        </tr>
      </thead>

      <tbody>
        <tr>
          <td>
            Attribute
          </td>

          <td>
            StandbyThreadCount
          </td>
        </tr>

        <tr>
          <td>
            Object name pattern
          </td>

          <td>
            ```
            com.bea:ServerRuntime=*,Name=ThreadPoolRuntime,Type=ThreadPoolRuntime
            ```
          </td>
        </tr>

        <tr>
          <td>
            New Relic metric
          </td>

          <td>
            ```
            JmxBuiltIn/ThreadPool/{Name}/Standby
            ```
          </td>
        </tr>

        <tr>
          <td>
            [Type](/docs/agents/java-agent/custom-instrumentation/custom-jmx-instrumentation-yaml#attribute-type)
          </td>

          <td>
            Simple
          </td>
        </tr>
      </tbody>
    </Table>
  </Collapser>

  <Collapser
    id="TransactionTotalCount"
    title="TransactionTotalCount"
  >
    <Table>
      <thead>
        <tr>
          <th style={{ width: "200px" }}>
            **WebLogic JMX metrics**
          </th>

          <th>
            **Details**
          </th>
        </tr>
      </thead>

      <tbody>
        <tr>
          <td>
            Attribute
          </td>

          <td>
            TransactionTotalCount
          </td>
        </tr>

        <tr>
          <td>
            Object name pattern
          </td>

          <td>
            ```
            com.bea:ServerRuntime=*,Name=JTARuntime,Type=JTARuntime
            ```
          </td>
        </tr>

        <tr>
          <td>
            New Relic metric
          </td>

          <td>
            ```
            JmxBuiltIn/JTA/{Name}/Count
            ```
          </td>
        </tr>

        <tr>
          <td>
            [Type](/docs/agents/java-agent/custom-instrumentation/custom-jmx-instrumentation-yaml#attribute-type)
          </td>

          <td>
            Monotonic
          </td>
        </tr>
      </tbody>
    </Table>
  </Collapser>

  <Collapser
    id="TransactionCommittedTotalCount"
    title="TransactionCommittedTotalCount"
  >
    <Table>
      <thead>
        <tr>
          <th style={{ width: "200px" }}>
            **WebLogic JMX metrics**
          </th>

          <th>
            **Details**
          </th>
        </tr>
      </thead>

      <tbody>
        <tr>
          <td>
            Attribute
          </td>

          <td>
            TransactionCommittedTotalCount
          </td>
        </tr>

        <tr>
          <td>
            Object name pattern
          </td>

          <td>
            ```
            com.bea:ServerRuntime=*,Name=JTARuntime,Type=JTARuntime
            ```
          </td>
        </tr>

        <tr>
          <td>
            New Relic metric
          </td>

          <td>
            ```
            JmxBuiltIn/JTA/{Name}/Committed
            ```
          </td>
        </tr>

        <tr>
          <td>
            [Type](/docs/agents/java-agent/custom-instrumentation/custom-jmx-instrumentation-yaml#attribute-type)
          </td>

          <td>
            Monotonic
          </td>
        </tr>
      </tbody>
    </Table>
  </Collapser>

  <Collapser
    id="TransactionRolledBackTotalCount"
    title="TransactionRolledBackTotalCount"
  >
    <Table>
      <thead>
        <tr>
          <th style={{ width: "200px" }}>
            **WebLogic JMX metrics**
          </th>

          <th>
            **Details**
          </th>
        </tr>
      </thead>

      <tbody>
        <tr>
          <td>
            Attribute
          </td>

          <td>
            TransactionRolledBackTotalCount
          </td>
        </tr>

        <tr>
          <td>
            Object name pattern
          </td>

          <td>
            ```
            com.bea:ServerRuntime=*,Name=JTARuntime,Type=JTARuntime
            ```
          </td>
        </tr>

        <tr>
          <td>
            New Relic metric
          </td>

          <td>
            ```
            JmxBuiltIn/JTA/{Name}/Rolled Back
            ```
          </td>
        </tr>

        <tr>
          <td>
            [Type](/docs/agents/java-agent/custom-instrumentation/custom-jmx-instrumentation-yaml#attribute-type)
          </td>

          <td>
            Monotonic
          </td>
        </tr>
      </tbody>
    </Table>
  </Collapser>

  <Collapser
    id="TransactionAbandonedTotalCount"
    title="TransactionAbandonedTotalCount"
  >
    <Table>
      <thead>
        <tr>
          <th style={{ width: "200px" }}>
            **WebLogic JMX metrics**
          </th>

          <th>
            **Details**
          </th>
        </tr>
      </thead>

      <tbody>
        <tr>
          <td>
            Attribute
          </td>

          <td>
            TransactionAbandonedTotalCount
          </td>
        </tr>

        <tr>
          <td>
            Object name pattern
          </td>

          <td>
            ```
            com.bea:ServerRuntime=*,Name=JTARuntime,Type=JTARuntime
            ```
          </td>
        </tr>

        <tr>
          <td>
            New Relic metric
          </td>

          <td>
            ```
            JmxBuiltIn/JTA/{Name}/Abandoned
            ```
          </td>
        </tr>

        <tr>
          <td>
            [Type](/docs/agents/java-agent/custom-instrumentation/custom-jmx-instrumentation-yaml#attribute-type)
          </td>

          <td>
            Monotonic
          </td>
        </tr>
      </tbody>
    </Table>
  </Collapser>

  <Collapser
    id="NumAvailable"
    title="NumAvailable"
  >
    <Table>
      <thead>
        <tr>
          <th style={{ width: "200px" }}>
            **WebLogic JMX metrics**
          </th>

          <th>
            **Details**
          </th>
        </tr>
      </thead>

      <tbody>
        <tr>
          <td>
            Attribute
          </td>

          <td>
            NumAvailable
          </td>
        </tr>

        <tr>
          <td>
            Object name pattern
          </td>

          <td>
            ```
            com.bea:ServerRuntime=*,Name=*,Type=JDBCDataSourceRuntime
            ```
          </td>
        </tr>

        <tr>
          <td>
            New Relic metric
          </td>

          <td>
            ```
            JmxBuiltIn/DataSources/{Name}/Connections/Available
            ```
          </td>
        </tr>

        <tr>
          <td>
            [Type](/docs/agents/java-agent/custom-instrumentation/custom-jmx-instrumentation-yaml#attribute-type)
          </td>

          <td>
            Simple
          </td>
        </tr>
      </tbody>
    </Table>
  </Collapser>

  <Collapser
    id="CurrCapacity"
    title="CurrCapacity"
  >
    <Table>
      <thead>
        <tr>
          <th style={{ width: "200px" }}>
            **WebLogic JMX metrics**
          </th>

          <th>
            **Details**
          </th>
        </tr>
      </thead>

      <tbody>
        <tr>
          <td>
            Attribute
          </td>

          <td>
            CurrCapacity
          </td>
        </tr>

        <tr>
          <td>
            Object name pattern
          </td>

          <td>
            ```
            com.bea:ServerRuntime=*,Name=*,Type=JDBCDataSourceRuntime
            ```
          </td>
        </tr>

        <tr>
          <td>
            New Relic metric
          </td>

          <td>
            ```
            JmxBuiltIn/DataSources/{Name}/Connections/PoolSize
            ```
          </td>
        </tr>

        <tr>
          <td>
            [Type](/docs/agents/java-agent/custom-instrumentation/custom-jmx-instrumentation-yaml#attribute-type)
          </td>

          <td>
            Simple
          </td>
        </tr>
      </tbody>
    </Table>
  </Collapser>

  <Collapser
    id="ConnectionsTotalCount"
    title="ConnectionsTotalCount"
  >
    <Table>
      <thead>
        <tr>
          <th style={{ width: "200px" }}>
            **WebLogic JMX metrics**
          </th>

          <th>
            **Details**
          </th>
        </tr>
      </thead>

      <tbody>
        <tr>
          <td>
            Attribute
          </td>

          <td>
            ConnectionsTotalCount
          </td>
        </tr>

        <tr>
          <td>
            Object name pattern
          </td>

          <td>
            ```
            com.bea:ServerRuntime=*,Name=*,Type=JDBCDataSourceRuntime
            ```
          </td>
        </tr>

        <tr>
          <td>
            New Relic metric
          </td>

          <td>
            ```
            JmxBuiltIn/DataSources/{Name}/Connections/Created
            ```
          </td>
        </tr>

        <tr>
          <td>
            [Type](/docs/agents/java-agent/custom-instrumentation/custom-jmx-instrumentation-yaml#attribute-type)
          </td>

          <td>
            Monotonic
          </td>
        </tr>
      </tbody>
    </Table>
  </Collapser>

  <Collapser
    id="ActiveConnectionsCurrentCount"
    title="ActiveConnectionsCurrentCount"
  >
    <Table>
      <thead>
        <tr>
          <th style={{ width: "200px" }}>
            **WebLogic JMX metrics**
          </th>

          <th>
            **Details**
          </th>
        </tr>
      </thead>

      <tbody>
        <tr>
          <td>
            Attribute
          </td>

          <td>
            ActiveConnectionsCurrentCount
          </td>
        </tr>

        <tr>
          <td>
            Object name pattern
          </td>

          <td>
            ```
            com.bea:ServerRuntime=*,Name=*,Type=JDBCDataSourceRuntime
            ```
          </td>
        </tr>

        <tr>
          <td>
            New Relic metric
          </td>

          <td>
            ```
            JmxBuiltIn/DataSources/{Name}/Connections/Active
            ```
          </td>
        </tr>

        <tr>
          <td>
            [Type](/docs/agents/java-agent/custom-instrumentation/custom-jmx-instrumentation-yaml#attribute-type)
          </td>

          <td>
            Simple
          </td>
        </tr>
      </tbody>
    </Table>
  </Collapser>

  <Collapser
    id="LeakedConnectionCount"
    title="LeakedConnectionCount"
  >
    <Table>
      <thead>
        <tr>
          <th style={{ width: "200px" }}>
            **WebLogic JMX metrics**
          </th>

          <th>
            **Details**
          </th>
        </tr>
      </thead>

      <tbody>
        <tr>
          <td>
            Attribute
          </td>

          <td>
            LeakedConnectionCount
          </td>
        </tr>

        <tr>
          <td>
            Object name pattern
          </td>

          <td>
            ```
            com.bea:ServerRuntime=*,Name=*,Type=JDBCDataSourceRuntime
            ```
          </td>
        </tr>

        <tr>
          <td>
            New Relic metric
          </td>

          <td>
            ```
            JmxBuiltIn/DataSources/{Name}/Connections/Leaked
            ```
          </td>
        </tr>

        <tr>
          <td>
            [Type](/docs/agents/java-agent/custom-instrumentation/custom-jmx-instrumentation-yaml#attribute-type)
          </td>

          <td>
            Monotonic
          </td>
        </tr>
      </tbody>
    </Table>
  </Collapser>

  <Collapser
    id="PrepStmtCacheCurrentSize"
    title="PrepStmtCacheCurrentSize"
  >
    <Table>
      <thead>
        <tr>
          <th style={{ width: "200px" }}>
            **WebLogic JMX metrics**
          </th>

          <th>
            **Details**
          </th>
        </tr>
      </thead>

      <tbody>
        <tr>
          <td>
            Attribute
          </td>

          <td>
            PrepStmtCacheCurrentSize
          </td>
        </tr>

        <tr>
          <td>
            Object name pattern
          </td>

          <td>
            ```
            com.bea:ServerRuntime=*,Name=*,Type=JDBCDataSourceRuntime
            ```
          </td>
        </tr>

        <tr>
          <td>
            New Relic metric
          </td>

          <td>
            ```
            JmxBuiltIn/DataSources/{Name}/Statement Cache/Size
            ```
          </td>
        </tr>

        <tr>
          <td>
            [Type](/docs/agents/java-agent/custom-instrumentation/custom-jmx-instrumentation-yaml#attribute-type)
          </td>

          <td>
            Simple
          </td>
        </tr>
      </tbody>
    </Table>
  </Collapser>

  <Collapser
    id="WaitingForConnectionCurrentCount"
    title="WaitingForConnectionCurrentCount"
  >
    <Table>
      <thead>
        <tr>
          <th style={{ width: "200px" }}>
            **WebLogic JMX metrics**
          </th>

          <th>
            **Details**
          </th>
        </tr>
      </thead>

      <tbody>
        <tr>
          <td>
            Attribute
          </td>

          <td>
            WaitingForConnectionCurrentCount
          </td>
        </tr>

        <tr>
          <td>
            Object name pattern
          </td>

          <td>
            ```
            com.bea:ServerRuntime=*,Name=*,Type=JDBCDataSourceRuntime
            ```
          </td>
        </tr>

        <tr>
          <td>
            New Relic metric
          </td>

          <td>
            ```
            JmxBuiltIn/DataSources/{Name}/Requests/Currently Waiting
            ```
          </td>
        </tr>

        <tr>
          <td>
            [Type](/docs/agents/java-agent/custom-instrumentation/custom-jmx-instrumentation-yaml#attribute-type)
          </td>

          <td>
            Simple
          </td>
        </tr>
      </tbody>
    </Table>
  </Collapser>

  <Collapser
    id="WaitingForConnectionTotal"
    title="WaitingForConnectionTotal"
  >
    <Table>
      <thead>
        <tr>
          <th style={{ width: "200px" }}>
            **WebLogic JMX metrics**
          </th>

          <th>
            **Details**
          </th>
        </tr>
      </thead>

      <tbody>
        <tr>
          <td>
            Attribute
          </td>

          <td>
            WaitingForConnectionTotal
          </td>
        </tr>

        <tr>
          <td>
            Object name pattern
          </td>

          <td>
            ```
            com.bea:ServerRuntime=*,Name=*,Type=JDBCDataSourceRuntime
            ```
          </td>
        </tr>

        <tr>
          <td>
            New Relic metric
          </td>

          <td>
            ```
            JmxBuiltIn/DataSources/{Name}/Requests/Count
            ```
          </td>
        </tr>

        <tr>
          <td>
            [Type](/docs/agents/java-agent/custom-instrumentation/custom-jmx-instrumentation-yaml#attribute-type)
          </td>

          <td>
            Monotonic
          </td>
        </tr>
      </tbody>
    </Table>
  </Collapser>

  <Collapser
    id="WaitingForConnectionSuccessTotal"
    title="WaitingForConnectionSuccessTotal"
  >
    <Table>
      <thead>
        <tr>
          <th style={{ width: "200px" }}>
            **WebLogic JMX metrics**
          </th>

          <th>
            **Details**
          </th>
        </tr>
      </thead>

      <tbody>
        <tr>
          <td>
            Attribute
          </td>

          <td>
            WaitingForConnectionSuccessTotal
          </td>
        </tr>

        <tr>
          <td>
            Object name pattern
          </td>

          <td>
            ```
            com.bea:ServerRuntime=*,Name=*,Type=JDBCDataSourceRuntime
            ```
          </td>
        </tr>

        <tr>
          <td>
            New Relic metric
          </td>

          <td>
            ```
            JmxBuiltIn/DataSources/{Name}/Requests/Successful
            ```
          </td>
        </tr>

        <tr>
          <td>
            [Type](/docs/agents/java-agent/custom-instrumentation/custom-jmx-instrumentation-yaml#attribute-type)
          </td>

          <td>
            Monotonic
          </td>
        </tr>
      </tbody>
    </Table>
  </Collapser>

  <Collapser
    id="WaitingForConnectionFailureTotal"
    title="WaitingForConnectionFailureTotal"
  >
    <Table>
      <thead>
        <tr>
          <th style={{ width: "200px" }}>
            **WebLogic JMX metrics**
          </th>

          <th>
            **Details**
          </th>
        </tr>
      </thead>

      <tbody>
        <tr>
          <td>
            Attribute
          </td>

          <td>
            WaitingForConnectionFailureTotal
          </td>
        </tr>

        <tr>
          <td>
            Object name pattern
          </td>

          <td>
            ```
            com.bea:ServerRuntime=*,Name=*,Type=JDBCDataSourceRuntime
            ```
          </td>
        </tr>

        <tr>
          <td>
            New Relic metric
          </td>

          <td>
            ```
            JmxBuiltIn/DataSources/{Name}/Requests/Failed
            ```
          </td>
        </tr>

        <tr>
          <td>
            [Type](/docs/agents/java-agent/custom-instrumentation/custom-jmx-instrumentation-yaml#attribute-type)
          </td>

          <td>
            Monotonic
          </td>
        </tr>
      </tbody>
    </Table>
  </Collapser>

  <Collapser
    id="AccessTotalCount-MissTotalCount"
    title="AccessTotalCount - MissTotalCount"
  >
    <Table>
      <thead>
        <tr>
          <th style={{ width: "200px" }}>
            **WebLogic JMX metrics**
          </th>

          <th>
            **Details**
          </th>
        </tr>
      </thead>

      <tbody>
        <tr>
          <td>
            Attribute
          </td>

          <td>
            AccessTotalCount - MissTotalCount
          </td>
        </tr>

        <tr>
          <td>
            Object name pattern
          </td>

          <td>
            ```
            com.bea:ServerRuntime=*,Name=*,ApplicationRuntime=*,Type=EJBPoolRuntime,EJBComponentRuntime=*,*
            ```
          </td>
        </tr>

        <tr>
          <td>
            New Relic metric
          </td>

          <td>
            ```
            JmxBuiltIn/EJB/Pool/Bean/{ApplicationRuntime}/{EJBComponentRuntime}/{Name}/Attempts/Successful
            ```
          </td>
        </tr>

        <tr>
          <td>
            [Type](/docs/agents/java-agent/custom-instrumentation/custom-jmx-instrumentation-yaml#attribute-type)
          </td>

          <td>
            Monotonic
          </td>
        </tr>
      </tbody>
    </Table>
  </Collapser>

  <Collapser
    id="MissTotalCount"
    title="MissTotalCount"
  >
    <Table>
      <thead>
        <tr>
          <th style={{ width: "200px" }}>
            **WebLogic JMX metrics**
          </th>

          <th>
            **Details**
          </th>
        </tr>
      </thead>

      <tbody>
        <tr>
          <td>
            Attribute
          </td>

          <td>
            MissTotalCount
          </td>
        </tr>

        <tr>
          <td>
            Object name pattern
          </td>

          <td>
            ```
            com.bea:ServerRuntime=*,Name=*,ApplicationRuntime=*,Type=EJBPoolRuntime,EJBComponentRuntime=*,*
            ```
          </td>
        </tr>

        <tr>
          <td>
            New Relic metric
          </td>

          <td>
            ```
            JmxBuiltIn/EJB/Pool/Bean/{ApplicationRuntime}/{EJBComponentRuntime}/{Name}/Attempts/Failed
            ```
          </td>
        </tr>

        <tr>
          <td>
            [Type](/docs/agents/java-agent/custom-instrumentation/custom-jmx-instrumentation-yaml#attribute-type)
          </td>

          <td>
            Monotonic
          </td>
        </tr>
      </tbody>
    </Table>
  </Collapser>

  <Collapser
    id="WaiterCurrentCount"
    title="WaiterCurrentCount"
  >
    <Table>
      <thead>
        <tr>
          <th style={{ width: "200px" }}>
            **WebLogic JMX metrics**
          </th>

          <th>
            **Details**
          </th>
        </tr>
      </thead>

      <tbody>
        <tr>
          <td>
            Attribute
          </td>

          <td>
            WaiterCurrentCount
          </td>
        </tr>

        <tr>
          <td>
            Object name pattern
          </td>

          <td>
            ```
            com.bea:ServerRuntime=*,Name=*,ApplicationRuntime=*,Type=EJBPoolRuntime,EJBComponentRuntime=*,*>
            ```
          </td>
        </tr>

        <tr>
          <td>
            New Relic metric
          </td>

          <td>
            ```
            JmxBuiltIn/EJB/Pool/Bean/{ApplicationRuntime}/{EJBComponentRuntime}/{Name}/Threads/Waiting
            ```
          </td>
        </tr>

        <tr>
          <td>
            [Type](/docs/agents/java-agent/custom-instrumentation/custom-jmx-instrumentation-yaml#attribute-type)
          </td>

          <td>
            Simple
          </td>
        </tr>
      </tbody>
    </Table>
  </Collapser>

  <Collapser
    id="DestroyedTotalCount"
    title="DestroyedTotalCount"
  >
    <Table>
      <thead>
        <tr>
          <th style={{ width: "200px" }}>
            **WebLogic JMX metrics**
          </th>

          <th>
            **Details**
          </th>
        </tr>
      </thead>

      <tbody>
        <tr>
          <td>
            Attribute
          </td>

          <td>
            DestroyedTotalCount
          </td>
        </tr>

        <tr>
          <td>
            Object name pattern
          </td>

          <td>
            ```
            com.bea:ServerRuntime=*,Name=*,ApplicationRuntime=*,Type=EJBPoolRuntime,EJBComponentRuntime=*,*
            ```
          </td>
        </tr>

        <tr>
          <td>
            New Relic metric
          </td>

          <td>
            ```
            JmxBuiltIn/EJB/Pool/Bean/{ApplicationRuntime}/{EJBComponentRuntime}/{Name}/Beans/Destroyed
            ```
          </td>
        </tr>

        <tr>
          <td>
            [Type](/docs/agents/java-agent/custom-instrumentation/custom-jmx-instrumentation-yaml#attribute-type)
          </td>

          <td>
            Monotonic
          </td>
        </tr>
      </tbody>
    </Table>
  </Collapser>

  <Collapser
    id="BeansInUseCurrentCount"
    title="BeansInUseCurrentCount"
  >
    <Table>
      <thead>
        <tr>
          <th style={{ width: "200px" }}>
            **WebLogic JMX metrics**
          </th>

          <th>
            **Details**
          </th>
        </tr>
      </thead>

      <tbody>
        <tr>
          <td>
            Attribute
          </td>

          <td>
            BeansInUseCurrentCount
          </td>
        </tr>

        <tr>
          <td>
            Object name pattern
          </td>

          <td>
            ```
            com.bea:ServerRuntime=*,Name=*,ApplicationRuntime=*,Type=EJBPoolRuntime,EJBComponentRuntime=*,*
            ```
          </td>
        </tr>

        <tr>
          <td>
            New Relic metric
          </td>

          <td>
            ```
            JmxBuiltIn/EJB/Pool/Bean/{ApplicationRuntime}/{EJBComponentRuntime}/{Name}/Beans/Active
            ```
          </td>
        </tr>

        <tr>
          <td>
            [Type](/docs/agents/java-agent/custom-instrumentation/custom-jmx-instrumentation-yaml#attribute-type)
          </td>

          <td>
            Simple
          </td>
        </tr>
      </tbody>
    </Table>
  </Collapser>

  <Collapser
    id="PooledBeansCurrentCount"
    title="PooledBeansCurrentCount"
  >
    <Table>
      <thead>
        <tr>
          <th style={{ width: "200px" }}>
            **WebLogic JMX metrics**
          </th>

          <th>
            **Details**
          </th>
        </tr>
      </thead>

      <tbody>
        <tr>
          <td>
            Attribute
          </td>

          <td>
            PooledBeansCurrentCount
          </td>
        </tr>

        <tr>
          <td>
            Object name pattern
          </td>

          <td>
            ```
            com.bea:ServerRuntime=*,Name=*,ApplicationRuntime=*,Type=EJBPoolRuntime,EJBComponentRuntime=*,*
            ```
          </td>
        </tr>

        <tr>
          <td>
            **New Relic metric**
          </td>

          <td>
            ```
            JmxBuiltIn/EJB/Pool/Bean/{ApplicationRuntime}/{EJBComponentRuntime}/{Name}/Beans/Available
            ```
          </td>
        </tr>

        <tr>
          <td>
            [**Type**](/docs/agents/java-agent/custom-instrumentation/custom-jmx-instrumentation-yaml#attribute-type)
          </td>

          <td>
            Simple
          </td>
        </tr>
      </tbody>
    </Table>
  </Collapser>

  <Collapser
    id="Committed-plus-RolledBack-plus-TimedOut"
    title="TransactionsCommittedTotalCount +TransactionsRolledBackTotalCount +TransactionsTimedOutTotalCount"
  >
    <Table>
      <thead>
        <tr>
          <th style={{ width: "200px" }}>
            **WebLogic JMX metrics**
          </th>

          <th>
            **Details**
          </th>
        </tr>
      </thead>

      <tbody>
        <tr>
          <td>
            Attribute
          </td>

          <td>
            TransactionsCommittedTotalCount +TransactionsRolledBackTotalCount +TransactionsTimedOutTotalCount
          </td>
        </tr>

        <tr>
          <td>
            Object name pattern
          </td>

          <td>
            ```
            com.bea:ServerRuntime=*,Name=*,ApplicationRuntime=*,Type=EJBTransactionRuntime,EJBComponentRuntime=*,*
            ```
          </td>
        </tr>

        <tr>
          <td>
            New Relic metric
          </td>

          <td>
            ```
            JmxBuiltIn/EJB/Transactions/Application/{ApplicationRuntime}/Count
            ```
          </td>
        </tr>

        <tr>
          <td>
            [Type](/docs/agents/java-agent/custom-instrumentation/custom-jmx-instrumentation-yaml#attribute-type)
          </td>

          <td>
            Monotonic
          </td>
        </tr>
      </tbody>
    </Table>
  </Collapser>

  <Collapser
    id="TransactionsCommittedTotalCount"
    title="TransactionsCommittedTotalCount"
  >
    <Table>
      <thead>
        <tr>
          <th style={{ width: "200px" }}>
            **WebLogic JMX metrics**
          </th>

          <th>
            **Details**
          </th>
        </tr>
      </thead>

      <tbody>
        <tr>
          <td>
            Attribute
          </td>

          <td>
            TransactionsCommittedTotalCount
          </td>
        </tr>

        <tr>
          <td>
            Object name pattern
          </td>

          <td>
            ```
            com.bea:ServerRuntime=*,Name=*,ApplicationRuntime=*,Type=EJBTransactionRuntime,EJBComponentRuntime=*,*
            ```
          </td>
        </tr>

        <tr>
          <td>
            New Relic metric
          </td>

          <td>
            ```
            JmxBuiltIn/EJB/Transactions/Application/{ApplicationRuntime}/Committed
            ```
          </td>
        </tr>

        <tr>
          <td>
            [Type](/docs/agents/java-agent/custom-instrumentation/custom-jmx-instrumentation-yaml#attribute-type)
          </td>

          <td>
            Monotonic
          </td>
        </tr>
      </tbody>
    </Table>
  </Collapser>

  <Collapser
    id="TransactionsRolledBackTotalCount"
    title="TransactionsRolledBackTotalCount"
  >
    <Table>
      <thead>
        <tr>
          <th style={{ width: "200px" }}>
            **WebLogic JMX metrics**
          </th>

          <th>
            **Details**
          </th>
        </tr>
      </thead>

      <tbody>
        <tr>
          <td>
            Attribute
          </td>

          <td>
            TransactionsRolledBackTotalCount
          </td>
        </tr>

        <tr>
          <td>
            Object name pattern
          </td>

          <td>
            ```
            com.bea:ServerRuntime=*,Name=*,ApplicationRuntime=*,Type=EJBTransactionRuntime,EJBComponentRuntime=*,*
            ```
          </td>
        </tr>

        <tr>
          <td>
            New Relic metric
          </td>

          <td>
            ```
            JmxBuiltIn/EJB/Transactions/Application/{ApplicationRuntime}/Rolled Back
            ```
          </td>
        </tr>

        <tr>
          <td>
            [Type](/docs/agents/java-agent/custom-instrumentation/custom-jmx-instrumentation-yaml#attribute-type)
          </td>

          <td>
            Monotonic
          </td>
        </tr>
      </tbody>
    </Table>
  </Collapser>

  <Collapser
    id="TransactionsTimedOutTotalCount"
    title="TransactionsTimedOutTotalCount"
  >
    <Table>
      <thead>
        <tr>
          <th style={{ width: "200px" }}>
            **WebLogic JMX metrics**
          </th>

          <th>
            **Details**
          </th>
        </tr>
      </thead>

      <tbody>
        <tr>
          <td>
            Attribute
          </td>

          <td>
            TransactionsTimedOutTotalCount
          </td>
        </tr>

        <tr>
          <td>
            Object name pattern
          </td>

          <td>
            ```
            com.bea:ServerRuntime=*,Name=*,ApplicationRuntime=*,Type=EJBTransactionRuntime,EJBComponentRuntime=*,*
            ```
          </td>
        </tr>

        <tr>
          <td>
            New Relic metric
          </td>

          <td>
            ```
            JmxBuiltIn/EJB/Transactions/Application/{ApplicationRuntime}/Timed Out
            ```
          </td>
        </tr>

        <tr>
          <td>
            [Type](/docs/agents/java-agent/custom-instrumentation/custom-jmx-instrumentation-yaml#attribute-type)
          </td>

          <td>
            Monotonic
          </td>
        </tr>
      </tbody>
    </Table>
  </Collapser>
</CollapserGroup><|MERGE_RESOLUTION|>--- conflicted
+++ resolved
@@ -6,18 +6,6 @@
   - Agents
   - Java agent
   - Features
-<<<<<<< HEAD
-redirects:
-  - /docs/applications-dashboards/jvm-metrics
-  - /docs/site/jvm-metrics
-  - /docs/applications-menu/jvm-metrics
-  - /docs/apm/applications-menu/monitoring/jvm-metrics-dashboard
-  - /docs/apm/applications-menu/monitoring/jvm-metrics-page
-  - /docs/agents/java-agent/features/jvm-metrics-page
-japaneseVersion: >-
-  https://docs.newrelic.co.jp/docs/agents/java-agent/features/jvms-page-java-view-app-server-metrics-jmx
-=======
->>>>>>> dea79b0f
 ---
 
 You can use New Relic's Java agent to collect and view additional metrics provided by the most common application servers via JMX. The collected metrics vary by app server and include measurements of thread pools, HTTP sessions, and transactions.
