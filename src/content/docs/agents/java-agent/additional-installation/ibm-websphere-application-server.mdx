---
title: IBM WebSphere Application Server
contentType: page
template: basicDoc
topics:
  - Agents
  - Java agent
  - Additional installation
<<<<<<< HEAD
redirects:
  - /docs/agents/java-agent/additional-installation/websphere-application-server
=======
>>>>>>> dea79b0f
---

This describes how to configure New Relic's Java agent if you are using IBM WebSphere Application Server. For [compatible versions](#compatible-versions), follow New Relic's procedures to [install the Java agent on WebSphere](https://docs.newrelic.com/docs/agents/java-agent/installation/include-java-agent-jvm-argument#Installing_on_Websphere).

<Table>
  <thead>
    <tr>
      <th width={200}>
        IBM WebSphere App Server
      </th>

      <th>
        **Comments**
      </th>
    </tr>
  </thead>

  <tbody>
    <tr id="compatible-versions">
      <td>
        Compatible IBM JVM versions
      </td>

      <td>
        New Relic supports all versions of WebSphere that are [compatible with the Java agent](https://docs.newrelic.com/docs/agents/java-agent/getting-started/compatibility-requirements-java-agent). However, certain versions of the IBM JVM are incompatible with the Java agent due to [known issues in the IBM JVM](http://www-01.ibm.com/support/docview.wss?uid=swg1IV25688).

        New Relic's Java agent is compatible with these major versions of the IBM JVM:

        * 8: All versions
        * 7: Version 7.0.0 SR3 or higher
      </td>
    </tr>

    <tr id="security">
      <td>
        Java 2 Security
      </td>

      <td>
        If you are using Java 2 Security and WebSphere, you must grant the Java agent [additional permissions](/docs/agents/java-agent/installation/install-java-agent-java-2-security#websphere-java-2) before it can execute properly.
      </td>
    </tr>

    <tr id="browser-monitoring">
      <td>
        Browser monitoring
      </td>

      <td>
        To use Browser monitoring when running the Java agent on WebSphere, you must [manually enable Browser monitoring](/docs/agents/java-agent/instrumentation/new-relic-browser-java-agent#manual_instrumentation).
      </td>
    </tr>

    <tr id="pmi-metrics">
      <td>
        WebSphere PMI metrics
      </td>

      <td>
        You can configure the Java agent to [capture additional WebSphere PMI metrics](/docs/agents/java-agent/features/jvm-metrics-page#default-pmi). These metrics will appear on the New Relic **JVM metrics** page.
      </td>
    </tr>

    <tr id="instance-names">
      <td>
        Instance and display names
      </td>

      <td>
        You can configure the Java agent to change the default behavior of [instance names or display names](/docs/agents/java-agent/configuration/hostname-logic-java#instance-names).
      </td>
    </tr>
  </tbody>
</Table><|MERGE_RESOLUTION|>--- conflicted
+++ resolved
@@ -6,11 +6,6 @@
   - Agents
   - Java agent
   - Additional installation
-<<<<<<< HEAD
-redirects:
-  - /docs/agents/java-agent/additional-installation/websphere-application-server
-=======
->>>>>>> dea79b0f
 ---
 
 This describes how to configure New Relic's Java agent if you are using IBM WebSphere Application Server. For [compatible versions](#compatible-versions), follow New Relic's procedures to [install the Java agent on WebSphere](https://docs.newrelic.com/docs/agents/java-agent/installation/include-java-agent-jvm-argument#Installing_on_Websphere).
