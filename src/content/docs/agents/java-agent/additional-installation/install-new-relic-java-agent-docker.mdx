---
title: Install New Relic Java agent for Docker
contentType: page
template: basicDoc
topics:
  - Agents
  - Java agent
  - Additional installation
<<<<<<< HEAD
redirects:
  - /docs/agents/java-agent/additional-installation/install-docker
=======
>>>>>>> dea79b0f
---

This document explains a basic installation of the APM agent for Java applications in a Docker container. We discuss required configurations and also explore some optional configurations to help with the following:

* How to use identical New Relic configuration files for each container, regardless of the environment the containers are used in.
* How to use the Docker layer when every agent in every environment needs slightly different configuration data.
* How to disable the New Relic agent in some environments and enable it in others.

Although we don't discuss advanced options here, you can install the Java agent in Docker volumes and use your Docker container image in other software such as Swarm, ECS, AKS, EKS, OpenShift, and Kubernetes.

<Callout variant="tip">
  Our Docker examples refer to Tomcat, so if you are using another application server, refer to your vendor’s documentation.
</Callout>

## Get the Java agent [#download-agent]

Download `newrelic-java.zip` using `curl`, `Invoke-WebRequest` (PowerShell), or the New Relic UI:

<CollapserGroup>
  <Collapser
    id="download-from-curl"
    title={<>Download using <InlineCode>curl</InlineCode></>}
  >
    Complete the following:

    1. Start a command-line session.
    2. Change to a temporary directory where you can download the zip file.
    3. Execute this `curl` command:

       ```
       curl -O https://download.newrelic.com/newrelic/java-agent/newrelic-agent/current/newrelic-java.zip
       ```
    4. Unzip `newrelic-java.zip`
  </Collapser>

  <Collapser
    id="download-from-powershell"
    title={<>Download using <InlineCode>Invoke-WebRequest</InlineCode> (PowerShell)</>}
  >
    Complete the following:

    1. Start a PowerShell session.
    2. Change to a temporary directory where you can download the zip file.
    3. Execute this PowerShell command:

       ```
       Invoke-WebRequest -Uri https://download.newrelic.com/newrelic/java-agent/newrelic-agent/current/newrelic-java.zip -OutFile newrelic-java.zip
       ```
    4. Unzip `newrelic-java.zip`:

       ```
       Expand-Archive -Path newrelic-java.zip -DestinationPath DESTINATION_PATH
       ```
  </Collapser>

  <Collapser
    id="download-from-UI"
    title="Download from the New Relic UI"
  >
    Complete the following:

    1. [Log in to New Relic.](http://www.newrelic.com/ "Link opens in new window.")
    2. From the [account dropdown](/docs/accounts-partnerships/education/getting-started-new-relic/glossary#account-dropdown) in the New Relic UI, select **Account settings**.
    3. In the right sidebar under **Most recent**, select the Java agent, and save the `newrelic-java.zip` to a temporary directory.
    4. Unzip `newrelic-java.zip`.
  </Collapser>
</CollapserGroup>

## Set up the installation directory [#install-directory]

You can unzip the `newrelic-java.zip` file wherever it is convenient for you. In the subsequent sections we assume you extracted it in the current working directory, which puts the files we need in `./newrelic`.

## Modify startup scripts [#start-up-scripts]

The startup script that contains the command to start your application server must include Java’s built-in argument `-javaagent`. We recommend that you set this argument with the `JAVA_OPTS` environment variable. The value of that argument must contain the location where you `ADD` the Java APM agent’s jar file to the image.

For example, with Tomcat, use commands like these in the `Dockerfile`:

```
RUN mkdir -p /usr/local/tomcat/newrelic
ADD ./newrelic/newrelic.jar /usr/local/tomcat/newrelic/newrelic.jar
ENV JAVA_OPTS="$JAVA_OPTS -javaagent:/usr/local/tomcat/newrelic/newrelic.jar"
```

## Set agent configurations [#agent-configs]

By default, agent behavior is controlled by configuration entries in `newrelic.yml`, which is typically located in the same directory as the agent. This section explains how to override these `newrelic.yml` configurations by using environment variables or Java system properties in the `Dockerfile`.

Before we look at some specific configurations, here’s how to load `newrelic.yml` using the `Dockerfile`:

```
ADD ./newrelic/newrelic.yml /usr/local/tomcat/newrelic/newrelic.yml
```

For a basic Docker installation, complete these configurations:

* [Application name](#app-name)
* [License key](#license-key)
* [Logs](#logs)
* [Environment](#environment) (optional)
* [Enabled](#enabled) (optional)

### Application name [#app-name]

The application name is a configuration you set to identify your application in New Relic.

<Callout variant="tip">
  You can reuse an application name for multiple apps serving the same role so that all the data from those apps rolls up into the same logical application in New Relic. For more detail about additional grouping options, see [Use multiple names for an app](/docs/agents/manage-apm-agents/app-naming/use-multiple-names-app).
</Callout>

Replace MY_APP_NAME with your application name in one of these `Dockerfile` commands:

<Table>
  <thead>
    <tr>
      <th>
        Option
      </th>

      <th>
        Command
      </th>
    </tr>
  </thead>

  <tbody>
    <tr>
      <td>
        Environment  
        variable
      </td>

      <td>
        ```
        ENV NEW_RELIC_APP_NAME="MY_APP_NAME"
        ```
      </td>
    </tr>

    <tr>
      <td>
        Java system  
        property
      </td>

      <td>
        ```
        ENV JAVA_OPTS="$JAVA_OPTS -Dnewrelic.config.app_name='MY_APP_NAME'"
        ```
      </td>
    </tr>
  </tbody>
</Table>

After you boot the container, your application name appears in New Relic.

### License key

This configuration is required for you to report on any data in your New Relic Account.

To copy your license key:

1. Go to **[one.newrelic.com](https://one.newrelic.com) > (account dropdown) > Account settings**.
2. Under **Account information**, copy the license key.
3. In one of these `Dockerfile` commands, replace MY_LICENSE_KEY with your license key:

   <Table>
     <thead>
       <tr>
         <th>
           Option
         </th>

         <th>
           Command
         </th>
       </tr>
     </thead>

     <tbody>
       <tr>
         <td>
           Environment  
           variable
         </td>

         <td>
           ```
           ENV NEW_RELIC_LICENSE_KEY="MY_LICENSE_KEY"
           ```
         </td>
       </tr>

       <tr>
         <td>
           Java system  
           property
         </td>

         <td>
           ```
           ENV JAVA_OPTS="$JAVA_OPTS -Dnewrelic.config.license_key='MY_LICENSE_KEY'"
           ```
         </td>
       </tr>
     </tbody>
   </Table>

### Logs

By default, logs are written into the logs directory relative to the location of `newrelic.jar`. Make sure that the user account that starts your application server also has the right to perform tasks such as:

* Creating the logs directory.
* Creating and appending to the log files in that directory.

Here’s a Dockerfile example where `tomcat` is the user who starts Tomcat:

```
RUN mkdir -p /usr/local/tomcat/newrelic/logs
RUN chown -R tomcat:tomcat /usr/local/tomcat/newrelic/logs
```

You can also send the logs to `STDOUT` by adding one of the following to the Dockerfile:

<Table>
  <thead>
    <tr>
      <th>
        Option
      </th>

      <th>
        Command
      </th>
    </tr>
  </thead>

  <tbody>
    <tr>
      <td>
        Environment  
        Variable
      </td>

      <td>
        ```
        ENV NEW_RELIC_LOG_FILE_NAME=STDOUT
        ```
      </td>
    </tr>

    <tr>
      <td>
        Java system  
        property
      </td>

      <td>
        ```
        ENV JAVA_OPTS=-Dnewrelic.config.log_file_name=STDOUT
        ```
      </td>
    </tr>
  </tbody>
</Table>

### Environment (optional) [#environment]

You can pass either a Java property or an environment variable to determine which of the environment-specific stanzas the agent uses in `newrelic.yml`. Use this approach if you prefer to have the `newrelic.yml` file control environment-specific configurations instead of passing all the configurations via Docker.

Here’s a `Dockerfile` example of passing the `newrelic.environment` Java system property via Docker to use the custom value `dev` in the environment stanza of `newrelic.yml`:

1. Using the shell form of the CMD instruction, include a reference to a new environment variable you choose (for example, `ENV`):

   ```
   CMD java -Dnewrelic.environment=$ENV -jar myjar.jar
   ```
2. In your `docker run` command line, include an argument to set the environment variable in the container:

   ```
   docker run -it -e "ENV=dev" myDockerImage
   ```

<Callout variant="important">
  If you don’t specify a value for `newrelic.environment`, the agent assumes it is running in your production environment and uses the values from the main body of the configuration file.
</Callout>

### Enabled (optional) [#enabled]

This configuration controls whether the agent is enabled. Let’s say you want the same Docker image for every installation. However, you don’t want to run the New Relic agent every time an engineer spins up a test app because you don’t want to run up your instance count.

This problem can be solved using the `newrelic.environment` Java system property.

1. In the main body of `newrelic.yml`, disable the Java agent by setting `enabled: false`.
2. In specific environment stanzas of `newrelic.yml`, set `enabled: true`.

Then, you can run specific agents by specifying the environment at runtime.

## Additional Tomcat Dockerfile examples [#code-samples]

<CollapserGroup>
  <Collapser
    id="both-env-and-props"
    title="Tomcat with environment and Java system properties"
  >
    ```
    FROM tomcat:9
    # Add the newrelic.jar and -javaagent parameters
    RUN mkdir -p /usr/local/tomcat/newrelic
    ADD ./newrelic/newrelic.jar /usr/local/tomcat/newrelic/
    ENV JAVA_OPTS="$JAVA_OPTS -javaagent:/usr/local/tomcat/newrelic/newrelic.jar"
    # Add the configuration file
    ADD ./newrelic/newrelic.yml /usr/local/tomcat/newrelic/
    # An example of setting a system property config
    ENV JAVA_OPTS="$JAVA_OPTS -Dnewrelic.config.app_name='My Application'"
    # An example of setting an Environment variable config
    ENV NEW_RELIC_LICENSE_KEY="license_key"
    # Config to include the agent logs in Docker's stdout logging
    ENV JAVA_OPTS="$JAVA_OPTS -Dnewrelic.config.log_file_name=STDOUT"
    EXPOSE 8080
    CMD ["catalina.sh", "run"]
    ```
  </Collapser>

  <Collapser
    id="start-up"
    title="How to start an application with the Java agent"
  >
    ```
    FROM openjdk:8
    ADD my-application.jar /app
    ADD newrelic.jar  /app
    ADD newrelic.yml  /app 
    ENV NEW_RELIC_APP_NAME="My Application"
    ENV NEW_RELIC_LICENSE_KEY="license_key"
    ENV NEW_RELIC_LOG_FILE_NAME="STDOUT"
    ENTRYPOINT ["java","-javaagent:/app/newrelic.jar","-jar","/app/my-application.jar"]
    ```
  </Collapser>
</CollapserGroup>

## Next steps [#what-is-next]

Now that you have a basic agent installation in Docker, here are some additional steps to consider:

* Review other [configurations](/docs/agents/java-agent/configuration/java-agent-configuration-config-file) for the agent.
* Read a detailed [Explorers Hub post](https://discuss.newrelic.com/t/relic-solution-what-you-need-to-know-about-new-relic-when-deploying-with-docker/52492) about Docker and New Relic.<|MERGE_RESOLUTION|>--- conflicted
+++ resolved
@@ -6,11 +6,6 @@
   - Agents
   - Java agent
   - Additional installation
-<<<<<<< HEAD
-redirects:
-  - /docs/agents/java-agent/additional-installation/install-docker
-=======
->>>>>>> dea79b0f
 ---
 
 This document explains a basic installation of the APM agent for Java applications in a Docker container. We discuss required configurations and also explore some optional configurations to help with the following:
