---
title: Install Java agent using Maven
contentType: page
template: basicDoc
topics:
  - Agents
  - Java agent
  - Additional installation
<<<<<<< HEAD
redirects:
  - /docs/java/maven-installation-for-java
  - /docs/java/java-agent-maven
  - /docs/agents/java-agent/frameworks/maven-installation-java
  - /docs/agents/java-agent/additional-installation/maven-installation-java
=======
>>>>>>> dea79b0f
---

This document explains how to install the Java agent using Maven. For information on manually installing the Java agent, see [Install the Java agent](/docs/agents/java-agent/installation/install-java-agent) and [Java agent configuration: Config file](/docs/agents/java-agent/configuration/java-agent-configuration-config-file).

## Install agent package using Maven [#h2-install]

1. Install the New Relic Java agent, using either of these options:

   <CollapserGroup>
     <Collapser
       id="h2-zip"
       title="Install complete agent package"
     >
       This section explains how to configure Maven to download and unzip the `newrelic-java.zip` file, which contains all New Relic Java agent components.

       * `newrelic.yml` (agent configuration file)
       * `newrelic.jar` (Java agent jar)
       * [`newrelic-api.jar`](/docs/agents/java-agent/api-guides/guide-using-java-agent-api#api) (Java agent API jar)
       * README

       To do this:

       1. Configure your `pom.xml` to download `newrelic-java.zip`. For example:

          ```
          <dependency>
            <groupId>com.newrelic.agent.java</groupId>
            <artifactId>newrelic-java</artifactId>
            <version>JAVA_AGENT_VERSION</version>
            <scope>provided</scope>
            <type>zip</type>
          </dependency>
          ```

          Replace JAVA_AGENT_VERSION with the [latest Java agent version](https://docs.newrelic.com/docs/agents/java-agent/getting-started/java-release-notes).
       2. Unzip `newrelic-java.zip` by configuring `maven-dependency-plugin` in your `pom.xml`. For example:

          ```
          <!-- Unzip New Relic Java agent into target/ -->
               <plugin>
                  <groupId>org.apache.maven.plugins</groupId>
                  <artifactId>maven-dependency-plugin</artifactId>
                  <version>3.1.1</version>
                  <executions>
                    <execution>
                      <id>unpack-newrelic</id>
                      <phase>package</phase>
                      <goals>
                        <goal>unpack-dependencies</goal>
                      </goals>
                      <configuration>
                        <includeGroupIds>com.newrelic.agent.java</includeGroupIds>
                        <includeArtifactIds>newrelic-java</includeArtifactIds>
                        <!-- you can optionally exclude files -->
                        <!-- <excludes>**/newrelic.yml</excludes> -->
                        <overWriteReleases>false</overWriteReleases>
                        <overWriteSnapshots>false</overWriteSnapshots>
                        <overWriteIfNewer>true</overWriteIfNewer>
                        <outputDirectory>${project.build.directory}</outputDirectory>
                      </configuration>
                    </execution>
                  </executions>
                </plugin>
          ```

       This will unzip all the files into the newly created `newrelic/` within `project.build.directory`

       <CollapserGroup>
         <Collapser title={<>Here is an example <InlineCode>pom.xml</InlineCode> that downloads and extracts <InlineCode>newrelic-java.zip</InlineCode>.</>}>
           ```
           <project xmlns="http://maven.apache.org/POM/4.0.0"
           xmlns:xsi="http://www.w3.org/2001/XMLSchema-instance"
           xsi:schemaLocation="http://maven.apache.org/POM/4.0.0 http://maven.apache.org/maven-v4_0_0.xsd">
             <modelVersion>4.0.0</modelVersion>

             <groupId>com.example.application</groupId>
             <artifactId>my-example-app</artifactId>
             <packaging>war</packaging>
             <version>1.0</version>
             <name>My Example Application</name>
             <url>http://example.com</url>

             <dependencies>
                 <dependency>
                   <groupId>com.newrelic.agent.java</groupId>
                   <artifactId>newrelic-java</artifactId>
                   <version>3.47.1</version>
                   <scope>provided</scope>
                   <type>zip</type>
                 </dependency>   
             </dependencies>

             <!-- boilerplate code so Maven can generate a .war archive without requiring a web.xml file -->
             <build>
               <finalName>my-example-app</finalName>
               <plugins>

                 <plugin>
                   <groupId>org.apache.maven.plugins</groupId>
                   <artifactId>maven-war-plugin</artifactId>
                   <version>3.2.2</version>
                   <configuration>
                     <failOnMissingWebXml>false</failOnMissingWebXml>
                   </configuration>
                 </plugin>

                 <!-- Unzip New Relic Java agent into project.build.directory -->
                 <plugin>
                   <groupId>org.apache.maven.plugins</groupId>
                   <artifactId>maven-dependency-plugin</artifactId>
                   <version>3.1.1</version>
                   <executions>
                     <execution>
                       <id>unpack-newrelic</id>
                       <phase>package</phase>
                       <goals>
                         <goal>unpack-dependencies</goal>
                       </goals>
                       <configuration>
                         <includeGroupIds>com.newrelic.agent.java</includeGroupIds>
                         <includeArtifactIds>newrelic-java</includeArtifactIds>
                         <overWriteReleases>false</overWriteReleases>
                         <overWriteSnapshots>false</overWriteSnapshots>
                         <overWriteIfNewer>true</overWriteIfNewer>
                         <outputDirectory>${project.build.directory}</outputDirectory>
                       </configuration>
                     </execution>
                   </executions>
                 </plugin>
               </plugins>
             </build>
           </project>
           ```
         </Collapser>
       </CollapserGroup>
     </Collapser>

     <Collapser
       id="h2-agent"
       title="Install individual components"
     >
       This section explains how to configure Maven to download individual components of the Java agent, specifically the `newrelic.jar` and the `newrelic-api.jar`.

       1. Configure your `pom.xml` to download either `newrelic.jar` or `newrelic-api.jar`. Here's an example for downloading `newrelic.jar`:

          ```
          <dependency>
            <groupId>com.newrelic.agent.java</groupId>
            <artifactId>newrelic-agent</artifactId>
            <version>JAVA_AGENT_VERSION</version>
            <scope>provided</scope>
          </dependency>
          ```

          Here's an example for downloading `newrelic-api.jar`:

          ```
          <dependency>
            <groupId>com.newrelic.agent.java</groupId>
            <artifactId>newrelic-api</artifactId>
            <version>JAVA_AGENT_VERSION</version>
            <scope>compile</scope>
          </dependency>
          ```

          Replace JAVA_AGENT_VERSION with the [latest Java agent version](/docs/agents/java-agent/getting-started/java-release-notes).
       2. Locate the `newrelic.yml` file you received when creating your New Relic account or download one for the [version of the agent](https://docs.newrelic.com/docs/release-notes/agent-release-notes/java-release-notes) that you are using.

       <CollapserGroup>
         <Collapser title={<>Here is an example <InlineCode>pom.xml</InlineCode> for working with the individual components (Java agent and API jars).</>}>
           ```
           <project xmlns="http://maven.apache.org/POM/4.0.0"
           xmlns:xsi="http://www.w3.org/2001/XMLSchema-instance"
           xsi:schemaLocation="http://maven.apache.org/POM/4.0.0 http://maven.apache.org/maven-v4_0_0.xsd">
             <modelVersion>4.0.0</modelVersion>

             <groupId>com.example.application</groupId>
             <artifactId>my-example-app</artifactId>
             <packaging>war</packaging>
             <version>1.0</version>
             <name>My Example Application</name>
             <url>http://example.com</url>

             <dependencies>

               <!-- The newrelic.jar dependency. -->
               <dependency>
                 <groupId>com.newrelic.agent.java</groupId>
                 <artifactId>newrelic-agent</artifactId>
                 <version>3.47.1</version>
                 <scope>provided</scope>
               </dependency>
       
               <!-- The newrelic-api.jar dependency. -->
               <dependency>
                 <groupId>com.newrelic.agent.java</groupId>
                 <artifactId>newrelic-api</artifactId>
                 <version>3.47.1</version>
                 <scope>compile</scope>
             </dependency>

           </project>
           ```
         </Collapser>
       </CollapserGroup>
     </Collapser>
   </CollapserGroup>
2. Place `newrelic.yml` in the same folder as `newrelic.jar`, unless you specify otherwise in the JVM arg `-Dnewrelic.config.file`.
3. [Configure the `newrelic.yml` file](/docs/agents/java-agent/configuration/java-agent-configuration-config-file) (or [JVM system properties](https://docs.newrelic.com/docs/agents/java-agent/configuration/java-agent-configuration-config-file#General)) with your [`license_key`](/docs/accounts-partnerships/install-new-relic/account-setup/license-key) and [`app_name`](/docs/agents/java-agent/configuration/java-agent-configuration-config-file#cfg-app_name).
4. Pass `-javaagent:/path/to/newrelic.jar` to the JVM running your application server.
5. Optional: If using the [New Relic Java agent API](https://docs.newrelic.com/docs/agents/java-agent/custom-instrumentation/java-agent-api), make the API jar available at compile time by adding it to your application class path.

Generate some traffic for your app, then wait a few minutes for data to appear in the [APM **Summary** page](/docs/applications-menu/applications-overview). If nothing appears, follow the [troubleshooting procedures](/docs/agents/java-agent/troubleshooting/no-data-appears-java) .<|MERGE_RESOLUTION|>--- conflicted
+++ resolved
@@ -6,14 +6,6 @@
   - Agents
   - Java agent
   - Additional installation
-<<<<<<< HEAD
-redirects:
-  - /docs/java/maven-installation-for-java
-  - /docs/java/java-agent-maven
-  - /docs/agents/java-agent/frameworks/maven-installation-java
-  - /docs/agents/java-agent/additional-installation/maven-installation-java
-=======
->>>>>>> dea79b0f
 ---
 
 This document explains how to install the Java agent using Maven. For information on manually installing the Java agent, see [Install the Java agent](/docs/agents/java-agent/installation/install-java-agent) and [Java agent configuration: Config file](/docs/agents/java-agent/configuration/java-agent-configuration-config-file).
