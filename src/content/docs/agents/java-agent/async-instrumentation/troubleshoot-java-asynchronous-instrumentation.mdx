--- conflicted
+++ resolved
@@ -6,16 +6,6 @@
   - Agents
   - Java agent
   - Async instrumentation
-<<<<<<< HEAD
-redirects:
-  - >-
-    /docs/agents/java-agent/java-agent-api/troubleshooting-java-asynchronous-applications
-  - >-
-    /docs/agents/java-agent/java-agent-api/troubleshooting-java-asynchronous-instrumentation
-  - >-
-    /docs/agents/java-agent/java-agent-api/troubleshoot-java-asynchronous-instrumentation
-=======
->>>>>>> dea79b0f
 ---
 
 If you are having problems using the [Java agent API for async tokens and segments](/docs/agents/java-agent/java-agent-api/java-agent-api-asynchronous-applications), use these techniques to help you find answers and solve problems.
