--- conflicted
+++ resolved
@@ -6,14 +6,6 @@
   - Agents
   - Java agent
   - Async instrumentation
-<<<<<<< HEAD
-redirects:
-  - >-
-    /docs/agents/java-agent/frameworks/disabling-scala-netty-akka-play-snap-instrumentation
-  - >-
-    /docs/agents/java-agent/frameworks/disable-scala-netty-akka-play-2-instrumentation
-=======
->>>>>>> dea79b0f
 ---
 
 This document describes how to disable Java agent instrumentation on these popular async frameworks:
