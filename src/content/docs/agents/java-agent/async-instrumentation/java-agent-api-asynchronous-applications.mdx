--- conflicted
+++ resolved
@@ -6,13 +6,6 @@
   - Agents
   - Java agent
   - Async instrumentation
-<<<<<<< HEAD
-redirects:
-  - /docs/agents/java-agent/java-agent-api/java-agent-asynchronous-api-guide
-  - >-
-    /docs/agents/java-agent/java-agent-api/java-agent-api-asynchronous-applications
-=======
->>>>>>> dea79b0f
 ---
 
 [New Relic for Java](/docs/agents/java-agent/getting-started/introduction-new-relic-java) (agent [version 3.37](/docs/release-notes/agent-release-notes/java-release-notes/java-agent-3370) or higher) includes an API to instrument asynchronous activity. For [supported frameworks](/docs/agents/java-agent/getting-started/compatibility-requirements-java-agent), the agent usually instruments async work automatically. However, the async API can still be useful to add detail. This document provides examples of using tokens and segments to instrument your app.
