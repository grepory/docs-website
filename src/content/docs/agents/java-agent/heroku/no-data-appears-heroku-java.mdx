---
title: No data appears with Heroku (Java)
contentType: page
template: basicDoc
topics:
  - Agents
  - Java agent
  - Heroku
<<<<<<< HEAD
redirects: []
=======
>>>>>>> dea79b0f
---

## Problem

After waiting a few minutes, data is not appearing in your Heroku app's APM [**Summary** page](/docs/apm/applications-menu/monitoring/apm-overview-page).

## Solution

1. Check the Heroku logs for errors with this Heroku toolbelt command:

   ```
   heroku logs --tail
   ```
2. Check that the files in your Heroku dyno match the file modifications from the [Java on Heroku](/docs/agents/java-agent/heroku/java-agent-heroku) or [Java with Scala on Heroku](/docs/agents/java-agent/heroku/java-agent-scala-heroku) installation procedures. Use this Heroku toolbelt command:

   ```
   heroku run bash
   ```
3. Try the steps in [No data appears (Java)](/docs/agents/java-agent/troubleshooting/no-data-appears-java).<|MERGE_RESOLUTION|>--- conflicted
+++ resolved
@@ -6,10 +6,6 @@
   - Agents
   - Java agent
   - Heroku
-<<<<<<< HEAD
-redirects: []
-=======
->>>>>>> dea79b0f
 ---
 
 ## Problem
