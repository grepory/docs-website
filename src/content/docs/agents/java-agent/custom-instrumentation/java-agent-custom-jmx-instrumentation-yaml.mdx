---
title: 'Java agent: Custom JMX instrumentation by YAML'
contentType: page
template: basicDoc
topics:
  - Agents
  - Java agent
  - Custom instrumentation
<<<<<<< HEAD
redirects:
  - /docs/java/java-agent-custom-jmx-instrument-yml
  - /docs/java/custom-jmx-monitoring-by-yml
  - /docs/java/custom-jmx-instrumentation-by-yml
  - >-
    /docs/agents/java-agent/custom-instrumentation/custom-jmx-instrumentation-yaml
japaneseVersion: >-
  https://docs.newrelic.co.jp/docs/agents/java-agent/custom-instrumentation/java-agent-custom-jmx-instrumentation-yaml
=======
>>>>>>> dea79b0f
---

The Java SE Platform includes Java Management Extensions (JMX). JMX is a way to monitor and manage applications, devices, and services. Generally, application servers have built-in JMX metrics that you can monitor.

New Relic's Java agent offers the ability to monitor specific metrics from MBeans and attributes in your application without modifying code by using a [custom instrumentation YAML file](/docs/java/custom-jmx-yaml-examples). The Java agent will read the YAML file on startup and record the specific metrics.

<Callout variant="tip">
  You can also monitor JMX with the [Infrastructure JMX integration](/docs/integrations/host-integrations/host-integrations-list/jmx-monitoring-integration).
</Callout>

## Requirements and access [#requirements]

The Java agent only sees metrics from MBeans in your current JVM. If the MBeans are being accessed remotely, or exist in a separate JVM, they will not be available to the New Relic Java agent.

Custom JMX data won't be displayed in our APM charts, but you can [query the data](#display_metrics) and create custom charts with it.

This integration reports only simple numeric values. If you want to report other types of values, you may want to use the [Infrastructure JMX integration](/docs/integrations/host-integrations/host-integrations-list/jmx-monitoring-integration).

## File structure rules [#file_structure]

The custom instrumentation file must be in the [YAML format](https://en.wikipedia.org/wiki/YAML). Use a YAML validator to ensure the syntax is accurate before using the file with New Relic's Java agent, and follow these rules:

* YAML files are case sensitive.
* All indentations are in increments of two characters. Data in the same stanza of the file must use the same level of indentation. Indent any sub-stanzas by an additional two spaces.
* You must restart your JVM host process for changes to take effect.

## Available properties [#properties]

Here is a summary of each property in the JMX file. For more information, see [Custom JMX YAML examples](/docs/java/custom-jmx-yaml-examples).

<Table>
  <thead>
    <tr>
      <th width={200}>
        **Value**
      </th>

      <th>
        **Definition**
      </th>
    </tr>
  </thead>

  <tbody>
    <tr>
      <td>
        `name`
      </td>

      <td>
        The primary descriptive name identifying your YAML custom instrumentation file. Include one space before the `name` property.
      </td>
    </tr>

    <tr>
      <td>
        `version`
      </td>

      <td>
        The version of the extension file. If two extensions have the same name, only the extension with the highest version will be used. Be sure the version property is on a separate line from `name`. Include one space before the version property.
      </td>
    </tr>

    <tr>
      <td>
        `enabled`
      </td>

      <td>
        If `true`, the Java agent will read the extension. If `false`, the Java agent will ignore the extension. Include one space before the `enabled` property.
      </td>
    </tr>

    <tr>
      <td>
        `jmx`
      </td>

      <td>
        No value follows the property `jmx`. Use zero spaces before the property.
      </td>
    </tr>

    <tr>
      <td>
        `object_name`
      </td>

      <td>
        Matches the specific MBean's object. If you are using JDK version 1.6 or higher, the `object_name` can include asterisks (\*). Include two spaces before the dash and one space between the dash and `object_name`.
      </td>
    </tr>

    <tr>
      <td>
        `root_metric_name`
      </td>

      <td>
        Available with New Relic's Java agent version 3.7.0 or higher. An optional property that provides the ability to name the metric used in New Relic. To use `object_name` property values, specify the property key in brackets(`{}`). New Relic will automatically prefix the `root_metric_name` specified with JMX and append the attribute name to the end of the metric. Include four spaces before `root_metric_name`.
      </td>
    </tr>

    <tr>
      <td>
        `metrics`
      </td>

      <td>
        There is no value on the metrics line. Include four spaces before metrics.
      </td>
    </tr>

    <tr>
      <td>
        `attributes`
      </td>

      <td>
        A comma-separated list of the MBean's attributes. The attribute name must match exactly. Include 6 spaces before the dash and one space between the dash and `attributes` keyword.
      </td>
    </tr>

    <tr>
      <td id="attribute-type">
        `type`
      </td>

      <td>
        * If `simple`, each value will be reported to the New Relic collector.
        * If `monotonically_increasing` (default), the positive difference will be reported to the New Relic collector.
      </td>
    </tr>
  </tbody>
</Table>

## YAML file location [#file_location]

The Java agent reads the YAML file on process startup. There are two ways to specify the YAML file location:

<CollapserGroup>
  <Collapser
    id="create-extensions-dir"
    title="Create an extensions directory"
  >
    1. In the directory where the `newrelic.jar` and `newrelic.yml` are located, create a directory named `extensions`.
    2. Put the YAML file in this directory with a `.yml` extension.
    3. In `newrelic.yml`, check that the property `extensions.dir` is not set.
  </Collapser>

  <Collapser
    id="specify-existing-direction"
    title="Specify an existing extensions directory"
  >
    1. In the `newrelic.yml` configuration file under the common section, use the property `extensions.dir` to specify the directory where the YAML file is located.
    2. Make sure the file is in the specified directory and that the file has a `.yml` extension.
  </Collapser>
</CollapserGroup>

<Callout variant="caution">
  The custom metric will not work if there is more than one YAML file in the same folder as the agent. Move backups and copies to another folder when customizing.
</Callout>

## Verify the file was read [#verify_read]

To verify the YAML file was read by the agent:

1. Open the `newrelic.yml` configuration file.
2. Change the log level property to `log_level: finer`.
3. Start up the application.
4. Verify that the `logs/newrelic_agent.log` file includes a statement indicating that the file was read in:

   ```
   Reading custom extension file /path/to/file/file.yml
   ```
5. If you cannot find this statement, check the location of the YAML file. Also make sure the process has read access to the file.
6. Verify that the file includes this statement:

   ```
   Adding extension with name NAME_FROM_YAML and version VERSION_FROM_YAML
   ```
7. If you cannot find this statement, verify that the document was parsed correctly. Also verify if there is another extension file with the same name and a higher version number.

## Query and chart JMX data [#display_metrics]

You can run queries of your JMX data and use it to create custom charts. To learn more about querying this kind of data, see [Query APM metrics](/docs/query-your-data/nrql-new-relic-query-language/nrql-query-tutorials/query-apm-metric-timeslice-data-nrql).

Here's how to search for **JMX** or for the direct path to the counter as set in your YAML file.

<CollapserGroup>
  <Collapser
    id=""
    title="Search for the direct path to your counters"
  >
    Example YAML file

    ```
    name: TomcatCustom
          version: 1.0
          enabled: true
          jmx:
            - object_name: java.nio:type=BufferPool,name=*
              metrics:
                - attributes: Count
                  type: monotonically_increasing
    ```

    You can find counters from the object in the example YAML file by searching in the [Metric Explorer](https://docs.newrelic.com/docs/insights/use-insights-ui/explore-data/metric-explorer-search-chart-metrics-sent-new-relic-agents) for the following:

    ```
    JMX/java.nio/BufferPool/direct/Count
          JMX/java.nio/BufferPool/mapped/Count
    ```
  </Collapser>
</CollapserGroup>

For more information about how metrics are named and stored, see [Custom JMX YAML examples](https://docs.newrelic.com/docs/agents/java-agent/custom-instrumentation/custom-jmx-yaml-examples#metric_names).<|MERGE_RESOLUTION|>--- conflicted
+++ resolved
@@ -6,17 +6,6 @@
   - Agents
   - Java agent
   - Custom instrumentation
-<<<<<<< HEAD
-redirects:
-  - /docs/java/java-agent-custom-jmx-instrument-yml
-  - /docs/java/custom-jmx-monitoring-by-yml
-  - /docs/java/custom-jmx-instrumentation-by-yml
-  - >-
-    /docs/agents/java-agent/custom-instrumentation/custom-jmx-instrumentation-yaml
-japaneseVersion: >-
-  https://docs.newrelic.co.jp/docs/agents/java-agent/custom-instrumentation/java-agent-custom-jmx-instrumentation-yaml
-=======
->>>>>>> dea79b0f
 ---
 
 The Java SE Platform includes Java Management Extensions (JMX). JMX is a way to monitor and manage applications, devices, and services. Generally, application servers have built-in JMX metrics that you can monitor.
