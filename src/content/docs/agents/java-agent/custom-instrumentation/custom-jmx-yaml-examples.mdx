---
title: Custom JMX YAML examples
contentType: page
template: basicDoc
topics:
  - Agents
  - Java agent
  - Custom instrumentation
<<<<<<< HEAD
redirects:
  - /docs/java/java-agent-custom-instrument-jmx-yaml-example
  - /docs/java/custom-jmx-yaml-examples
=======
>>>>>>> dea79b0f
---

This is an example of a custom JMX YAML file for New Relic's Java agent, including value and definition, MBean, attributes, type, and names for metrics, objects, and attributes. For more information, including a video, see [Custom JMX monitoring by YAML](/docs/java/custom-jmx-monitoring-by-yml).

## Contents [#qiklinks]

## YAML example

Here is an example of a custom JMX YAML file. YAML files are space senstive.

```
name: TomcatCustom
version: 1.0
enabled: true
jmx:
  - object_name: Catalina:type=Cache,host=localhost,path=/examples
    metrics:
      - attributes: accessCount, cacheSize, hitsCount
        type: simple
  - object_name: Catalina:type=Connector,port=8009
    metrics:
      - attributes: bufferSize, maxHeaderCount
  - object_name: java.nio:type=BufferPool,name=*
    metrics:
      - attributes: Count
        type: monotonically_increasing
```

## Example explanation [#initial_info]

<CollapserGroup>
  <Collapser
    id="properties"
    title="Properties"
  >
    <Table>
      <thead>
        <tr>
          <th width={150}>
            **Value**
          </th>

          <th>
            **Definition**
          </th>
        </tr>
      </thead>

      <tbody>
        <tr>
          <td>
            `name`
          </td>

          <td>
            A descriptive name identifying your YAML custom instrumentation file, using one space before the property name. In the above example, the name is `TomcatCustom`.
          </td>
        </tr>

        <tr>
          <td>
            `version`
          </td>

          <td>
            The version of the extension file. Use a double. If two extensions have the same name, only the extension with the highest version will be used. Use one space before the property version. In the above example, the version is `1.0`.
          </td>
        </tr>

        <tr>
          <td>
            `enabled`
          </td>

          <td>
            If `true`, the Java agent will read the extension. If `false`, the Java agent will ignore the extension. Use one space before the property enabled. The above example is enabled.
          </td>
        </tr>
      </tbody>
    </Table>
  </Collapser>

  <Collapser
    id="example_mbeans"
    title="MBeans"
  >
    Each line in the YAML starting with `- object_name` represents an MBean. For example, the following lines describe the information to be pulled from the first MBean:

    ```
    - object_name: Catalina:type=Cache,host=localhost,path=/examples
        metrics:
          - attributes: accessCount, cacheSize, hitsCount
            type: simple
    ```

    The object_name property itself can match one or more MBeans. For example, the line below only matches one MBean:

    ```
    - object_name: Catalina:type=Cache,host=localhost,path=/examples
    ```

    The following line could match multiple MBeans:

    ```
    - object_name: java.nio:type=BufferPool,name=*
    ```

    The asterisk (\*) wildcard can only be used with JDK 1.6 and higher.

    The three MBeans listed in the above example have the following object names:

    ```
    Catalina:type=Cache,host=localhost,path=/examples
    Catalina:type=Connector,port=8009
    java.nio:type=BufferPool,name=*
    ```
  </Collapser>

  <Collapser
    id="example_attributes"
    title="Attributes"
  >
    The JMX example retrieves six different attributes from the three MBeans. New Relic's Java agent pulls these attributes from the first MBean:

    * `accessCount`
    * `cacheSize`
    * `hitsCount`

    The agent pulls these attributes from the second MBean:

    * `bufferSize`
    * `maxHeaderCount`

    The agent pulls one attribute (`Count`) from third MBean.
  </Collapser>

  <Collapser
    id="example_type"
    title="Type"
  >
    For `type`, use `simple` or `monotonically_increasing`. When `type` is not specified in the JMX YAML file, it defaults to `monotonically_increasing`.

    <Table>
      <thead>
        <tr>
          <th width={200}>
            Value
          </th>

          <th>
            Definition
          </th>
        </tr>
      </thead>

      <tbody>
        <tr>
          <td>
            `simple`
          </td>

          <td>
            The exact value of the attribute will be reported to New Relic each minute.
          </td>
        </tr>

        <tr>
          <td>
            `monotonically_increasing`
          </td>

          <td>
            The positive difference will be reported to New Relic each minute.
          </td>
        </tr>
      </tbody>
    </Table>

    In the example above, the attributes `accessCount`, `cacheSize`, and `hitsCount` will be reported as `simple`. The attributes `bufferSize`, `maxHeaderCount`, and `Count` will be reported as `monotonically_increasing`.

    * If the `hitsCount` attribute value is always `5`, then New Relic will report a `5` each minute.
    * If the `Count` attribute value is always `5`, then New Relic will report a `0` for the value each minute.
    * If the `Count` attribute value changes from `5` to `7`, then New Relic will report a `2` for that minute.
  </Collapser>

  <Collapser
    id="metric_names"
    title="Metric names"
  >
    When selecting custom dashboard metrics and not using the property `root_metric_name`, use the following format for all custom JMX metrics:

    ```
    JMX/beginning_of_object_name/type/any_properties_in_object_name/attribute_name
    ```

    <Callout variant="tip">
      Some object names do not include a type. In that case, a null will be present in the metric name.
    </Callout>

    The configuration file does not use `root_metric_name`, so the following metrics will be created:

    ```
    JMX/Catalina/Cache/localhost/examples/accessCount
    JMX/Catalina/Cache/localhost/examples/cacheSize
    JMX/Catalina/Cache/localhost/examples/hitsCount
    JMX/Catalina/Connector/8009/bufferSize
    JMX/Catalina/Connector/8009/maxHeaderCount
    JMX/java.nio/BufferPool/direct/Count
    JMX/java.nio/BufferPool/mapped/Count
    ```

    If you are using the property `root_metric_name`, then the metric will be your root metric name prefixed with JMX and followed by the attribute's name. You can use object name values by specifying the object name key in the `root_metric_name` between brackets `{}`. For example:

    Part of a configuration file:

    ```
    - object_name: Catalina:type=Cache,host=localhost,path=/examples
        root_metric_name: Tomcat/{host}
        metrics:
          - attributes: accessCount, cacheSize, hitsCount
            type: simple
    - object_name: mbean:type=Sample,host=localhost,path=*
        root_metric_name: SampleMBean
        metrics:
          - attributes: attOne, attTwo
            type: simple
    ```

    Metric names:

    ```
    JMX/Tomcat/localhost/accessCount
      JMX/Tomcat/localhost/cacheSize
      JMX/Tomcat/localhost/hitsCount
      JMX/SampleMBean/attOne
      JMX/SampleMBean/attTwo
    ```

    If an attribute does not actually exist on the MBean, then the metric will never appear in New Relic.
  </Collapser>
</CollapserGroup>

## Finding object and attribute names [#finding_names]

The easiest way to find available MBeans and its associated attributes is to use the [JConsole instructions for JDK 1.6](http://docs.oracle.com/javase/6/docs/technotes/guides/management/jconsole.html).

## For more help [#more_help]

Additional documentation resources include:

* [Custom instrumentation with the Java agent](/docs/java/custom-instrumentation-with-the-java-agent) (method tracers, examples)
* [Custom JMX monitoring by YAML](/docs/java/custom-jmx-monitoring-by-yml) (YAML file structure, value and definition)<|MERGE_RESOLUTION|>--- conflicted
+++ resolved
@@ -6,12 +6,6 @@
   - Agents
   - Java agent
   - Custom instrumentation
-<<<<<<< HEAD
-redirects:
-  - /docs/java/java-agent-custom-instrument-jmx-yaml-example
-  - /docs/java/custom-jmx-yaml-examples
-=======
->>>>>>> dea79b0f
 ---
 
 This is an example of a custom JMX YAML file for New Relic's Java agent, including value and definition, MBean, attributes, type, and names for metrics, objects, and attributes. For more information, including a video, see [Custom JMX monitoring by YAML](/docs/java/custom-jmx-monitoring-by-yml).
