---
title: Circuit breaker for Java custom instrumentation
contentType: page
template: basicDoc
topics:
  - Agents
  - Java agent
  - Custom instrumentation
<<<<<<< HEAD
redirects:
  - >-
    /docs/agents/java-agent/custom-instrumentation/java-agent-custom-instrumentation-circuit-breaker
=======
>>>>>>> dea79b0f
---

The New Relic Java agent includes a circuit breaker that protects applications from the effects of over-instrumentation. When the circuit breaker detects early symptoms of memory exhaustion, it automatically "trips" and limits instrumentation. The agent stops collecting transaction data until the circuit breaker automatically resets after deciding that resetting is safe.

The circuit breaker takes two parameters into account ([heap usage and time spent in garbage collection](#cpu-thresholds)) to determine when it should trip. The default values for these thresholds are percentages:

* Memory threshold: 20%
* Garbage collection CPU threshold: 10%

When the percentage of free heap memory is less than `memory_threshold`, and the CPU time spent doing garbage collection is greater than `gc_cpu_threshold`, the circuit breaker trips. When the circuit breaker trips, the agent stops collecting transaction data. Throughput reported in the APM UI will be underreported, and you will not see transaction traces for a period of time.

## Reasons for memory exhaustion [#when]

The circuit breaker trips when it detects signs of memory exhaustion. This can happen for several reasons:

<CollapserGroup>
  <Collapser
    id="over-instrumented"
    title="Your application is over-instrumented."
  >
    Your application shows early signs of memory exhaustion due to recently deployed custom instrumentation (using XML, API calls, trace annotations, or the Java agent's [custom instrumentation editor](/docs/apm/applications-menu/features/custom-instrumentation-editor-quickly-customize-your-java-instrumentation)) or due to built-in instrumentation.
  </Collapser>

  <Collapser
    id="load-spike"
    title="Your application has experienced a load spike."
  >
    Your application experienced a load spike and showed signs of memory exhaustion. In this case, the agent isn’t contributing to the spike, but the circuit breaker can help conserve resources and ensure that the agent doesn’t contribute to `OutOfMemoryErrors`.
  </Collapser>

  <Collapser
    id="memory-limit"
    title="Your application runs close to its memory limit by design."
  >
    Your application is tuned to run close to its memory limit.
  </Collapser>
</CollapserGroup>

## Troubleshooting

If the circuit breaker trips, try these troubleshooting tips.

<CollapserGroup>
  <Collapser
    id="disable"
    title="Identify and disable instrumentation."
  >
    Use the **Top methods by call count** table on the circuit breaker **Events** page to find methods that might be over-instrumented. Identify and disable custom instrumentation.

    In general, agent memory usage is proportional to the call count of a method. Custom instrumentation should be used on methods that are called no more than ten or so times per transaction. If the instrumentation is built into the agent, review New Relic's [custom instrumentation](/docs/agents/java-agent/custom-instrumentation/java-custom-instrumentation) documentation for Java. If you need additional help, get support at [support.newrelic.com](https://support.newrelic.com/home).
  </Collapser>

  <Collapser
    id="java-heap"
    title="Increase maximum Java heap size."
  >
    Carefully review your application's memory usage history and determine whether increasing the maximum Java heap size is necessary.
  </Collapser>

  <Collapser
    id="disable"
    title="Disable the circuit breaker."
  >
    If your application is behaving as expected, you may want to disable the circuit breaker. To disable the circuit breaker, add `enabled: false` under the `circuitbreaker` stanza in your `newrelic.yml` configuration file:

    ```
    common: &default_settings​
      circuitbreaker:
        enabled: false
    ```
  </Collapser>

  <Collapser
    id="cpu-thresholds"
    title="Adjust memory and garbage collection CPU time thresholds."
  >
    To detect early signs of memory exhaustion, the circuit breaker uses a formula with two variables: `memory_threshold` and `gc_cpu_threshold`. When the percentage of free heap memory is less than `memory_threshold`, and the CPU time spent doing garbage collection is greater than `gc_cpu_threshold`, the circuit breaker trips. Adjust these values as needed, based on your application's operating performance and behavior.

    For configuration details, see `memory_threshold` and `gc_cpu_threshold`.
  </Collapser>
</CollapserGroup>

## For more help [#data-collection]

Additional documentation resources include:

* [Custom instrumentation](/docs/apm/other-features/metrics/custom-instrumentation) (overview of custom instrumentation for all agents, including Java)
* [Custom instrumentation editor](/docs/apm/applications-menu/features/custom-instrumentation-editor-quickly-customize-your-java-instrumentation) (tool to customize your Java instrumentation)<|MERGE_RESOLUTION|>--- conflicted
+++ resolved
@@ -6,12 +6,6 @@
   - Agents
   - Java agent
   - Custom instrumentation
-<<<<<<< HEAD
-redirects:
-  - >-
-    /docs/agents/java-agent/custom-instrumentation/java-agent-custom-instrumentation-circuit-breaker
-=======
->>>>>>> dea79b0f
 ---
 
 The New Relic Java agent includes a circuit breaker that protects applications from the effects of over-instrumentation. When the circuit breaker detects early symptoms of memory exhaustion, it automatically "trips" and limits instrumentation. The agent stops collecting transaction data until the circuit breaker automatically resets after deciding that resetting is safe.
