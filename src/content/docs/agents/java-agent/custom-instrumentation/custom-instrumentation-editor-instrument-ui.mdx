---
title: 'Custom instrumentation editor: Instrument from UI'
contentType: page
template: basicDoc
topics:
  - Agents
  - Java agent
  - Custom instrumentation
<<<<<<< HEAD
redirects:
  - >-
    /docs/apm/applications-menu/features/custom-instrumentation-editor-quickly-customize-your-java-instrumentation
  - >-
    /docs/agents/java-agent/custom-instrumentation/custom-instrumentation-editor-quickly-customize-your-java-instrumentation
japaneseVersion: >-
  https://docs.newrelic.co.jp/docs/agents/java-agent/custom-instrumentation/custom-instrumentation-editor-instrument-ui
=======
>>>>>>> dea79b0f
---

New Relic's custom instrumentation editor allows Java app users to implement custom instrumentation via the New Relic user interface. The editor is the preferred choice when you cannot modify your application code and don't have that many methods to instrument. See [Java custom instrumentation](/docs/agents/java-agent/custom-instrumentation/java-custom-instrumentation) for other instrumentation options and the reasons for using each.

To use the custom instrumentation editor: Go to **[one.newrelic.com](https://one.newrelic.com) > APM > (select a Java app) > Settings > Instrumentation**. Use the custom instrumentation editor to:

* Instrument an unsupported framework.
* Gain additional insight into uninstrumented methods.
* [Ignore particular transactions](/docs/agents/java-agent/instrumentation/blocking-instrumentation-java).

## Requirements

To use the custom instrumentation editor, you must meet the following requirements:

<Table>
  <thead>
    <tr>
      <th width={200}>
        **Requirement**
      </th>

      <th>
        **Comments**
      </th>
    </tr>
  </thead>

  <tbody>
    <tr>
      <td>
        Agent
      </td>

      <td>
        Java agent version 3.17.0 or higher
      </td>
    </tr>

    <tr>
      <td>
        Security
      </td>

      <td>
        Users of [high security mode](/docs/accounts-partnerships/accounts/security/high-security) must [export their instrumentation](#manual-deploy) and manually import it to their app server.
      </td>
    </tr>
  </tbody>
</Table>

## Define custom instrumentation [#defining]

To define custom instrumentation from the New Relic user interface, use a thread profiling session to collect detailed stack traces of each thread in your application. If possible, test your custom instrumentation in a pre-production environment before changing the instrumentation rules in your production app.

In either environment, use the custom instrumentation editor to define the methods you want instrumented, and apply your changes:

1. Create a new [thread profiler session](/docs/apm/applications-menu/events/thread-profiler-dashboard#starting). To ensure you collect sufficient data, set the length of the session to at least two minutes.
2. Go to **[one.newrelic.com](https://one.newrelic.com) > APM > (select an app) > Settings > Instrumentation**. Scroll down to the bottom of the page until you see the **Recently collected thread profiles** list, then select the most recent thread profile.
3. Expand individual methods to locate uninstrumented <Icon style={{color: '#307099'}} name="fe-circle"/>
   methods.
4. To define instrumentation rules for particular nodes, select **Instrument** or **Ignore**, and [customize the rules if necessary](#options).
5. To save your settings, select **Confirm instrumentation changes**.
6. Deploy your changes from the [**Instrumentation** page](#dashboard):

   * To deploy your changes automatically, select **Deploy instrumentation changes**.
   * To deploy your changes manually, select **Export XML**, and see [exporting your instrumentation](#manual-deploy).

<Callout variant="caution">
  Avoid over-instrumenting whenever possible. With each additional method that is instrumented, the agent will be using more resources and your application will incur more overhead. In addition, deploying your instrumentation will cause a brief period of higher overhead. This can noticeably slow application requests for several seconds.
</Callout>

If you applied your changes from the UI, the agent will begin instrumenting your methods within a few [harvest cycles](/docs/apm/new-relic-apm/getting-started/glossary#harvest-cycle) (typically a few minutes).

## Manual instrumentation using the editor [#manual-instrumentation]

You can also create instrumentation points directly in the editor without using a thread profile:

1. From the custom instrumentation editor, select **Add manual instrumentation** to manually enter a class and method to be instrumented or ignored.
2. Follow the [custom instrumentation by XML rules when defining your instrumentation points](/docs/agents/java-agent/custom-instrumentation/java-custom-instrumentation-xml-examples#file-format).
3. Deploy your changes from the instrumentation editor.

Using this method to add instrumentation exposes additional functionality beyond what is available from a thread profile. In addition to matching methods by signature, you can also instrument methods by return type, methods on interfaces, and by Java annotation.

These more complex instrumentation types can be created and deleted in the editor, but not edited.

<Callout variant="important">
  If a method is marked `Instrumentation not allowed`, follow New Relic's [troubleshooting procedures for custom instrumentation](/docs/agents/java-agent/custom-instrumentation/troubleshooting-java-custom-instrumentation).
</Callout>

## Deploy changes manually [#manual-deploy]

You can also use the custom instrumentation editor to build a custom instrumentation set, then export an instrumentation file and manually import it to your app server. This is required for users of [high security mode](/docs/accounts-partnerships/accounts/security/high-security).

To export your instrumentation, [define custom instrumentation via the UI](#defining). Then select **Export xml** from the **Instrumentation** page, and [import the file on your app server](/docs/agents/java-agent/custom-instrumentation/java-instrumentation-xml#file-location).

## Page functions [#dashboard]

The **Instrumentation** page supports the following features:

<Table>
  <thead>
    <tr>
      <th width={200}>
        If you want to...
      </th>

      <th>
        Do this...
      </th>
    </tr>
  </thead>

  <tbody>
    <tr id="disable">
      <td>
        Pause or disable custom instrumentation
      </td>

      <td>
        * Select <Icon style={{color: '#55555A'}} name="fe-slash"/>
          **Disable instrumentation** to temporarily disable all UI-defined custom instrumentation.
        * Select **Enable instrumentation** to re-enable your instrumentation settings.
      </td>
    </tr>

    <tr id="import">
      <td>
        Import existing instrumentation
      </td>

      <td>
        * You can import an existing [custom instrumentation xml file](/docs/agents/java-agent/custom-instrumentation/java-instrumentation-xml) by selecting **Import xml**.
        * You can also **Export xml** if you [do not want to deploy your changes automatically](#manual-deploy).
      </td>
    </tr>

    <tr id="edit-delete">
      <td>
        Edit or delete instrumentation points
      </td>

      <td>
        You cannot edit [manual instrumentation](#manual-instrumentation), only delete it.

        * Select **Remove** to stop instrumenting a particular method.
        * Select **Edit** to change the instrumentation rules.
      </td>
    </tr>

    <tr id="history">
      <td>
        View instrumentation history
      </td>

      <td>
        * You can view each previous iteration of your custom instrumentation from the **Instrumentation history** tab, including who deployed changes and when.
        * You can restore an old version by selecting **export** to download a copy of the custom instrumentation file, then [importing](#import) it to the instrumentation editor.
      </td>
    </tr>
  </tbody>
</Table>

## Instrumentation options [#options]

You can define the following options with the custom instrumentation editor:

<Table>
  <thead>
    <tr>
      <th style={{ width: "200px" }}>
        **Instrumentation options**
      </th>

      <th>
        **Comments**
      </th>
    </tr>
  </thead>

  <tbody>
    <tr>
      <td>
        Instrument methods
      </td>

      <td>
        Begin instrumenting the selected method. Instrumented methods will be visible in the New Relic UI. **Instrument** supports the following child options:

        * **Name the transaction (transaction name)**: Override the standard transaction name, defined by the [automatic naming rules](/docs/agents/java-agent/instrumentation/naming-web-transactions). The UI will instead use the listed name.
        * **Start the transaction when this method executes**: Rather than including metrics from this metric inside its parent transaction, create a new transaction for this method. [Agent behavior](#start-results) with this option depends on whether there is a pre-existing transaction on the thread.
      </td>
    </tr>

    <tr>
      <td>
        Report custom attributes
      </td>

      <td>
        Method parameters can be captured as attributes on a transaction. New Relic reports these attributes to transaction traces, traced errors, and New Relic One `Transaction` events.

        For security reasons, capturing custom attributes using the Custom Instrumentation Editor is **disabled** by default and cannot be enabled while you are using [high security mode](/docs/agents/java-agent/getting-started/apm-agent-security-java). If you want to report custom attributes using the custom instrumentation editor and you do not want the Java agent to be in High security mode, disable [High security mode](/docs/agents/java-agent/configuration/java-agent-configuration-config-file#cfg-enable_high_security) and then add the following text in the `common:` block of your **newrelic.yml**:

        ```
        reinstrument:
            attributes_enabled: true
        ```
      </td>
    </tr>

    <tr>
      <td>
        Ignore transactions
      </td>

      <td>
        [Ignore this method entirely](/docs/agents/java-agent/instrumentation/blocking-instrumentation-java). The agent will not report metrics from this method, and the method will not contribute to Apdex calculations.
      </td>
    </tr>
  </tbody>
</Table>

## Results with "start" option [#start-results]

If you select **Instrument methods > Start the transaction when this method executes**, agent behavior depends on whether there is a pre-existing transaction on the thread.

When the class or method is instrumented:

<Table>
  <thead>
    <tr>
      <th colSpan={2}>
        Is the "**Start the transaction"** flag checked?
      </th>
    </tr>

    <tr>
      <th>
        **Yes**
      </th>

      <th>
        **No**
      </th>
    </tr>
  </thead>

  <tbody>
    <tr>
      <td>
        If a pre-existing transaction **is** on that thread and the **Start the transaction** flag **is** checked:

        1. The agent ignores the **Start the transaction** flag.
        2. The agent includes the class/method into the pre-existing transaction.
      </td>

      <td>
        If a pre-existing transaction **is** on that thread and the **Start the transaction** flag is **not** checked, the agent includes the class/method into the pre-existing transaction.
      </td>
    </tr>

    <tr>
      <td>
        If a transaction is **not** on that thread and the **Start the transaction** flag **is** checked:

        1. The agent discovers there is no current transaction.
        2. The agent creates a new transaction starting with the class/method you have instrumented.
      </td>

      <td>
        If a transaction is **not** on that thread and the **Start the transaction** flag is **not** checked:

        1. The agent looks for a transaction on that thread and does not find one.
        2. The metric is dropped.
      </td>
    </tr>
  </tbody>
</Table><|MERGE_RESOLUTION|>--- conflicted
+++ resolved
@@ -6,16 +6,6 @@
   - Agents
   - Java agent
   - Custom instrumentation
-<<<<<<< HEAD
-redirects:
-  - >-
-    /docs/apm/applications-menu/features/custom-instrumentation-editor-quickly-customize-your-java-instrumentation
-  - >-
-    /docs/agents/java-agent/custom-instrumentation/custom-instrumentation-editor-quickly-customize-your-java-instrumentation
-japaneseVersion: >-
-  https://docs.newrelic.co.jp/docs/agents/java-agent/custom-instrumentation/custom-instrumentation-editor-instrument-ui
-=======
->>>>>>> dea79b0f
 ---
 
 New Relic's custom instrumentation editor allows Java app users to implement custom instrumentation via the New Relic user interface. The editor is the preferred choice when you cannot modify your application code and don't have that many methods to instrument. See [Java custom instrumentation](/docs/agents/java-agent/custom-instrumentation/java-custom-instrumentation) for other instrumentation options and the reasons for using each.
