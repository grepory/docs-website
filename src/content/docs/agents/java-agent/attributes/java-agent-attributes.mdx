---
title: Java agent attributes
contentType: page
template: basicDoc
topics:
  - Agents
  - Java agent
  - Attributes
<<<<<<< HEAD
redirects:
  - /docs/java/java-agent-attributes
  - /docs/java/enabling-and-disabling-attributes-java
  - /docs/features/enabling-and-disabling-attributes
  - /docs/java/enabling-and-disabling-attributes
  - /docs/features/attribute-examples
  - /docs/java/attribute-examples
  - /docs/java/attribute-examples-java
  - /docs/agents/java-agent/attributes/attribute-examples
  - /docs/agents/java-agent/attributes/enabling-and-disabling-attributes
  - /node/2631
  - /docs/agents/java-agent/attributes/java-attribute-examples
  - /node/2521
  - /docs/agents/java-agent/attributes/java-agent-attributes
  - /docs/agents/java-agent/attributes/enabling-disabling-attributes-java
=======
>>>>>>> dea79b0f
---

New Relic [attributes](/docs/features/agent-attributes) are key-value pairs containing information that determines the properties of an event or transaction. These key-value pairs can help you gain greater insight into your application and annotate the data when [you query it](/docs/query-your-data/explore-query-data/explore-data/introduction-querying-new-relic-data). You can also automatically [forward user information to New Relic](#).

Both default and [custom](/docs/agents/manage-apm-agents/agent-data/collect-custom-attributes) attributes are visible in APM transaction traces, distributed traces, and error analytics; [APM events](/docs/insights/explore-data/attributes/apm-default-attributes-insights) and [Browser events](/docs/insights/explore-data/attributes/browser-default-attributes-insights#browser-attributes-table) in [dashboards](/docs/query-your-data/explore-query-data/dashboards/introduction-new-relic-one-dashboards). You can customize exactly which attributes will be sent to each of these destinations.

This document describes the Java agent attributes, details how to enable or disable attributes, and describes the rules the agent follows to determine which attributes to include or exclude for a [destination](/docs/features/agent-attributes#destinations).

<Callout variant="tip">
  These attribute settings apply to version 3.7.0 or higher of the Java agent. If you use an older version of the agent, see [Update legacy attribute configuration](/docs/agents/java-agent/troubleshooting/update-legacy-attribute-configuration).
</Callout>

## Java-specific attributes [#attributes]

In addition to the [default APM attributes](/docs/insights/new-relic-insights/decorating-events/apm-default-attributes-insights#transaction-defaults), the Java agent collects attributes from these sources:

<CollapserGroup>
  <Collapser
    id="httpResponseCode"
    title="HTTP response codes"
  >
    The response status code for a web request. The key for this attribute is `httpResponseCode`.

    The default setting for each destination is:

    * Transaction traces: Enabled
    * Error analytics: Enabled
    * APM events: Enabled
    * Browser events: Disabled
  </Collapser>

  <Collapser
    id="httpResponseMessage"
    title="HTTP response messages"
  >
    The response status message if present for a web request. The key for this attribute is `httpResponseMessage`.

    The default setting for each destination is:

    * Transaction traces: Enabled
    * Error analytics: Enabled
    * APM events: Enabled
    * Browser events: Disabled
  </Collapser>

  <Collapser
    id="jvmThreadName"
    title="JVM threads"
  >
    The name of the thread. The key for this attribute is `jvm.thread_name`.

    The default setting for each destination is:

    * Transaction traces: Enabled
    * Error analytics: Enabled
    * APM events: Disabled
    * Browser events: Unavailable
  </Collapser>

  <Collapser
    id="jvmLockThreadName"
    title="Locked JVM threads"
  >
    The name of a locked thread. The key for this attribute is `jvm.lock_thread_name`.

    The default setting for each destination is:

    * Transaction traces: Unavailable
    * Error analytics: Enabled
    * APM events: Unavailable
    * Browser events: Unavailable
  </Collapser>

  <Collapser
    id="NRaddCustomParameter"
    title="Custom transaction attributes"
  >
    Attributes added by a call to the [NewRelic.addCustomParameter(...)](http://newrelic.github.io/java-agent-api/javadoc/com/newrelic/api/agent/NewRelic.html#addCustomParameter-java.lang.String-java.lang.Number-) Java agent API. The key name for this attribute depends on what you specify when you call the method.

    The default setting for each destination is:

    * Transaction traces: Enabled
    * Error analytics: Enabled
    * APM events: Disabled
    * Browser events: Disabled

    <Callout variant="important">
      Before creating custom attributes, review New Relic's list of [reserved terms used by NRQL](/docs/insights/nrql-new-relic-query-language/nrql-resources/nrql-reserved-words). Otherwise, you might get some unexpected results.
    </Callout>
  </Collapser>

  <Collapser
    id="NRaddCustomParameter"
    title="Custom span event attributes"
  >
    Attributes added by a call to the [NewRelic.getAgent().getTracedMethod().addCustomAttribute(...)](http://newrelic.github.io/java-agent-api/javadoc/com/newrelic/api/agent/TracedMethod.html) Java agent API. The key name for this attribute depends on what you specify when you call the method.

    These attributes are added to span events, which can be found in the [distributed tracing UI](https://docs.newrelic.com/docs/understand-dependencies/distributed-tracing/get-started/how-new-relic-distributed-tracing-works#trace-structure) or directly queried in the [query builder](/docs/query-your-data/explore-query-data/query-builder/introduction-query-builder).

    <Callout variant="important">
      Before creating custom attributes, review New Relic's list of [reserved terms used by NRQL](/docs/insights/nrql-new-relic-query-language/nrql-resources/nrql-reserved-words). Otherwise, you might get unexpected results.
    </Callout>
  </Collapser>

  <Collapser
    id="NRaddnoticeError"
    title="NoticeError() API calls"
  >
    Attributes added to a [`NoticeError()`](http://newrelic.github.io/java-agent-api/javadoc/com/newrelic/api/agent/NewRelic.html#noticeError-java.lang.String-) call on the Java agent API. The key name for this attribute depends on what you specify when you call the method.

    The default setting for each destination is:

    * Transaction traces: Unavailable
    * Error analytics: Enabled
    * APM events: Unavailable
    * Browser events: Unavailable
  </Collapser>

  <Collapser
    id="requestHeaders"
    title="Request and response headers"
  >
    The Java agent can capture response and request headers as attributes:

    Captured HTTP request headers:

    * `request.headers.referer`
    * `request.headers.accept`
    * `request.headers.contentLength`
    * `request.headers.host`
    * `request.headers.userAgent`

    Captured response header: `response.headers.contentType`

    The agent does not capture other request headers by default. You also cannot specify additional request headers to be captured as attributes by including them within the `attributes.include` stanza of the `newrelic.yml`.

    If you want to capture additional request headers, whether custom or standard, use the `addCustomParameter()` method from the [Java agent API](/docs/agents/manage-apm-agents/agent-data/collect-custom-attributes#api-java).

    The default setting for each destination is:

    * Transaction traces: Enabled
    * Error analytics: Enabled
    * APM events: Enabled
    * Browser events: Disabled
  </Collapser>

  <Collapser
    id="requestparams"
    title="Request parameters"
  >
    The Java agent captures request methods GET, POST and PUT by default as part of the `request.method` attribute.

    Request parameters from the transaction are not captured by default. Use the [`addCustomParameter()`](http://newrelic.github.io/java-agent-api/javadoc/com/newrelic/api/agent/NewRelic.html#addCustomParameter-java.lang.String-java.lang.Number-) Java agent API to capture request parameters.

    The key for these attributes is `request.parameters.*`. If capturing sensitive information is a concern, you can use these options:

    * Avoid using wild cards in `attributes.include`. Instead, explicitly specify each field to capture.
    * If you want to use a wild card in `attributes.include`, explicitly exclude the sensitive fields using `attributes.exclude`.
  </Collapser>
</CollapserGroup>

## Collect user attributes [#user-attributes]

With APM's Java agent, you can automatically collect user information in New Relic One by editing your configuration file. You can then run [NRQL queries](/docs/insights/using-insights-ui/basic-ui-tasks/query-page-create-edit-nrql-queries) against user information without needing to create custom attributes manually. This feature is available with New Relic's [Java agent 3.10.0](/docs/release-notes/agent-release-notes/java-release-notes) or higher.

<Callout variant="important">
  Java user attributes are incompatible with [high security mode](/docs/accounts-partnerships/accounts/security/high-security).
</Callout>

<CollapserGroup>
  <Collapser
    id="collect-user-instructions"
    title="Enable collection of user attributes"
  >
    To collect user attributes with Java agent 3.10.0 or higher:

    1. Open `newrelic.yml`, usually located in the same directory as `newrelic.jar`.
    2. In the [`class_transformer`](/docs/agents/java-agent/configuration/java-agent-configuration-config-file#Custom_Instrumentation) stanza, edit [`com.newrelic.instrumentation.servlet-user`](/docs/agents/java-agent/configuration/java-agent-configuration-config-file#servlet-user) to set `enabled` to `true`:

       ```
       class_transformer:
       # This instrumentation reports the name of the user principal returned from 
       # HttpServletRequest.getUserPrincipal() when servlets and filters are invoked.
       com.newrelic.instrumentation.servlet-user:
         enabled: true
       ```
    3. Restart your web server.
  </Collapser>

  <Collapser
    id="view-user-attributes"
    title="View user attributes in dashboards"
  >
    Within a few minutes of enabling [`com.newrelic.instrumentation.servlet-user`](/docs/agents/java-agent/configuration/java-agent-configuration-config-file#servlet-user), you can query the new `user` attribute. For example, you could use this [NRQL query](/docs/query-your-data/nrql-new-relic-query-language/get-started/introduction-nrql-new-relics-query-language) to obtain a unique count of all users:

    ```
    SELECT uniqueCount(user) FROM Transaction SINCE 1 day ago
    ```
  </Collapser>
</CollapserGroup>

## Configure attributes: Enable, include, and exclude [#properties]

You can configure which types of attributes, or which specific attributes, the Java agent reports to New Relic. This is often done for security reasons, when there are certain sensitive attributes you don't want reported to New Relic. To learn what settings override other settings, see the [attribute configuration rules](#attruls).

Attribute configuration options:

<CollapserGroup>
  <Collapser
    id="cfg-attributes-enabled"
    title="destination.attributes.enabled"
  >
    <Table>
      <thead>
        <tr>
          <th>
            Destination
          </th>

          <th style={{ width: "400px" }}>
            Configuration option
          </th>

          <th>
            Default
          </th>
        </tr>
      </thead>

      <tbody>
        <tr>
          <td>
            All
          </td>

          <td>
            [`attributes.enabled`](/docs/agents/java-agent/configuration/java-agent-configuration-config-file#cfg-attributes-enabled)
          </td>

          <td>
            True
          </td>
        </tr>

        <tr>
          <td>
            Transaction traces
          </td>

          <td>
            [`transaction_tracer.attributes.enabled`](/docs/agents/java-agent/configuration/java-agent-configuration-config-file#cfg-tt-attributes-enabled)
          </td>

          <td>
            True
          </td>
        </tr>

        <tr>
          <td>
            Transaction segments
          </td>

          <td>
            [`transaction_segments.attributes.enabled`](/docs/agents/java-agent/configuration/java-agent-configuration-config-file#cfg-ts-attributes-enabled)
          </td>

          <td>
            True
          </td>
        </tr>

        <tr>
          <td>
            Error analytics
          </td>

          <td>
            [`error_collector.attributes.enabled`](/docs/agents/java-agent/configuration/java-agent-configuration-config-file#cfg-error-attributes-enabled)
          </td>

          <td>
            True
          </td>
        </tr>

        <tr>
          <td>
            APM events
          </td>

          <td>
            [`transaction_events.attributes.enabled`](/docs/agents/java-agent/configuration/java-agent-configuration-config-file#cfg-events-attributes-enabled)
          </td>

          <td>
            True
          </td>
        </tr>

        <tr>
          <td>
            Browser events
          </td>

          <td>
            [`browser_monitoring.attributes.enabled`](/docs/agents/java-agent/configuration/java-agent-configuration-config-file#cfg-browser-attributes-enabled)
          </td>

          <td>
            False
          </td>
        </tr>

        <tr>
          <td>
            Span events
          </td>

          <td>
            `span_events.attributes.enabled`
          </td>

          <td>
            True
          </td>
        </tr>
      </tbody>
    </Table>

    Other resources:

    * See the [Java agent config file template](/docs/agents/java-agent/configuration/java-agent-config-file-template).
    * See [rules governing attribute configuration, including what settings override other settings](#attruls).
  </Collapser>

  <Collapser
    id="cfg-tt-attributes-enabled"
    title="destination.attributes.include"
  >
    <Table>
      <thead>
        <tr>
          <th>
            Destination
          </th>

          <th style={{ width: "400px" }}>
            Configuration option
          </th>

          <th>
            Default
          </th>
        </tr>
      </thead>

      <tbody>
        <tr>
          <td>
            All
          </td>

          <td>
            [`attributes.include`](/docs/agents/java-agent/configuration/java-agent-configuration-config-file#cfg-attributes-include)
          </td>

          <td>
            (none)
          </td>
        </tr>

        <tr>
          <td>
            Transaction traces
          </td>

          <td>
            [`transaction_tracer.attributes.include`](/docs/agents/java-agent/configuration/java-agent-configuration-config-file#cfg-tt-attributes-include)
          </td>

          <td>
            (none)
          </td>
        </tr>

        <tr>
          <td>
            Transaction segments
          </td>

          <td>
            [`transaction_segments.attributes.include`](/docs/agents/java-agent/configuration/java-agent-configuration-config-file#cfg-ts-attributes-include)
          </td>

          <td>
            (none)
          </td>
        </tr>

        <tr>
          <td>
            Error analytics
          </td>

          <td>
            [`error_collector.attributes.include`](/docs/agents/java-agent/configuration/java-agent-configuration-config-file#cfg-ec-attributes-include)
          </td>

          <td>
            (none)
          </td>
        </tr>

        <tr>
          <td>
            APM events
          </td>

          <td>
            [`transaction_events.attributes.include`](/docs/agents/java-agent/configuration/java-agent-configuration-config-file#cfg-te-attributes-include)
          </td>

          <td>
            (none)
          </td>
        </tr>

        <tr>
          <td>
            Browser events
          </td>

          <td>
            [`browser_monitoring.attributes.include`](/docs/agents/java-agent/configuration/java-agent-configuration-config-file#cfg-bm-attributes-include)
          </td>

          <td>
            (none)
          </td>
        </tr>

        <tr>
          <td>
            Span events
          </td>

          <td>
            `span_events.attributes.include`
          </td>

          <td>
            (none)
          </td>
        </tr>
      </tbody>
    </Table>

    Other resources:

    * See the [Java agent config file template](/docs/agents/java-agent/configuration/java-agent-config-file-template).
    * See [rules governing attribute configuration, including what settings override other settings](#attruls).
  </Collapser>

  <Collapser
    id="cfg-error-attributes-enabled"
    title="destination.attributes.exclude"
  >
    <Table>
      <thead>
        <tr>
          <th>
            Destination
          </th>

          <th style={{ width: "400px" }}>
            Configuration option
          </th>

          <th>
            Default
          </th>
        </tr>
      </thead>

      <tbody>
        <tr>
          <td>
            All
          </td>

          <td>
            [`attributes.exclude`](/docs/agents/java-agent/configuration/java-agent-configuration-config-file#cfg-attributes-exclude)
          </td>

          <td>
            (none)
          </td>
        </tr>

        <tr>
          <td>
            Transaction traces
          </td>

          <td>
            [`transaction_tracer.attributes.exclude`](/docs/agents/java-agent/configuration/java-agent-configuration-config-file#cfg-tt-attributes-exclude)
          </td>

          <td>
            (none)
          </td>
        </tr>

        <tr>
          <td>
            Transaction segments
          </td>

          <td>
            [`transaction_segments.attributes.exclude`](/docs/agents/java-agent/configuration/java-agent-configuration-config-file#cfg-ts-attributes-exclude)
          </td>

          <td>
            (none)
          </td>
        </tr>

        <tr>
          <td>
            Error analytics
          </td>

          <td>
            [`error_collector.attributes.exclude`](/docs/agents/java-agent/configuration/java-agent-configuration-config-file#cfg-ec-attributes-exclude)
          </td>

          <td>
            (none)
          </td>
        </tr>

        <tr>
          <td>
            APM events
          </td>

          <td>
            [`transaction_events.attributes.exclude`](/docs/agents/java-agent/configuration/java-agent-configuration-config-file#cfg-te-attributes-exclude)
          </td>

          <td>
            (none)
          </td>
        </tr>

        <tr>
          <td>
            Browser events
          </td>

          <td>
            [`browser_monitoring.attributes.exclude`](/docs/agents/java-agent/configuration/java-agent-configuration-config-file#cfg-bm-attributes-exclude)
          </td>

          <td>
            (none)
          </td>
        </tr>

        <tr>
          <td>
            Span events
          </td>

          <td>
            [`span_events.attributes.exclude`](/docs/agents/java-agent/configuration/java-agent-configuration-config-file#cfg-span-events-attributes-exclude)
          </td>

          <td>
            (none)
          </td>
        </tr>
      </tbody>
    </Table>

    Other resources:

    * See the [Java agent config file template](/docs/agents/java-agent/configuration/java-agent-config-file-template).
    * See [rules governing attribute configuration, including what settings override other settings](#attruls).
  </Collapser>
</CollapserGroup>

## Attribute rules [#attruls]

The Java agent follows these rules when determining which attributes to include or exclude for a destination:

<CollapserGroup>
  <Collapser
    id="rule-disable-overrides-all"
    title="Setting attributes.enabled to false overrides all other settings."
  >
    If you set the main [`attributes.enabled`](/docs/agents/java-agent/configuration/java-agent-configuration-config-file#cfg-attributes-enabled) property to `false`, the agent does not report any attributes at all.

    <CollapserGroup>
      <Collapser
        id="disable-all-example"
        title="Disabling all attributes"
      >
        Agent configuration:

        * `attributes.enabled: false`
        * `attributes.include: request.parameters.*`
        * `error_collector.attributes.enabled: true`

        Input keys:

        * `foo`
        * `bar`
        * `request.parameters.foo`
        * `request.parameters.bar`

        Agent output:

        * Transaction traces: No attributes
        * Error analytics: No attributes
        * APM events: No attributes
        * Browser events: No attributes
      </Collapser>
    </CollapserGroup>
  </Collapser>

  <Collapser
    id="rule-enable-overrides-incl-excl"
    title="Setting a destination to false overrides include/exclude."
  >
    When you set [enabled](#cfg-attributes-enabled) to `false` for a destination, the agent ignores your include/exclude settings and doesn't report any attributes for that destination.

    <CollapserGroup>
      <Collapser
        id="example-disabling-destination"
        title="Disable one destination"
      >
        Agent configuration:

        * `transaction_tracer.attributes.enabled: false`
        * `attributes.include: one, two*`
        * `transaction_tracer.attributes.include: three, four`

        Input keys:

        * `one`
        * `two`
        * `three`
        * `four`

        Agent output:

        * Transaction traces: No attributes
        * Error analytics: `one`, `two`
        * APM events: `one`, `two`
        * Browser events: No attributes
      </Collapser>
    </CollapserGroup>
  </Collapser>

  <Collapser
    id="rule-exclude-overrides-include"
    title="Exclude overrides include."
  >
    The `.exclude` properties override the `.include` properties.

    <CollapserGroup>
      <Collapser
        id="example-exclude-overrides"
        title="Conflict between include and exclude settings"
      >
        Agent configuration:

        * `attributes.enabled: true`
        * `attributes.include: foo, myCustomAtt`
        * `attributes.exclude: password, myCustomAtt`

        Input keys:

        * `foo`
        * `myCustomAtt`
        * `password`

        Agent output:

        * Transaction traces: `foo`
        * Error analytics: `foo`
        * APM events: `foo`
        * Browser events: `foo`
      </Collapser>
    </CollapserGroup>
  </Collapser>

  <Collapser
    id="rule-specific-wins"
    title="More specific rules take priority."
  >
    If multiple include or exclude attributes affect the same key, the most specific setting will have priority.

    <CollapserGroup>
      <Collapser
        id="example-most-specific"
        title="Conflicting specific settings"
      >
        Agent configuration:

        * `attributes.enabled: true`
        * `attributes.include: foo, myCustomAtt`
        * `attributes.exclude: password, myCustomAtt`
        * `browser_monitoring.attributes.enabled: true`

        Input keys:

        * `food`
        * `food.bread`
        * `food.fruit.banana`
        * `food.fruit.apple`

        Agent output:

        * Transaction traces: `food.fruit.apple`
        * Error analytics: `food.fruit.banana`, `food.fruit.apple`
        * APM events: `food.fruit.banana`, `food.fruit.apple`
        * Browser events: `food.fruit.banana`, `food.fruit.apple`
      </Collapser>
    </CollapserGroup>
  </Collapser>

  <Collapser
    id="rule-keys-case-sensitive"
    title="Keys are case-sensitive."
  >
    The keys specified in the `.include` and `.exclude` properties are case-sensitive.

    <CollapserGroup>
      <Collapser
        id="example-case-sensitive"
        title="Keys which do not match the specified case"
      >
        Agent configuration:

        * `attributes.enabled: true`
        * `attributes.exclude: password, PaSsWoRd`

        Input keys:

        * `password`
        * `Password`
        * `PASSWORD`
        * `PaSsWoRd`
        * `PassWORD`

        Agent output:

        * Transaction traces: `Password`, `PASSWORD`, `PassWORD`
        * Error analytics: `Password`, `PASSWORD`, `PassWORD`
        * APM events: `Password`, `PASSWORD`, `PassWORD`
        * Browser events: `Password`, `PASSWORD`, `PassWORD`
      </Collapser>
    </CollapserGroup>
  </Collapser>

  <Collapser
    id="rule-star-wildcard"
    title="Use an asterisk for wildcards."
  >
    You can use an asterisk `*` at the end of a key as a wildcard. This will match a set of attributes with the same prefix.

    <CollapserGroup>
      <Collapser
        id="example-asterisk-wildcard"
        title="Match multiple input keys"
      >
        Agent configuration:

        * `attributes.enabled: true`
        * `attributes.include: custom*`
        * `attributes.exclude: request.parameters.*`

        Input keys:

        * `custom`
        * `custom.key1`
        * `custom.key2`
        * `request.parameters.`
        * `request.parameters.foo`
        * `request.parameters.bar`

        Agent output:

        * Transaction traces: `custom`, `custom.key1`, `custom.key2`
        * Error analytics: `custom`, `custom.key1`, `custom.key2`
        * APM events: `custom`, `custom.key1`, `custom.key2`
        * Browser events: `custom`, `custom.key1`, `custom.key2`
      </Collapser>
    </CollapserGroup>
  </Collapser>
</CollapserGroup><|MERGE_RESOLUTION|>--- conflicted
+++ resolved
@@ -6,24 +6,6 @@
   - Agents
   - Java agent
   - Attributes
-<<<<<<< HEAD
-redirects:
-  - /docs/java/java-agent-attributes
-  - /docs/java/enabling-and-disabling-attributes-java
-  - /docs/features/enabling-and-disabling-attributes
-  - /docs/java/enabling-and-disabling-attributes
-  - /docs/features/attribute-examples
-  - /docs/java/attribute-examples
-  - /docs/java/attribute-examples-java
-  - /docs/agents/java-agent/attributes/attribute-examples
-  - /docs/agents/java-agent/attributes/enabling-and-disabling-attributes
-  - /node/2631
-  - /docs/agents/java-agent/attributes/java-attribute-examples
-  - /node/2521
-  - /docs/agents/java-agent/attributes/java-agent-attributes
-  - /docs/agents/java-agent/attributes/enabling-disabling-attributes-java
-=======
->>>>>>> dea79b0f
 ---
 
 New Relic [attributes](/docs/features/agent-attributes) are key-value pairs containing information that determines the properties of an event or transaction. These key-value pairs can help you gain greater insight into your application and annotate the data when [you query it](/docs/query-your-data/explore-query-data/explore-data/introduction-querying-new-relic-data). You can also automatically [forward user information to New Relic](#).
