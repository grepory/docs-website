---
title: Scala instrumentation
contentType: page
template: basicDoc
topics:
  - Agents
  - Java agent
  - Custom instrumentation
<<<<<<< HEAD
redirects:
  - /docs/java/scala-general-help
  - /docs/java/scala-installation-for-java
=======
>>>>>>> dea79b0f
---

The New Relic Java agent is [compatible with Scala](/docs/agents/java-agent/getting-started/compatibility-requirements-java-agent#other), and supports New Relic API calls, annotations, and [custom instrumentation](/docs/java/custom-instrumentation-with-the-java-agent). All information below is supplemental to New Relic's [Java agent installation directions](/docs/java/java-agent-manual-installation).

<Callout variant="tip">
  For Heroku, see [Java agent with Scala on Heroku](/docs/agents/java-agent/heroku/java-agent-scala-heroku).
</Callout>

## Scala frameworks [#qiklinks]

If your [framework](/docs/agents/java-agent/getting-started/compatibility-requirements-java-agent#frameworks) is not natively supported by New Relic, or if you want to set up additional monitoring, [custom instrumentation](/docs/agents/java-agent/custom-instrumentation/java-custom-instrumentation) is a great way to dig deeper into your application.

## Instrument Scala with the Java agent API [#whats-next]

Instrument Scala to use the New Relic API class or [annotations](/docs/agents/java-agent/java-agent-api/java-agent-api-instrument-using-annotation).

1. Add the following information to your Scala configuration file:

   <CollapserGroup>
     <Collapser
       id="build-scala"
       title={<><strong>Configure using the project/build.scala</strong> file</>}
     >
       Add the following line (replacing X.Y.Z with the [Java agent version](/docs/agents/java-agent/installation/update-java-agent#procedures) you use) to the appDependencies method in your application's `project/build.scala` file:

       ```
       "com.newrelic.agent.java" % "newrelic-api" % "X.Y.Z"
       ```
     </Collapser>

     <Collapser
       id="build.sbt"
       title={<><strong>Configure using the project/build.sbt</strong> file</>}
     >
       Add the following line (replacing X.Y.Z with the [Java agent version](/docs/agents/java-agent/installation/update-java-agent#procedures) you use) to your application's `project/build.sbt` file:

       ```
       libraryDependencies += "com.newrelic.agent.java" % "newrelic-api" % "X.Y.Z"
       ```
     </Collapser>
   </CollapserGroup>
2. Import the NewRelic class and use it in your application:

   ```
   import com.newrelic.api.agent.NewRelic
   ...
   NewRelic.setTransactionName(null, "/myTransaction");
   ```

## More API functions [#other-api]

For more about the Java agent API and its functionality, see the [Java agent API introduction](/docs/agents/java-agent/custom-instrumentation/java-agent-api).

## Additional instrumentation

If you use Kamon, take a look at the New Relic [Kamon reporter](/docs/integrations/open-source-telemetry-integrations/open-source-telemetry-integration-list/kamon-reporter).<|MERGE_RESOLUTION|>--- conflicted
+++ resolved
@@ -6,12 +6,6 @@
   - Agents
   - Java agent
   - Custom instrumentation
-<<<<<<< HEAD
-redirects:
-  - /docs/java/scala-general-help
-  - /docs/java/scala-installation-for-java
-=======
->>>>>>> dea79b0f
 ---
 
 The New Relic Java agent is [compatible with Scala](/docs/agents/java-agent/getting-started/compatibility-requirements-java-agent#other), and supports New Relic API calls, annotations, and [custom instrumentation](/docs/java/custom-instrumentation-with-the-java-agent). All information below is supplemental to New Relic's [Java agent installation directions](/docs/java/java-agent-manual-installation).
