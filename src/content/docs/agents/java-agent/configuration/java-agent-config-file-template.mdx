---
title: Java agent config file template
contentType: page
template: basicDoc
topics:
  - Agents
  - Java agent
  - Configuration
<<<<<<< HEAD
redirects:
  - /docs/java/java-agent-config-file-template
=======
>>>>>>> dea79b0f
---

This document contains a templated version of the `newrelic.yml` file that the Java agent reads for configuration. The config file format is YAML. While no knowledge of YAML is necessary to edit the file, be careful to maintain the proper indentation. Learn more about YAML on [Wikipedia](http://en.wikipedia.org/wiki/yaml).

When making changes to the `newrelic.yml` file, use a YAML validator to ensure the syntax is accurate and follow these rules:

* YML files are case sensitive.
* All indentations are in increments of two characters. Data in the same stanza of the file must use the same level of indentation, and sub-stanzas should be indented by an additional two spaces.

For more information about structure, directories, and settings, see [Java agent configuration](/docs/agents/java-agent/configuration/java-agent-configuration-config-file).

```
# This file configures the New Relic Agent.  New Relic monitors
# Java applications with deep visibility and low overhead.  For more details and additional
# configuration options visit https://docs.newrelic.com/docs/agents/java-agent/configuration/java-agent-configuration-config-file.
#
# <%= generated_for_user %>
#
# This section is for settings common to all environments.
# Do not add anything above this next line.
common: &default_settings

  # ============================== LICENSE KEY ===============================
  # You must specify the license key associated with your New Relic
  # account. For example, if your license key is 12345 use this:
  # license_key: '12345'
  # The key binds your Agent's data to your account in the New Relic service.
  license_key: '<%= license_key %>'

  # Agent Enabled
  # Use this setting to disable the agent instead of removing it from the startup command.
  # Default is true.
  agent_enabled: true

  # Set the name of your application as you'd like it show up in New Relic.
  # If enable_auto_app_naming is false, the agent reports all data to this application.
  # Otherwise, the agent reports only background tasks (transactions for non-web applications)
  # to this application. To report data to more than one application 
  # (useful for rollup reporting), separate the application names with ";".
  # For example, to report data to "My Application" and "My Application 2" use this:
  # app_name: My Application;My Application 2
  # This setting is required. Up to 3 different application names can be specified.
  # The first application name must be unique.
  app_name: My Application

  # To enable high security, set this property to true. When in high
  # security mode, the agent will use SSL and obfuscated SQL. Additionally,
  # request parameters and message parameters will not be sent to New Relic.
  high_security: false

  # Set to true to enable support for auto app naming.
  # The name of each web app is detected automatically
  # and the agent reports data separately for each one.
  # This provides a finer-grained performance breakdown for
  # web apps in New Relic.
  # Default is false.
  enable_auto_app_naming: false

  # Set to true to enable component-based transaction naming.
  # Set to false to use the URI of a web request as the name of the transaction.
  # Default is true.
  enable_auto_transaction_naming: true

  # The agent uses its own log file to keep its logging
  # separate from that of your application.  Specify the log level here.
  # This setting is dynamic, so changes do not require restarting your application.
  # The levels in increasing order of verboseness are:
  #   off, severe, warning, info, fine, finer, finest
  # Default is info.
  log_level: info

  # Log all data sent to and from New Relic in plain text.
  # This setting is dynamic, so changes do not require restarting your application.
  # Default is false.
  audit_mode: false

  # The number of backup log files to save.
  # Default is 1.
  log_file_count: 1

  # The maximum number of kbytes to write to any one log file.
  # The log_file_count must be set greater than 1.
  # Default is 0 (no limit).
  log_limit_in_kbytes: 0

  # Override other log rolling configuration and roll the logs daily.
  # Default is false.
  log_daily: false

  # The name of the log file.
  # Default is newrelic_agent.log.
  log_file_name: newrelic_agent.log

  # The log file directory.
  # Default is the logs directory in the newrelic.jar parent directory.
  #log_file_path:

  # Proxy settings for connecting to the New Relic server:
  # If a proxy is used, the host setting is required.  Other settings
  # are optional.  Default port is 8080.  The username and password
  # settings will be used to authenticate to Basic Auth challenges
  # from a proxy server. Proxy scheme will allow the agent to
  # connect through proxies using the HTTPS scheme.
  #proxy_host: hostname
  #proxy_port: 8080
  #proxy_user: username
  #proxy_password: password
  #proxy_scheme: https

  # Limits the number of lines to capture for each stack trace. 
  # Default is 30
  max_stack_trace_lines: 30

  # Provides the ability to configure the attributes sent to New Relic. These
  # attributes can be found in transaction traces, traced errors, Insight's 
  # transaction events, and Insight's page views.
  attributes:
  
    # When true, attributes will be sent to New Relic. The default is true.
    enabled: true
    
    #A comma separated list of attribute keys whose values should 
    # be sent to New Relic.
    #include:
    
    # A comma separated list of attribute keys whose values should 
    # not be sent to New Relic.
    #exclude:
    

  # Transaction tracer captures deep information about slow
  # transactions and sends this to the New Relic service once a
  # minute. Included in the transaction is the exact call sequence of
  # the transactions including any SQL statements issued.
  transaction_tracer:

    # Transaction tracer is enabled by default. Set this to false to turn it off.
    # This feature is not available to Lite accounts and is automatically disabled.
    # Default is true.
    enabled: true

    # Threshold in seconds for when to collect a transaction
    # trace. When the response time of a controller action exceeds
    # this threshold, a transaction trace will be recorded and sent to
    # New Relic. Valid values are any float value, or (default) "apdex_f",
    # which will use the threshold for the "Frustrated" Apdex level
    # (greater than four times the apdex_t value).
    # Default is apdex_f.
    transaction_threshold: apdex_f

    # When transaction tracer is on, SQL statements can optionally be
    # recorded. The recorder has three modes, "off" which sends no
    # SQL, "raw" which sends the SQL statement in its original form,
    # and "obfuscated", which strips out numeric and string literals.
    # Default is obfuscated.
    record_sql: obfuscated

    # Set this to true to log SQL statements instead of recording them.
    # SQL is logged using the record_sql mode.
    # Default is false.
    log_sql: false

    # Threshold in seconds for when to collect stack trace for a SQL
    # call. In other words, when SQL statements exceed this threshold,
    # then capture and send to New Relic the current stack trace. This is
    # helpful for pinpointing where long SQL calls originate from.
    # Default is 0.5 seconds.
    stack_trace_threshold: 0.5

    # Determines whether the agent will capture query plans for slow
    # SQL queries. Only supported for MySQL and PostgreSQL.
    # Default is true.
    explain_enabled: true

    # Threshold for query execution time below which query plans will not 
    # not be captured.  Relevant only when `explain_enabled` is true.
    # Default is 0.5 seconds.
    explain_threshold: 0.5

    # Use this setting to control the variety of transaction traces.
    # The higher the setting, the greater the variety.
    # Set this to 0 to always report the slowest transaction trace.
    # Default is 20.
    top_n: 20

  # Error collector captures information about uncaught exceptions and
  # sends them to New Relic for viewing.
  error_collector:

    # This property enables the collection of errors. If the property is not
    # set or the property is set to false, then errors will not be collected.
    # Default is true.
    enabled: true

    # Use this property to exclude specific exceptions from being reported as errors
    # by providing a comma separated list of full class names.
    # The default is to exclude akka.actor.ActorKilledException. If you want to override
    # this, you must provide any new value as an empty list is ignored.
    ignore_errors: akka.actor.ActorKilledException

    # Use this property to exclude specific http status codes from being reported as errors
    # by providing a comma separated list of status codes.
    # The default is to exclude 404s. If you want to override
    # this, you must provide any new value as an empty list is ignored.
    ignore_status_codes: 404

  # Transaction Events are used for Histograms and Percentiles. Unaggregated data is collected
  # for each web transaction and sent to the server on harvest. 
  transaction_events:

    # Set to false to disable transaction events.
    # Default is true.
    enabled: true

    # Events are collected up to the configured amount. Afterwards, events are sampled to
    # maintain an even distribution across the harvest cycle.
    # Default is 2000. Setting to 0 will disable.
    max_samples_stored: 2000

  # Distributed tracing lets you see the path that a request takes through your distributed system.
  # Enabling distributed tracing changes the behavior of some New Relic features, so carefully consult the transition
  # guide before you enable this feature: https://docs.newrelic.com/docs/apm/distributed-tracing/getting-started/transition-guide-distributed-tracing
  # Default is false.
  distributed_tracing:
    enabled: false

  # Cross Application Tracing adds request and response headers to
  # external calls using supported HTTP libraries to provide better
  # performance data when calling applications monitored by other New Relic Agents.
  cross_application_tracer:

    # Set to false to disable cross application tracing.
    # Default is true.
    enabled: true

  # Thread profiler measures wall clock time, CPU time, and method call counts
  # in your application's threads as they run.
  # This feature is not available to Lite accounts and is automatically disabled.
  thread_profiler:

    # Set to false to disable the thread profiler.
    # Default is true.
    enabled: true

  # New Relic Real User Monitoring gives you insight into the performance real users are
  # experiencing with your website. This is accomplished by measuring the time it takes for
  # your users' browsers to download and render your web pages by injecting a small amount
  # of JavaScript code into the header and footer of each page. 
  browser_monitoring:

    # By default the agent automatically inserts API calls in compiled JSPs to
    # inject the monitoring JavaScript into web pages. Not all rendering engines are supported.
    # See https://docs.newrelic.com/docs/agents/java-agent/instrumentation/new-relic-browser-java-agent#manual_instrumentation
    # for instructions to add these manually to your pages.
    # Set this attribute to false to turn off this behavior.
    auto_instrument: true

  class_transformer:
    # This instrumentation reports the name of the user principal returned from 
    # HttpServletRequest.getUserPrincipal() when servlets and filters are invoked.
    com.newrelic.instrumentation.servlet-user:
      enabled: false

    com.newrelic.instrumentation.spring-aop-2:
      enabled: false

    # This instrumentation reports metrics for resultset operations.
    com.newrelic.instrumentation.jdbc-resultset:
      enabled: false

    # Classes loaded by classloaders in this list will not be instrumented.
    # This is a useful optimization for runtimes which use classloaders to
    # load dynamic classes which the agent would not instrument.
    classloader_excludes:
      groovy.lang.GroovyClassLoader$InnerLoader,
      org.codehaus.groovy.runtime.callsite.CallSiteClassLoader,
      com.collaxa.cube.engine.deployment.BPELClassLoader,
      org.springframework.data.convert.ClassGeneratingEntityInstantiator$ObjectInstantiatorClassGenerator,
      org.mvel2.optimizers.impl.asm.ASMAccessorOptimizer$ContextClassLoader,
      gw.internal.gosu.compiler.SingleServingGosuClassLoader,

  # User-configurable custom labels for this agent.  Labels are name-value pairs.
  # There is a maximum of 64 labels per agent.  Names and values are limited to 255 characters.
  # Names and values may not contain colons (:) or semicolons (;).
  labels:

    # An example label
    #label_name: label_value


# Application Environments
# ------------------------------------------
# Environment specific settings are in this section.
# You can use the environment to override the default settings.
# For example, to change the app_name setting.
# Use -Dnewrelic.environment=<environment> on the Java startup command line
# to set the environment.
# The default environment is production.

# NOTE if your application has other named environments, you should
# provide configuration settings for these environments here.

development:
  <<: *default_settings
  app_name: My Application (Development)

test:
  <<: *default_settings
  app_name: My Application (Test)

production:
  <<: *default_settings

staging:
  <<: *default_settings
  app_name: My Application (Staging)
```<|MERGE_RESOLUTION|>--- conflicted
+++ resolved
@@ -6,11 +6,6 @@
   - Agents
   - Java agent
   - Configuration
-<<<<<<< HEAD
-redirects:
-  - /docs/java/java-agent-config-file-template
-=======
->>>>>>> dea79b0f
 ---
 
 This document contains a templated version of the `newrelic.yml` file that the Java agent reads for configuration. The config file format is YAML. While no knowledge of YAML is necessary to edit the file, be careful to maintain the proper indentation. Learn more about YAML on [Wikipedia](http://en.wikipedia.org/wiki/yaml).
