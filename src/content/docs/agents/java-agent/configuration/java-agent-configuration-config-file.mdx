--- conflicted
+++ resolved
@@ -6,12 +6,8 @@
   - Agents
   - Java agent
   - Configuration
-<<<<<<< HEAD
-japaneseVersion: 'https://docs.newrelic.co.jp/undefined'
-=======
 japaneseVersion: >-
   https://docs.newrelic.co.jp/docs/agents/java-agent/configuration/java-agent-configuration-config-file
->>>>>>> 096c953b
 ---
 
 The New Relic Java agent reads its configuration from the `newrelic.yml` file. By default the agent looks for this file in the [directory](/docs/agents/manage-apm-agents/troubleshooting/find-agent-root-directory#java-agent) that contains `newrelic.jar`. You can override the config file's location by setting the [`newrelic.config.file`](#newrelic-config-file) system property to a fully qualified file name.
