--- conflicted
+++ resolved
@@ -6,10 +6,6 @@
   - Agents
   - Java agent
   - Configuration
-<<<<<<< HEAD
-redirects: []
-=======
->>>>>>> dea79b0f
 ---
 
 placeholder for dummy doc link to DT