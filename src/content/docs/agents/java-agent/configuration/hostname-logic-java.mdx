--- conflicted
+++ resolved
@@ -6,10 +6,6 @@
   - Agents
   - Java agent
   - Configuration
-<<<<<<< HEAD
-redirects: []
-=======
->>>>>>> dea79b0f
 ---
 
 The Java agent automatically assigns a `host:port` name to your JVMs. If the default name is not useful, you can [set a display name](#display-name) to distinguish your JVMs in the New Relic UI. For supported frameworks, the Java agent uses the [instance name](#instance-names) instead of the display name.
