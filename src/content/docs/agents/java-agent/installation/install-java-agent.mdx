--- conflicted
+++ resolved
@@ -6,12 +6,8 @@
   - Agents
   - Java agent
   - Installation
-<<<<<<< HEAD
-japaneseVersion: 'https://docs.newrelic.co.jp/undefined'
-=======
 japaneseVersion: >-
   https://docs.newrelic.co.jp/docs/agents/java-agent/installation/install-java-agent
->>>>>>> 096c953b
 ---
 
 import { Link } from 'gatsby'
