--- conflicted
+++ resolved
@@ -6,16 +6,6 @@
   - Agents
   - Java agent
   - Installation
-<<<<<<< HEAD
-redirects:
-  - /docs/upgrading-java-agent
-  - /docs/agents/java-agent/installation/upgrading-java-agent
-  - /docs/agents/java-agent/installation/upgrading-java-agent
-  - /docs/agents/java-agent/installation/upgrade-java-agent
-japaneseVersion: >-
-  https://docs.newrelic.co.jp/docs/agents/java-agent/installation/update-java-agent
-=======
->>>>>>> dea79b0f
 ---
 
 To take full advantage of New Relic's latest features, enhancements, and important security patches, we recommend you update your Java agent to the latest version. For additional information about specific agent updates, refer to the [Java agent release notes](/docs/release-notes/agent-release-notes/java-release-notes).
