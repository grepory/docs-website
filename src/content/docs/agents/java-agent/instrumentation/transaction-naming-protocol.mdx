--- conflicted
+++ resolved
@@ -6,13 +6,6 @@
   - Agents
   - Java agent
   - Instrumentation
-<<<<<<< HEAD
-redirects:
-  - /docs/java/java-agent-component-based-web-transaction-naming
-  - /docs/java/naming-web-transactions
-  - /docs/agents/java-agent/instrumentation/naming-web-transactions
-=======
->>>>>>> dea79b0f
 ---
 
 If you're using New Relic for Java with [a supported framework](/docs/java/new-relic-for-java#h2-compatibility), New Relic groups transactions based on transaction names obtained from the framework. Otherwise, New Relic groups transactions based on their component. Components are the JSPs, servlets, and filters invoked during the transaction.
