---
title: Instrument browser monitoring with Java agent API
contentType: page
template: basicDoc
topics:
  - Agents
  - Java agent
  - Instrumentation
<<<<<<< HEAD
redirects:
  - /docs/java/real-user-monitoring-in-java
  - /docs/java/page-load-timing-in-java
  - /docs/agents/java-agent/instrumentation/page-load-timing-java
  - /docs/agents/java-agent/instrumentation/new-relic-browser-java-agent
  - /docs/agents/java-agent/instrumentation/browser-monitoring-java-agent
=======
>>>>>>> dea79b0f
---

[Browser monitoring](/docs/browser/new-relic-browser/getting-started/introduction-new-relic-browser) gives you visibility into how your users are interacting with your Java application by using a JavaScript snippet (or "agent") to instrument your app's webpages. To enable browser monitoring in our user interface, follow the procedures to [install the Browser agent](/docs/browser/new-relic-browser/installation/install-new-relic-browser-agent). For example, you can:

* Enable an APM-monitored app.
* Enable with the copy/paste method.
* Enable by using the REST API.

You can also [manually instrument](#manual_instrumentation) your webpages by using the Java agent API, as explained in this document.

## Use Java agent API [#manual_instrumentation]

If your framework does not allow you to enable browser monitoring from our UI, with the copy/paste method, or by using our REST API, you can manually instrument monitoring for your webpages. To do this, use our [Java agent API](/docs/agents/java-agent/api-guides/guide-using-java-agent-api).

1. Make sure you are using the [latest Java agent version](/docs/release-notes/agent-release-notes/java-release-notes).
2. Disable auto-instrumentation.

   <CollapserGroup>
     <Collapser
       id="disabling-auto-all"
       title="Disable auto-instrumentation on all pages"
     >
       1. Set the [`auto_instrument`](/docs/agents/java-agent/configuration/java-agent-configuration-config-file#bm-auto_instrument) flag under `browser_monitoring` to `false` in your **newrelic.yml**.

          ```
          browser_monitoring:
            auto_instrument: false
          ```
       2. Restart your application.
       3. Flush the app server's work cache.

       Flushing the work cache forces the app server to recompile JSPs, which is when auto-instrumentation occurs.
     </Collapser>

     <Collapser
       id="disable-auto-specific"
       title="Disable auto-instrumentation only on specific pages"
     >
       Use the `disabled_auto_pages` flag under the `browser_monitoring` stanza. For example, to disable auto-instrumentation on **testpage_1.jsp** and **testpage_2.jsp**, use the following:

       ```
       browser_monitoring:
          disabled_auto_pages: /WEB-INF/jsp/testpage_1.jsp, /WEB-INF/jsp/testpage_2.jsp
       ```
     </Collapser>
   </CollapserGroup>
3. [Access the Java agent API class](/docs/agents/java-agent/api-guides/guide-using-java-agent-api#api) by adding `newrelic-api.jar` to your application class path.
4. Add the appropriate method to start time tracking, for example: `com.newrelic.api.agent.NewRelic.getBrowserTimingHeader()`.

   Add the appropriate method to stop time tracking, for example: `com.newrelic.api.agent.NewRelic.getBrowserTimingFooter()`.

   Find the appropriate methods based on the framework you are using:

   <CollapserGroup>
     <Collapser
       id="manual-jsp"
       title="JSP manual instrumentation"
     >
       Insert the header as close to the top of `<head>` tag as possible but after the meta tags. Insert the footer before the `</body>` tag.

       ```
       <!DOCTYPE html>

       <html>
       <head><title>EXAMPLE</title>
       <meta charset="utf-8">
       <meta name="description" content="Example header and footer call">;
       <%= com.newrelic.api.agent.NewRelic.getBrowserTimingHeader() %>
       </head>​
       <body>

       <%= com.newrelic.api.agent.NewRelic.getBrowserTimingFooter() %>
       </body>
       </html>
       ```
     </Collapser>

     <Collapser
       id="manual-html"
       title="Raw HTML manual instrumentation"
     >
       To manually instrument using raw HTML, [include page load timing code in the HTTP response](/docs/agents/java-agent/custom-instrumentation/java-agent-api-example-program#include-browser).
     </Collapser>

     <Collapser
       id="manual-thymeleaf-2-1"
       title="Thymeleaf 2.1 or higher manual instrumentation"
     >
       ```
       <head>
       ...
       <div th:remove="tag" th:utext="${T(com.newrelic.api.agent.NewRelic).getBrowserTimingHeader()}"></div>
       </head>
       <body>
       ...
       <div th:utext="${T(com.newrelic.api.agent.NewRelic).getBrowserTimingFooter()}"></div>
       </body>
       ```
     </Collapser>

     <Collapser
       id="manual-coldfusion-cfml"
       title="ColdFusion CFML page manual instrumentation"
     >
       ```
       <cfobject type="Java" class="com.newrelic.api.agent.NewRelic" name="newRelic"/>
       <cfset header = newRelic.getBrowserTimingHeader() />
       <cfoutput>#header#</cfoutput>
       ...
       ...
       <cfset footer = newRelic.getBrowserTimingFooter() />
       <cfoutput>#footer#</cfoutput>
       ```
     </Collapser>

     <Collapser
       id="manual-jsf"
       title="Java Server Faces (JSF) frameworks"
     >
       Manual instrumentation is not available with JSF. To insert the Browser JavaScript snippet into your app's webpages, use the [copy/paste method](/docs/browser/new-relic-browser/installation-configuration/add-apps-new-relic-browser#copy-paste-app).
     </Collapser>

     <Collapser
       id="manual-play-groovy"
       title="Play Groovy template manual instrumentation"
     >
       ```
       ${com.newrelic.api.agent.NewRelic.getBrowserTimingHeader().raw()}
       ...
       ...
       ${com.newrelic.api.agent.NewRelic.getBrowserTimingFooter().raw()}
       ```
     </Collapser>

     <Collapser
       id="manual-play-2-2"
       title="Play 2.2 or higher Scala template manual instrumentation"
     >
       Add the following to `build.sbt`, substituting the [latest agent version](/docs/release-notes/agent-release-notes/java-release-notes) for 3.x.x:

       ```
       libraryDependencies += "com.newrelic.agent.java" % "newrelic-api" % "3.x.x"
       ```

       In `main.scala.html`, add the following:

       ```
       @Html(com.newrelic.api.agent.NewRelic.getBrowserTimingHeader())
       ...
       ...
       @Html(com.newrelic.api.agent.NewRelic.getBrowserTimingFooter())
       ```
     </Collapser>

     <Collapser
       id="manual-play-2-1"
       title="Play 2.1 Scala template manual instrumentation"
     >
       Add the following to `Build.scala`, substituting the [lastest agent version](/docs/release-notes/agent-release-notes/java-release-notes) for 2.x.x:

       ```
       appDependencies += "com.newrelic.agent.java" % "newrelic-api" % "2.x.x"
       ```

       In `main.scala.html`, add the following:

       ```
       @Html(com.newrelic.api.agent.NewRelic.getBrowserTimingHeader())
       ...
       ...
       @Html(com.newrelic.api.agent.NewRelic.getBrowserTimingFooter())**Manual instrumentation with Apache Velocity Template Language (VTL)**
       ```
     </Collapser>

     <Collapser
       id="manual-velocity"
       title="Apache Velocity Tools manual instrumentation"
     >
       If you are using Velocity Tools, define a `NewRelic` tool in `toolbox.xml`:

       ```
       <toolbox>
         <tool>
           <key>NewRelic</key>
           <scope>application</scope>
           <class>com.newrelic.api.agent.NewRelic</class>
         </tool>
       </toolbox>
       ```

       Call the `NewRelic` API in your velocity template:

       ```
       $NewRelic.getBrowserTimingHeader()
       ...
       ...
       $NewRelic.getBrowserTimingFooter()
       ```
     </Collapser>

     <Collapser
       id="enable-apache"
       title="Apache Velocity manual instrumentation"
     >
       1. To ensure that all of your Browser page views are not grouped under a single `/velocity` transaction (and to avoid [metric grouping issues](/docs/agents/manage-apm-agents/troubleshooting/metric-grouping-issues)), disable your `enable_auto_transaction_naming` setting in your **newrelic.yml** file:

          ```
          enable_auto_transaction_naming: false
          ```
       2. Add `newrelic-api.jar` to the classpath of Tomcat, typically in `.../tomcat/bin/setenv.sh`:

          ```
          CLASSPATH=$CLASSPATH:/opt/newrelic/newrelic-api.jar
          ```

          OR

          Add the reference to this jar file to the end of an existing `CLASSPATH=...` line within that file.
       3. In each app, find `WEB-INF/tools.xml` and add the following tag:

          ```
          <toolbox scope="application"> <tool class="com.newrelic.api.agent.NewRelic" key="NewRelic" /> </toolbox>
          ```

          If a `<toolbox scope="application">` tag already exists, put the `<tool ... />` within the tag.
       4. In each app, edit the Velocity template that the other pages in the application use. Add this tag within the `<head>` stanza before any `<link>` and `<script>` declarations and after any meta tags:

          ```
          $NewRelic.getBrowserTimingHeader()
          ```
       5. Add this tag within the `<body>` stanza as the line right before the `</body>` tag, at the very bottom of the body:

          ```
          $NewRelic.getBrowserTimingFooter()
          ```
       6. Restart the Tomcat server:
          * If you are using `Linux/Unix`, add the following command line to the `Users/Tomcat/bin` directory:

            ```
            ./shutdown.sh
            ./startup.sh
            ```
          * If you are using `Windows`, go to your `Users/Tomcat/bin` directory, and add the following command line:

            ```
            % shutdown.bat
            % startup.bat
            ```
     </Collapser>
   </CollapserGroup>
5. Check the log file to verify that the agent is instrumenting correctly. Set the `log_level` setting in `newrelic.yml` to `log_level: finer` and check for the following messages:

   <CollapserGroup>
     <Collapser
       id="jsp-compile"
       title="When the JSP engine compiles a JSP"
     >
       ```
       May 17, 2011 9:33:18 AM NewRelic FINE: Compiling JSP: /jsp/header.jsp
       May 17, 2011 9:33:18 AM NewRelic FINE: Injecting browser timing header into: /jsp/header.jsp

       May 17, 2011 9:33:36 AM NewRelic FINE: Compiling JSP: /jsp/footer.jsp
       May 17, 2011 9:33:36 AM NewRelic FINE: Injecting browser timing footer into: /jsp/footer.jsp
       ```
     </Collapser>

     <Collapser
       id="agent-connects-servers"
       title="After the agent connects to the server"
     >
       The JavaScript snippet is not inserted into the HTML response until after the agent connects to the server.

       ```
       May 17, 2011 9:43:21 AM NewRelic INFO: Real user monitoring is enabled with auto instrumentation
       ```
     </Collapser>

     <Collapser
       id="jsp-invoked"
       title="When New Relic invokes the JSP"
     >
       ```
       May 17, 2011 9:43:23 AM NewRelic FINER: Injecting browser timing header in a JSP.  Content type is text/html
       May 17, 2011 9:43:23 AM NewRelic FINER: Injecting browser timing footer in a JSP.  Content type is text/html
       ```
     </Collapser>

     <Collapser
       id="header-footer-called"
       title="When the agent calls the header and footer API"
     >
       ```
       May 17, 2011 9:43:23 AM NewRelic FINEST: Got browser timing header in NewRelic API: <script>var    NREUMQ=[];NREUMQ.push(["mark","firstbyte",new Date().getTime()]);(function(){var d=document;var e=d.createElement("script");e.type="text/javascript";e.async=true;e.src="https://d7p9czrvs14ne.cloudfront.net/11/eum/rum.js";var s=d.getElementsByTagName("script")[0];s.parentNode.insertBefore(e,s);})();</script>

       May 17, 2011 9:43:23 AM NewRelic FINEST: Got browser timing footer in NewRelic API: <script type="text/javascript" charset="utf-8">NREUMQ.push(["nrf2","staging-beacon-1.newrelic.com","8512b4d93f",7449,"M1RTYksFDEYDUxdcDgoeZERQSwhGEmQGRhVL",0,413])</script>
       ```
     </Collapser>
   </CollapserGroup><|MERGE_RESOLUTION|>--- conflicted
+++ resolved
@@ -6,15 +6,6 @@
   - Agents
   - Java agent
   - Instrumentation
-<<<<<<< HEAD
-redirects:
-  - /docs/java/real-user-monitoring-in-java
-  - /docs/java/page-load-timing-in-java
-  - /docs/agents/java-agent/instrumentation/page-load-timing-java
-  - /docs/agents/java-agent/instrumentation/new-relic-browser-java-agent
-  - /docs/agents/java-agent/instrumentation/browser-monitoring-java-agent
-=======
->>>>>>> dea79b0f
 ---
 
 [Browser monitoring](/docs/browser/new-relic-browser/getting-started/introduction-new-relic-browser) gives you visibility into how your users are interacting with your Java application by using a JavaScript snippet (or "agent") to instrument your app's webpages. To enable browser monitoring in our user interface, follow the procedures to [install the Browser agent](/docs/browser/new-relic-browser/installation/install-new-relic-browser-agent). For example, you can:
