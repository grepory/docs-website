--- conflicted
+++ resolved
@@ -6,12 +6,8 @@
   - Agents
   - Java agent
   - Instrumentation
-<<<<<<< HEAD
-japaneseVersion: 'https://docs.newrelic.co.jp/undefined'
-=======
 japaneseVersion: >-
   https://docs.newrelic.co.jp/docs/agents/java-agent/instrumentation/monitor-deployments-java-agent
->>>>>>> 096c953b
 ---
 
 New Relic allows you to send information about application deployments from the command line. Then, you can view deployment information on the [**Deployments** page](/docs/apm/applications-menu/events/deployments-page) in the UI: Go to **[one.newrelic.com](https://one.newrelic.com) > APM > Applications > (select an app) > Events > Deployments**.
