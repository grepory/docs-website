---
title: Compatibility and requirements for the Java agent
contentType: page
template: basicDoc
topics:
  - Agents
  - Java agent
  - Getting started
<<<<<<< HEAD
redirects:
  - /docs/compatibility-requirements-java-agent
  - /docs/agents/java-agent/installation/java-se-50-support
  - /docs/java/java-se-5
japaneseVersion: >-
  https://docs.newrelic.co.jp/docs/agents/java-agent/getting-started/compatibility-requirements-java-agent
=======
>>>>>>> dea79b0f
---

[New Relic's Java agent](/docs/agents/java-agent/getting-started/introduction-new-relic-java) includes built-in instrumentation of the most popular parts of the Java ecosystem, including app servers, frameworks, databases, and message queuing systems. For frameworks and libraries that are not instrumented out of the box, you can extend the agent with [Java custom instrumentation](/docs/agents/java-agent/custom-instrumentation/java-custom-instrumentation).

## Requirements to install the agent [#java-requirements]

Before you install the Java agent, ensure your system meets these requirements:

<CollapserGroup>
  <Collapser
    id="jvm"
    title="JVM"
  >
    <Callout variant="tip">
      The Java agent is compatible with any JVM-based language, including: Java, Scala, Kotlin, and Clojure. For instrumentation support for language-specific features, see the [Automatically instrumented frameworks and libraries](#auto-instrumented) section below.
    </Callout>

    Fully supported:

    * IBM JVM versions 7 and 8 for Linux
    * Eclipse OpenJ9 versions 8 to 13 for Linux, Windows, and macOS
    * OpenJDK and AdoptOpenJDK JVM versions 7 to 15 for Linux, Windows, and macOS
    * Oracle Hotspot JVM versions 7 to 15 for Linux, Solaris, Windows, and macOS
    * Azul Zing JVM versions 8 and 11 for Linux, Windows, and macOS
    * Azul Zulu JVM versions 8 to 12 for Linux, Windows, and macOS
    * Amazon Corretto JVM versions 8 and 11 for Linux, Windows, and macOS
    * Alibaba Dragonwell JVM versions 8 and 11 for Linux, Windows, and macOS

    Supported only with [Java agent 4.3.x](https://download.newrelic.com/newrelic/java-agent/newrelic-agent/4.3.0/newrelic-java-4.3.0.zip) \[ZIP | 2.8 MB] legacy agent:

    * Apple Hotspot JVM version 6 for macOS
    * IBM JVM version 6
    * Oracle Hotspot JVM version 6.0 for Linux, Solaris, Windows, macOS

    Supported only with [Java agent 2.21.x](https://download.newrelic.com/newrelic/java-agent/newrelic-agent/2.21.7/newrelic-java-2.21.7.zip) \[ZIP | 2.8 MB] legacy agent:

    * Oracle Hotspot JVM version 5.0 for Linux, Solaris, Windows, macOS ([Java SE 5.0](/docs/java/java-se-5))
    * Oracle JRockit up to and including 1.6.0_50
  </Collapser>

  <Collapser
    id="security-requirements"
    title="Security requirements"
  >
    As a standard [security measure for data collection](/docs/accounts-partnerships/accounts/security/data-security), your app server must support SHA-2 (256-bit). SHA-1 is not supported.
  </Collapser>

  <Collapser
    id="other-apm"
    title="Use of other monitoring software"
  >
    If your application uses other application monitoring software besides our agent, we cannot guarantee that our agent will work correctly and we cannot offer technical support. For more information, see [Errors while using other monitoring software](/docs/apm/new-relic-apm/troubleshooting/errors-while-using-new-relic-apm-alongside-other-apm-software).
  </Collapser>
</CollapserGroup>

## Automatically instrumented frameworks and libraries [#auto-instrumented]

After you [install the Java agent](/docs/agents/java-agent/installation/install-java-agent), it automatically instruments many popular frameworks and libraries. With automatic instrumentation, the agent collects rich data out of the box, and data will show up in your New Relic dashboards within minutes of installation. Even if your library is not automatically instrumented, you can still collect data with [custom instrumentation](/docs/agents/java-agent/custom-instrumentation/java-custom-instrumentation) and the [Java agent API](/docs/agents/java-agent/api-guides/guide-using-java-agent-api).

The agent automatically instruments these frameworks and libraries:

<CollapserGroup>
  <Collapser
    id="app-web-servers"
    title="App/Web servers"
  >
    The agent automatically instruments the following app/web servers. To install the Java agent on supported app/web servers, see [Install the Java agent](/docs/agents/java-agent/installation/java-agent-manual-installation).

    * ColdFusion 10
    * Glassfish 3.0 to 5.x
    * JBoss 7.0 to latest
    * JBoss EAP 6.0 to latest
    * Jetty 7.0.0.M3 to 9.4.x
    * Mule ESB 3.4 to 3.8.x
    * Netty 3.3.0.Alpha1 to 5.0.0.Alpha1
    * Resin 3.1.9 to 4.0.x
    * Spray-can 1.3.1 to latest
    * Tomcat 7.0.0 to latest
    * TomEE 1.5 to latest
    * WebLogic 12.1.2.1 to 12.2.x
    * [WebSphere 8.5.x to 9.x](/docs/agents/java-agent/additional-installation/websphere-application-server)
    * WebSphere Liberty Profile 8.5 to latest
    * [WildFly 8.0.0.Final to latest](/docs/agents/java-agent/additional-installation/wildfly-11-installation-java)
  </Collapser>

  <Collapser
    id="frameworks"
    title="Frameworks and libraries"
  >
    The agent automatically instruments the following frameworks. To install the Java agent on supported frameworks, see [Install the Java agent](/docs/agents/java-agent/installation/java-agent-manual-installation).

    * Akka 2.2.0-RC1 to latest
    * AmazonS3 client 1.2.13 to latest
    * AmazonSNS and AmazonSNSAsync clients 1.11.12 to latest
    * AmazonSQS and AmazonSQSAsync clients 1.3.22 to latest
    * S3Client 2.1.0 to latest
    * SnsClient 2.1.0 to latest
    * SqsClient 2.1.0 to latest
    * CXF 2.1.3 to latest
    * Grails 1.3.7 to 2.3.x
    * Hibernate 3.3.0.CR1 to 6.0.0.Alpha2
    * Hystrix 1.3.15 to latest
    * JAX-RS 1.0 to 2.0
    * [JCache API](/docs/release-notes/agent-release-notes/java-release-notes/java-agent-3200) 1.0.0 to latest
    * Jersey 1.0.1 to latest
    * JSF (Java Server Faces)
    * Play 2.3.0 to latest
    * Quartz Job Scheduler 1.8.3 to 2.2.x
    * RESTEasy 2.2-RC-1 to latest
    * Spray 1.3.1 to latest
    * Spring 3.0.0.RELEASE to latest
    * Spring webclient 5.0.0.RELEASE to latest
    * Spring Web Services from 1.5.7 to latest
    * Spring Boot 1.4.x to latest
    * Struts 2
    * Thrift 0.8.0 to latest
    * Vert.x 3.2.0 to 3.8.3
  </Collapser>

  <Collapser
    id="http-messaging"
    title="HTTP and messaging"
  >
    The agent automatically instruments the following HTTP clients and messaging services. For instructions, see [Install the Java agent](/docs/agents/java-agent/installation/java-agent-manual-installation).

    * Akka HTTP 2.4.5 to latest
    * Akka Http Core from 0.4 to latest
    * AsyncHttpClient 2.0.0-RC1 to latest
    * gRPC 1.4.0 to latest
    * HttpAsyncClient 4.1 to latest
    * Apache Httpclient from 3.0 to latest
    * java.net.HttpURLConnection
    * JMS and Spring-JMS 1.1 to latest
    * [Kafka Clients](https://docs.newrelic.com/docs/agents/java-agent/instrumentation/use-kafka-message-queues) 0.10.0.0 to latest (for metric and event data)
    * [Kafka Clients](https://docs.newrelic.com/docs/agents/java-agent/instrumentation/use-kafka-message-queues) 0.11.0.0 to latest (for distributed tracing, metric, and event data)
    * OkHttp 3.x to 4.3.x
    * Ning AsyncHttpClient 1.x
    * Play WS 2.6.0 to latest
    * RabbitMQ 1.7.2 to latest (AMQP and JMS)
    * Spray-client 1.3.1 to latest
    * Spring webclient from 5.0.0.release to latest
  </Collapser>

  <Collapser
    id="JDBC"
    title="Datastores"
  >
    New Relic currently supports MySQL and PostgreSQL to capture explain plans for slow database queries.

    * Amazon DynamoDB 1.11.106 to latest
    * Anorm from 2.0 to 2.5
    * DataStax Cassandra 2.1.2 to 4.0.0 (If you use [high security](/docs/accounts-partnerships/accounts/security/high-security), see the [configuration documentation for allow lists](/docs/agents/java-agent/configuration/java-agent-configuration-config-file#tt-slow_query_whitelist).)
    * DB2 9.1 to latest
    * Derby 10.2.1.6 to latest
    * Generic JDBC (any JDBC compliant driver)
    * H2 1.0.57 to latest
    * HSQL 1.7.2.2 to latest
    * INet Oracle Driver (Oranxo) 3.06, 3.14
    * INet MERLIA 7.0.3, 8.04.03, and 8.06
    * Jedis Redis driver 1.4.0 to 2.10.x, 3.0.0 to latest
    * jTDS 1.2 to latest
    * MariaDB 1.1.7 or higher
    * Microsoft SQL Server 1.2 to latest
    * MongoDB 2.12.0-rc0 to latest (synchronous clients only)
    * MySQL mysql-connector-java 3.0.8 to latest
    * Oracle ojdbc14, ojdbc5, ojdbc6, ojdbc7, ojdbc8
    * Postgres 8.0-312.jdbc3 to latest
    * Slick 3.0.0 to latest
    * Solr 4.0 to latest
    * Spymemcached 2.11 to latest
    * Sybase (jConnect) JDBC 3 driver 6.0 to latest
  </Collapser>

  <Collapser
    id="instance-level-db"
    title="Instance-level database information"
  >
    New Relic collects [instance details for a variety of databases and database drivers](/docs/apm/applications-menu/features/analyze-database-instance-level-performance-issues). The ability to view specific instances and the types of database information in APM depends on your New Relic agent version.

    New Relic's Java agent [versions 3.33.0 or higher](/docs/release-notes/agent-release-notes/java-release-notes/java-agent-3330) support the following:

    * Any [compatible JDBC driver](#JDBC)
    * Amazon DynamoDB 1.11.106 or higher
    * DataStax Cassandra driver 2.1.2 to 4.0.0
    * Jedis Redis driver 1.4 to 2.10.x, 3.0.0 to latest
    * Mongo 2.12.0 to latest (synchronous clients only)/li>
    * Spymemcached 2.11.0 to 2.12.x

    **Exception:** Instance-level information is not reported for calls to the `getBulk()` API method.

    The Java agent reports the database name and database server/identifier attributes on slow query traces and transaction traces for these database drivers. To request instance-level information from additional datastores, get support at [support.newrelic.com](https://support.newrelic.com).
  </Collapser>

  <Collapser
    id="hosting-services"
    title="Hosting services"
  >
    You can install the Java agent on a variety of hosting services, including ones not listed below. Here are detailed installation guides for particular hosting services:

    * [Google App Engine (GAE) flexible environment](/docs/agents/java-agent/additional-installation/google-app-engine-flexible-installation-java#tomcat-example)
    * [Heroku](/docs/agents/java-agent/heroku/java-agent-heroku)
  </Collapser>

  <Collapser
    id="async"
    title="Asynchronous instrumentation"
  >
    For supported frameworks, the Java agent [usually instruments async work automatically](/docs/agents/java-agent/async-instrumentation/asynchronous-applications-monitoring-considerations). However, you can use the Java agent API to [extend this instrumentation](/docs/agents/java-agent/async-instrumentation/java-agent-api-asynchronous-applications).
  </Collapser>

  <Collapser
    id="other"
    title="Other instrumented features"
  >
    * EJB Session Beans 3.0 or higher
    * JMX
    * JSP (Java Server Pages) 2.0 to 2.2
    * [Scala](/docs/agents/java-agent/frameworks/scala-installation-java) 2.9.3 to 2.12.x
  </Collapser>
</CollapserGroup>

## Connect the agent to other New Relic products [#digital-intelligence-platform]

The Java agent integrates with other New Relic products to give you end-to-end visibility:

<Table>
  <thead>
    <tr>
      <th style={{ width: "200px" }}>
        Product
      </th>

      <th>
        Integration
      </th>
    </tr>
  </thead>

  <tbody>
    <tr>
      <td>
        [Browser monitoring](/docs/browser/new-relic-browser/getting-started/introduction-new-relic-browser)
      </td>

      <td>
        The Java agent automatically injects the Browser JavaScript agent when you [enable auto-instrumentation](/docs/browser/new-relic-browser/installation/install-new-relic-browser-agent#select-apm-app). After enabling Browser injection, you can view Browser data in the [APM Summary page](/docs/apm/applications-menu/monitoring/apm-overview-page) and quickly switch between the APM and Browser data for a particular app. For configuration options and manual instrumentation, see [Browser monitoring and the Java agent](/docs/agents/java-agent/instrumentation/page-load-timing-java).
      </td>
    </tr>

    <tr>
      <td>
        [Infrastructure monitoring](/docs/infrastructure/new-relic-infrastructure/getting-started/introduction-new-relic-infrastructure)
      </td>

      <td>
        When you install the Infrastructure and APM agents on the same host, they automatically detect one another. You can then view a list of hosts in the APM UI, and filter your Infrastructure hosts by APM app in the Infrastructure UI. For more information, see [APM data in Infrastructure](/docs/infrastructure/new-relic-infrastructure/data-instrumentation/new-relic-apm-data-infrastructure).
      </td>
    </tr>

    <tr>
      <td>
        [New Relic One dashboards](/docs/query-your-data/explore-query-data/dashboards/introduction-new-relic-one-dashboards)
      </td>

      <td>
        The Java agent sends default events and attributes to dashboards, or you can [run NRQL queries in the query builder](/docs/query-your-data/explore-query-data/query-builder/use-advanced-nrql-mode-specify-data). You can also [record custom events](/docs/insights/insights-data-sources/custom-data/insert-custom-events-new-relic-apm-agents) for advanced analysis.
      </td>
    </tr>

    <tr>
      <td>
        [Synthetic monitoring](/docs/synthetics/new-relic-synthetics/getting-started/introduction-new-relic-synthetics)
      </td>

      <td>
        [Synthetic transaction traces](/docs/synthetics/new-relic-synthetics/using-monitors/collect-synthetic-transaction-traces) connect requests from Synthetics monitors to the underlying APM transaction.
      </td>
    </tr>
  </tbody>
</Table><|MERGE_RESOLUTION|>--- conflicted
+++ resolved
@@ -6,15 +6,6 @@
   - Agents
   - Java agent
   - Getting started
-<<<<<<< HEAD
-redirects:
-  - /docs/compatibility-requirements-java-agent
-  - /docs/agents/java-agent/installation/java-se-50-support
-  - /docs/java/java-se-5
-japaneseVersion: >-
-  https://docs.newrelic.co.jp/docs/agents/java-agent/getting-started/compatibility-requirements-java-agent
-=======
->>>>>>> dea79b0f
 ---
 
 [New Relic's Java agent](/docs/agents/java-agent/getting-started/introduction-new-relic-java) includes built-in instrumentation of the most popular parts of the Java ecosystem, including app servers, frameworks, databases, and message queuing systems. For frameworks and libraries that are not instrumented out of the box, you can extend the agent with [Java custom instrumentation](/docs/agents/java-agent/custom-instrumentation/java-custom-instrumentation).
