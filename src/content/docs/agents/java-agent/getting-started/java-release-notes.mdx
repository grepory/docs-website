--- conflicted
+++ resolved
@@ -6,11 +6,6 @@
   - Agents
   - Java agent
   - Getting started
-<<<<<<< HEAD
-redirects:
-  - /docs/agents/java-agent/getting-started/java-release-notes-redirect
-=======
->>>>>>> dea79b0f
 ---
 
 Redirect to Java release notes