---
title: Introduction to New Relic for Java
contentType: page
template: basicDoc
topics:
  - Agents
  - Java agent
  - Getting started
<<<<<<< HEAD
redirects:
  - /docs/java/new-relic-for-java
  - /docs/java/java-agent-installation
  - /docs/agents/java-agent/getting-started/new-relic-java
japaneseVersion: >-
  https://docs.newrelic.co.jp/docs/agents/java-agent/getting-started/introduction-new-relic-java
=======
>>>>>>> dea79b0f
---

import { Link } from 'gatsby'

With New Relic's Java agent, you can track everything from performance issues to tiny errors within your code. Every minute the agent posts [metric timeslice and event data](/docs/data-analysis/metrics/analyze-your-metrics/data-collection-metric-timeslice-event-data) to the New Relic user interface, where the owner of that data can sign in and use the data to see how their website is performing.

## Installation

To use the Java agent:

1. Make sure your system meets the [Java agent's compatibility requirements](/docs/compatibility-requirements-java-agent).
2. [Sign up](/docs/accounts-partnerships/accounts/account-setup/creating-your-new-relic-account) for a New Relic account.
3. Install the Java agent using our launcher, or by following the [standard installation procedures](/docs/agents/java-agent/installation/java-agent-manual-installation). Depending on your tools and frameworks, refer to [additional installation procedures](/docs/agents/java-agent/additional-installation) to install or configure the Java agent.

<Button
  role="button"
  as={Link}
  to="/docs/agents/java-agent/installation/install-java-agent"
  variant="link"
>
  Read the install docs
</Button>

<Button
  role="button"
  as={Link}
  to="https://one.newrelic.com/launcher/nr1-core.settings?pane=eyJuZXJkbGV0SWQiOiJ0dWNzb24ucGxnLWluc3RydW1lbnQtZXZlcnl0aGluZyJ9&cards[0]=eyJuZXJkbGV0SWQiOiJzZXR1cC1uZXJkbGV0cy5zZXR1cC1qYXZhLWludGVncmF0aW9uIiwiYWNjb3VudElkIjoyNjQwNDA5fQ==&platform[accountId]=1"
  variant="primary"
>
  Add Java data
</Button>

To [view your app's performance in the New Relic UI](/docs/apm/applications-menu/monitoring/apm-overview-page), go to **[https://one.newrelic.com](https://one.newrelic.com) > APM > (select an app) > Summary**. The APM user interface includes a dedicated [**JVM metrics** page](/docs/agents/java-agent/features/jvm-metrics-page), [transaction](/docs/apm/transactions) and [error](/docs/apm/applications-menu/error-analytics/introduction-error-analytics) details, a [thread profiler tool](/docs/apm/applications-menu/events/thread-profiler-tool) to sample Java threads and report stack traces, and [more](/docs/apm/applications-menu).

You can also [extend your agent instrumentation](#extend-instrumentation) and explore your data with other New Relic products, including New Relic One's [data explorer](/docs/query-your-data/explore-query-data/data-explorer/introduction-data-explorer) and [dashboards](/docs/query-your-data/explore-query-data/dashboards/introduction-new-relic-one-dashboards).

## Startup configuration [#h2-startup]

The Java agent reads the startup configuration from the `newrelic.yml` file, which must be in the same directory as `newrelic.jar`. You can also override settings using Java system properties.

The agent needs the `license_key` and `app_name` settings at startup (bootstrap). You can [customize](/docs/agents/java-agent/configuration/java-agent-configuration-config-file) the location of the log file and other settings in your `newrelic.yml` file. In addition, you can adjust the naming configuration if your app server runs [multiple applications in the same JVM](/docs/agents/java-agent/configuration/automatic-application-naming).

## Configuration options [#h2-configuration]

You can configure application reporting from the New Relic web interface using [server-side configuration](/docs/agents/manage-apm-agents/configuration/server-side-agent-configuration). Changes will be applied to all agents reporting for your application when the JVM restarts. However, if you use server-side configuration, you must still maintain required settings (`license_key` and `app_name`) in the local config file.

Both transaction traces and error snapshots can optionally record HTTP parameters. Sometimes HTTP parameters contain sensitive information, such as a credit card number. The agent has several [configuration options to ensure data security](/docs/agents/java-agent/getting-started/apm-agent-security-java), such as collecting HTTP parameters but excluding certain named parameters.

## Additional instrumentation [#extend-instrumentation]

After installing the Java agent, use any of these methods to extend your instrumentation:

* [Custom instrumentation:](/docs/agents/manage-apm-agents/agent-metrics/custom-instrumentation) Implement Java custom instrumentation via annotation or XML.
* [Enable distributed tracing](/docs/apm/distributed-tracing/getting-started/introduction-distributed-tracing)[:](/docs/agents/manage-apm-agents/agent-metrics/collect-custom-attributes) See the paths of your requests as they spread across a distributed, multiple-services architecture.
* [Collect custom attributes:](/docs/agents/manage-apm-agents/agent-metrics/collect-custom-attributes) Collect custom attributes via API or XML file.
* [Java agent API:](/docs/agents/java-agent/custom-instrumentation/java-agent-api) Use the API to control, customize, or extend the functionality of the Java agent.
* [Browser instrumentation:](/docs/browser/new-relic-browser/page-load-timing-resources/page-load-timing-process) Integrate the Java agent with [Browser monitoring](/docs/browser/new-relic-browser/getting-started/new-relic-browser) to gain visibility into end-user activity.
* [Circuit breaker for Java custom instrumentation:](/docs/agents/java-agent/custom-instrumentation/circuit-breaker-java-custom-instrumentation) Use a circuit breaker to protect applications from over-instrumentation.
* [Custom JMX instrumentation by YAML:](/docs/agents/java-agent/custom-instrumentation/custom-jmx-instrumentation-yaml) View custom JMX metrics with a YAML custom instrumentation file.
* [JVM metrics page:](/docs/apm/applications-menu/monitoring/jvm-metrics-page) Collect metrics from the most common application servers through JMX.
* [Open source telemetry:](/docs/integrations/open-source-telemetry-integrations/get-started/introduction-new-relics-open-source-telemetry-integrations) We offer a variety of tools, such as [Kamon Reporter](/docs/integrations/open-source-telemetry-integrations/open-source-telemetry-integration-list/kamon-reporter), [OpenTelemetry exporter](/docs/integrations/open-source-telemetry-integrations/open-source-telemetry-integration-list/new-relics-opentelemetry-integration), [Micrometer metrics registry](/docs/integrations/open-source-telemetry-integrations/open-source-telemetry-integration-list/new-relics-micrometer-integration), and [Java Telemetry SDK](/docs/data-ingest-apis/get-data-new-relic/new-relic-sdks/telemetry-sdks-send-custom-telemetry-data-new-relic).

## When to restart your JVM [#jvm_restart]

When you make a change to your configuration or to your custom XML, in almost all cases you must restart your JVM. There are only four situations where a restart is **not** necessary:

<Table>
  <thead>
    <tr>
      <th style={{ width: "200px" }}>
        **JVM restart is not required for...**
      </th>

      <th>
        **Comments**
      </th>
    </tr>
  </thead>

  <tbody>
    <tr>
      <td>
        Log level or audit mode changes
      </td>

      <td>
        If you are simply changing the `log_level` or `audit_mode` in the [Java agent configuration file](/docs/agents/java-agent/configuration/java-agent-configuration-config-file), you do not need to restart the JVM.
      </td>
    </tr>

    <tr>
      <td>
        Custom instrumentation XML file
      </td>

      <td>
        JVM restart depends on your Java agent version:

        * 3.15.0 or higher: If you are updating a custom instrumentation XML file in the extensions folder, the updates will be reloaded automatically within a minute.
        * Java agent versions lower than 3.15.0: If you using an agent version earlier than 3.15.0, you must restart the JVM.
      </td>
    </tr>

    <tr>
      <td>
        Circuit breaker changes
      </td>

      <td>
        If you are [changing the circuit breaker](/docs/agents/java-agent/custom-instrumentation/circuit-breaker-java-custom-instrumentation#troubleshooting) for Java custom instrumentation, a JVM restart is not required.
      </td>
    </tr>

    <tr>
      <td>
        Ignored or expected errors
      </td>

      <td>
        If you are ignoring or expecting errors by configuring the `newrelic.yml` file, a JVM restart is not required. This includes adding status codes or classes to the `newrelic.yml` file when using the Java agent version 3.40.0 or higher. For example:

        * `ignore_status_codes`
        * `expected_status_codes`
        * `ignore_classes`
        * `ignore_messages`
        * `expected_classes`
        * `expected_messages`
      </td>
    </tr>
  </tbody>
</Table>

All other changes require an agent restart, which means restarting the JVM.

## JSR 163 compliance [#jvm]

The New Relic Java agent monitors web transactions, receiving information about them and communicating that information to the New Relic user interface with strong [data security](/docs/accounts-partnerships/accounts/security/data-security) measures in place. The agent is packaged as a JSR 163 compliant `javaagent` that is activated by the JVM through modifications to the JVM launch. Once activated, the agent inserts itself into the class loading stream and instruments class methods using byte code instrumentation (bci).

Designed to have minimal impact on your web application, all of the classes are in the `newrelic` package namespace so they do not collide with your own classes. The agent uses the ASM bci engine to insert software probes.

The agent receives basic information about your host environment, such as operating system, Java version, system properties, and your New Relic configuration file. The agent also polls data from the JVM and from JMX.

## Troubleshooting procedures [#troubleshoot]

If you encounter problems with the Java agent, see the [troubleshooting documentation](/docs/agents/java-agent/troubleshooting).<|MERGE_RESOLUTION|>--- conflicted
+++ resolved
@@ -6,15 +6,6 @@
   - Agents
   - Java agent
   - Getting started
-<<<<<<< HEAD
-redirects:
-  - /docs/java/new-relic-for-java
-  - /docs/java/java-agent-installation
-  - /docs/agents/java-agent/getting-started/new-relic-java
-japaneseVersion: >-
-  https://docs.newrelic.co.jp/docs/agents/java-agent/getting-started/introduction-new-relic-java
-=======
->>>>>>> dea79b0f
 ---
 
 import { Link } from 'gatsby'
