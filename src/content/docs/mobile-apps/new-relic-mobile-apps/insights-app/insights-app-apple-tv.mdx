--- conflicted
+++ resolved
@@ -6,14 +6,6 @@
   - Mobile apps
   - New Relic Mobile apps
   - Insights app
-<<<<<<< HEAD
-redirects:
-  - /docs/mobile-apps/insights-app/features/insights-apple-tv-app
-  - /docs/mobile-apps/new-relic-mobile-apps/insights-app/insights-app-apple-tv
-  - >-
-    /docs/mobile-monitoring/new-relic-mobile-apps/insights-app/insights-app-apple-tv
-=======
->>>>>>> dea79b0f
 ---
 
 The New Relic Insights app for Apple TV provides easy access to your [New Relic Insights](/docs/insights/new-relic-insights/understanding-insights/new-relic-insights) data. This is useful, for example, to display critical data on your kiosks, in your conference rooms, or anywhere you want your teams or customers to see data trends.
