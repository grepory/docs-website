--- conflicted
+++ resolved
@@ -6,14 +6,6 @@
   - Mobile apps
   - New Relic Mobile apps
   - Android app
-<<<<<<< HEAD
-redirects:
-  - /docs/apps-for-new-relic/android-app-features
-  - /docs/new-relic-android-app/android-app-features
-  - /docs/mobile-apps/new-relic-android-app/features/android-app-features
-  - /docs/mobile-monitoring/new-relic-mobile-apps/android-app/android-app-ui
-=======
->>>>>>> dea79b0f
 ---
 
 The UI for the New Relic Android app provides functionality similar to the [standard user interface](/docs/site/standard-dashboard-features), with customized details for mobile users.
