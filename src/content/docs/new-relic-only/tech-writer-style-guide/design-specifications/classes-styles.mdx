---
title: Classes and styles
contentType: page
template: basicDoc
topics:
  - New Relic only
  - Tech writer style guide
  - Design specifications
<<<<<<< HEAD
redirects:
  - /docs/new-relic-only/style-guide/design-specifications/classes-and-styles
  - /docs/new-relic-only/style-guide/design-specifications/classes-styles
  - >-
    /docs/new-relic-only/advanced-style-guide/design-specifications/classes-styles
=======
>>>>>>> dea79b0f
watermark: NR ONLY
---

This document contains the specifications and style rules that have been established for the Documentation site. Follow the rules here to ensure consistency across the pages. Some of these are purely for reference, since they are defined in the style sheets.

## Contents [#qiklinks]

## Clamshells for long pages [#clamshells]

To create a clamshell, you must use the **Source** editor. To edit existing clamshells, you can use **Source** or WYSIWYG; clamshells are identified by a **-- fold --** label in the WYSIWYG editor.

Here is an example of clamshell source:

<CollapserGroup>
  <Collapser
    id="clamshell-source"
    title="Clamshell source"
  >
    ```
    <dl class="clamshell-list">

    <dt id="clamshell-1">Clamshell 1</dt>
    <dd>
        <p>This is the first example clamshell.</p>
    </dd>

    <dt id="clamshell-2">Clamshell 2</dt>
    <dd>
        <p>This is the second example clamshell.</p>
    </dd>

    </dl>
    ```
  </Collapser>
</CollapserGroup>

Clamshells are triggered by:

* Selecting the open buttons or **Show/Hide All**.
* Arriving at an individual clamshell via the URL. For example, go directly to [Clamshell 1 in this example](/docs/new-relic-only/basic-style-guide/writing-guidelines/clamshells#clamshell-1).
* Typing the shortcut keys `s` (to **s**how) and `h` (to **h**ide). Useful if user uses CMD/CTRL + F to Find in Page.

## Callouts

Use these [callout classes](/docs/new-relic-only/basic-style-guide/basic-style-guide/formatting-document-key-points#callouts) to call out important points in a document.

<Table>
  <thead>
    <tr>
      <th style={{ width: "200px" }}>
        Class
      </th>

      <th>
        Description
      </th>
    </tr>
  </thead>

  <tbody>
    <tr>
      <td>
        `callout-caution`
      </td>

      <td>
        Use for a text block beginning with an exclamation triangle <Icon name="fe-alert-triangle"/>
        icon.
      </td>
    </tr>

    <tr>
      <td>
        `callout-important`
      </td>

      <td>
        Use for a text block beginning with an exclamation circle <Icon name="fe-alert-circle"/>
        icon.
      </td>
    </tr>

    <tr>
      <td>
        `callout-tip`
      </td>

      <td>
        Use for a text block beginning with a light bulb <Icon name="fe-lightbulb"/>
        icon.
      </td>
    </tr>

    <tr>
      <td>
        `callout-permissions`
      </td>

      <td>
        Use for a text block to identify one or more New Relic roles, usually Owners and Admins, when the topic (such as access to a part of the UI, ability to delete data, etc.) is available only to those roles.

        ```
        <div class="callout-permissions"><b>Owners and Admins</b></div>
        ```
      </td>
    </tr>

    <tr>
      <td>
        `callout-pricing`
      </td>

      <td>
        Use for a text block identifying an enhanced New Relic feature that requires a minimum subscription level. Use the following text, and take advantage of the Keyboard Maestro shortcut `kkpricing` to change the Storefront link to the appropriate product's pricing page.

        ```
        <div class="callout-pricing">
          <p>Access to this feature depends on your <a href="http://newrelic.com/application-monitoring/pricing">subscription level</a>.</p>
        </div>
        ```
      </td>
    </tr>
  </tbody>
</Table>

Here is an example of the `callout` format:

```
<div class="callout-tip">
  <p>Enclose your callouts in division tags.</p>
</div>
```

## Example shells and boxes [#example-box]

Use the [`example-box`](#example-shell) class with a `<dl>` tag to enclose extended examples or [formulas](/docs/accounts-partnerships/accounts/account-maintenance/account-usage-explore-usage-trends-over-time#apm-daily-usage) in their own type of clamshell. Examples are useful to indicate where the "meat" of a section ends and illustration begins. This is particularly true when the example is so long it makes the parent section appear intimidating, but is not so important that it deserves its own section.

An example shell is essentially a clamshell that looks like a table with an auto-generated header row. Lead each example with a short yet descriptive title (numbered if more than 1) in its `dt` element. All `dt` elements are linkable, including examples or clamshells nested inside a clamshell.

The old [`examplebox`](#old-example-box) class is still available for now, but we may eventually deprecate it.

<CollapserGroup>
  <Collapser
    id="example-shell"
    title="Example #1: Remodeled example shell markup"
  >
    ```
    <dl class="example-box">
       <dt id="example-title">Example title</dt>
       <dd>Example content</dd>
    </dl>
    ```
  </Collapser>

  <Collapser
    id="old-example-box"
    title="Example #2: Old example box markup"
  >
    ```
    <div class="examplebox">
       <p><b>Title</b></p>
       <p>Example content</p>
    </div>
    ```
  </Collapser>
</CollapserGroup>

## Watermarks

Use a watermark to signify information that applies to the entire document; for example, `BETA`, `Legacy`, `Deprecated`, `NR ONLY`, etc. The watermark will appear as faded red text in the background.

* Short watermarks such as `NR ONLY`: Use all caps.
* Long watermarks such as `Deprecated`: Use title case.

To include a watermark, wrap the target text in a `div` with `watermark` as the `ID`:

```
<div id="watermark">Watermark</div>
```

If a document needs to include an important warning about its contents as a whole, create an appropriate watermark. Also include additional explanatory text as a `callout-important` or `callout-caution` at the top of the document if needed.

## Code examples

Contain code blocks within `<pre>` tags. In addition, use these tags as needed:

* `<var>`: For delimiting user-entered values
* `<b>`: For emphasis
* `<a>`: For linking to other content

<CollapserGroup>
  <Collapser
    id="code-block-example"
    title="Example: Code blocks"
  >
    **Source:**

    ```
    <pre>
    <b>foo</b> (bar) { <a href="docs/acctAPI">acctAPI</a> <var>yourUserId</var>; }
    </pre>
    ```

    **Result:**

    ```
    foo (bar) { <a href="docs/acctAPI">acctAPI yourUserId; }
    ```
  </Collapser>
</CollapserGroup>

## Additional tags for the Contents h2 [#magic]

If you assign the class `freq-link` to an `h3` or `dt` tag, the script adds that header to the **Contents** list. The script indents the `h3` or `dt` as a sub-bullet to the parent `h2`. The `freq-link` feature does not work with other tags.

```
<dt class="freq-link" id="example-id">Example title</dt>
```<|MERGE_RESOLUTION|>--- conflicted
+++ resolved
@@ -6,14 +6,6 @@
   - New Relic only
   - Tech writer style guide
   - Design specifications
-<<<<<<< HEAD
-redirects:
-  - /docs/new-relic-only/style-guide/design-specifications/classes-and-styles
-  - /docs/new-relic-only/style-guide/design-specifications/classes-styles
-  - >-
-    /docs/new-relic-only/advanced-style-guide/design-specifications/classes-styles
-=======
->>>>>>> dea79b0f
 watermark: NR ONLY
 ---
 
