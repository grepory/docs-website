--- conflicted
+++ resolved
@@ -6,12 +6,6 @@
   - New Relic only
   - Tech writer style guide
   - Article templates
-<<<<<<< HEAD
-redirects:
-  - >-
-    /docs/new-relic-only/advanced-style-guide/article-templates/landing-page-template
-=======
->>>>>>> dea79b0f
 ---
 
 This doc provides an example of [landing page HTML](#template) to copy and paste into the Page Contents field when [working with your landing page](/docs/new-relic-only/drupal-configuration/content-types/working-landing-pages), as well as some important info to keep in mind when [updating the landing page components](#update-components) with your info.
