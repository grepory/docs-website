--- conflicted
+++ resolved
@@ -6,12 +6,6 @@
   - New Relic only
   - Tech writer style guide
   - Article templates
-<<<<<<< HEAD
-redirects:
-  - >-
-    /docs/new-relic-only/advanced-style-guide/article-templates/agent-api-guide-template
-=======
->>>>>>> dea79b0f
 ---
 
 Introduction: This section will introduce the agent and the API in general terms. Talk about when a user would want the API, and alternatives to using the API (for example, instrumentation via XML file). Mention that the API is often unnecessary if your framework has “out of the box” support. Link to the root of your API reference, whether that is on-site or off-site. Warn the user that they need to be on the most recent agent version.
