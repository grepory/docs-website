---
title: HTML template
contentType: page
template: basicDoc
topics:
  - New Relic only
  - Tech writer style guide
  - Article templates
<<<<<<< HEAD
redirects:
  - /docs/new-relic-only/style-guide/miscellaneous/html-template
  - /docs/new-relic-only/advanced-style-guide/article-templates/html-template
=======
>>>>>>> dea79b0f
---

Begin with a short, meaningful introduction about the document's purpose. For example:

The contents of this doc give helpful tips on page structure basics for New Relic's Docs site. Replace them with your content. To see the template's source code: From the editor toolbar below **Page Contents**, select **Source**.

## Section example [#h2_heading_example]

Begin each section with a meaningful H2 title. The Docs site uses these to generate the contents, which appears automatically in the left navigation.

If you want to include a screenshot with the section, provide a permalink for the Docs team to create the image for you. Due to [security requirements](https://newrelic.jiveon.com/docs/DOC-8362), the Docs team manages all images on the Docs site.

## Code example [#h2_code]

```
def article_url(category, article, options={})
url_for(options.reverse_merge(
  :controller => 'articles';,
  :action => 'show',
  :category => category,
  :article => article
))
end
```

## List example [#h2_list_example]

Use ordered lists `ol` for steps in a multi-step procedure. For example:

1. Add `require('newrelic');` as the first line of your app's main module.
2. Use the command `npm install newrelic --save` for each application you want to monitor.

For all other lists, use unordered (bulleted) lists `ul` or [clamshells.](/docs/new-relic-only/basic-style-guide/writing-guidelines/clamshells)

## Table example [#h2_tables]

<Table>
  <thead>
    <tr>
      <th width={200}>
        **Item**
      </th>

      <th>
        **Requirements**
      </th>
    </tr>
  </thead>

  <tbody>
    <tr>
      <td>
        Some thing
      </td>

      <td>
        More detailed information about it
      </td>
    </tr>

    <tr>
      <td>
        Another thing
      </td>

      <td>
        More detailed information about it
      </td>
    </tr>
  </tbody>
</Table>

## For more help [#more_help]

This is sample text for the **For more help** section. If there are no links to include, remove the text but leave the **For more help** H2. The Docs site automatically fills customized footer content.

Additional documentation resources include:

* `<a href>Link to relevant page</a>` (useful description)<|MERGE_RESOLUTION|>--- conflicted
+++ resolved
@@ -6,12 +6,6 @@
   - New Relic only
   - Tech writer style guide
   - Article templates
-<<<<<<< HEAD
-redirects:
-  - /docs/new-relic-only/style-guide/miscellaneous/html-template
-  - /docs/new-relic-only/advanced-style-guide/article-templates/html-template
-=======
->>>>>>> dea79b0f
 ---
 
 Begin with a short, meaningful introduction about the document's purpose. For example:
