--- conflicted
+++ resolved
@@ -6,10 +6,6 @@
   - New Relic only
   - Tech writer style guide
   - Processes and procedures
-<<<<<<< HEAD
-redirects: []
-=======
->>>>>>> dea79b0f
 watermark: NR ONLY
 ---
 
