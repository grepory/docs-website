--- conflicted
+++ resolved
@@ -6,16 +6,6 @@
   - New Relic only
   - Tech writer style guide
   - Processes and procedures
-<<<<<<< HEAD
-redirects:
-  - >-
-    /docs/new-relic-only/style-guide/processes-procedures/renaming-redirecting-document
-  - >-
-    /docs/new-relic-only/advanced-style-guide/processes-procedures/renaming-redirecting-document
-  - >-
-    /docs/new-relic-only/advanced-style-guide/processes-procedures/rename-redirect-document
-=======
->>>>>>> dea79b0f
 watermark: NR ONLY
 ---
 
