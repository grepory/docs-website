---
title: Hide or restrict content
contentType: page
template: basicDoc
topics:
  - New Relic only
  - Tech writer style guide
  - Processes and procedures
<<<<<<< HEAD
redirects:
  - /docs/new-relic-only/style-guide/processes-procedures/hiding-content
  - >-
    /docs/new-relic-only/advanced-style-guide/processes-procedures/hiding-content
  - >-
    /docs/new-relic-only/tech-writer-style-guide/processes-procedures/hiding-content
=======
>>>>>>> dea79b0f
watermark: NR ONLY
---

The Docs site does not support authenticating public users to particular docs. However, you can restrict access to docs to [direct URL only](#restrict-direct-url) or to [New Relic employees only](#restrict-nr-only). Restricting access to a direct URL effectively minimizes the [access points](#access-points) to a doc and provides more control in serving docs to a small subset of end-users only. For example, you can restrict docs for a private beta feature or product.

## Doc access points [#access-points]

Users find docs in different ways. New Relic has some degree of control over the various access points. Access points include:

<CollapserGroup>
  <Collapser title="All the Docs page (or other auto-generated index pages)">
    The [All the Docs](/docs/allthedocs) page lists and links to all the docs on the site by the Primary Navigation taxonomy.

    Controls include:

    * Exclude unpublished docs
    * Exclude empty categories
    * Exclude categories with New Relic Only restriction
    * Exclude docs with New Relic Only restriction
  </Collapser>

  <Collapser title="Direct URL">
    Users may receive this from a product manager (as part of a beta), coworker, or someone using a site such as the New Relic Explorer's Hub. Users may also bookmark a doc link.

    Controls include:

    * Changing the doc URL
    * Changing doc permissions to **New Relic Only**
  </Collapser>

  <Collapser title="Drupal sidebar menus, menu pages">
    Users can browse links in the sidebar. Search engines also find links here. Sidebars are automatically generated based on what is most relevant to the page being viewed. Menu pages list links to all the docs in the specified category and sub-categories.

    The sidebar menus are generated from a PHP template, which gives optimal control over query and output. The menu pages are generated from the **Views** module settings, which is not always intuitive.

    Controls include:

    * Exclude unpublished docs
    * Exclude docs restricted to authenticated users (New Relic employees)
    * Do not place docs in any Primary Navigation category
  </Collapser>

  <Collapser title="Drupal site search (via Swiftype)">
    The Docs site's Drupal search uses a service called Swiftype to index and serve up search results based on their query. Swiftype crawls the site, like Google, to index and analyze each page. The Docs team has more control in what Swiftype indexes and serves up as search results than with other search engines like Google.

    Controls include:

    * Use robust Swiftype meta tags and search results API
    * Deny access via authentication (currently, the Docs site can only authenticate New Relic employees)
    * Hide it by not providing a link to the doc anywhere on the site and excluding it from the site map served to it
    * Use the [Swiftype admin app](https://app.swiftype.com/engines/new-relic/overview) to force crawl or remove links from search results
  </Collapser>

  <Collapser title="Search engines (Google, Yahoo, Bing, etc)">
    Third party search engines crawl the site and follow every link they find to index it, analyze it, and serve it up to users based on their search query.

    Controls include:

    * Use meta tags (up to search engine to honor it)
    * Deny access via authentication (currently, we can only authenticate New Relic employees)
    * Hide it by not providing a link to the doc anywhere on the site and excluding it from the sitemap we serve to it
    * Use [Google Search Console](https://www.google.com/webmasters/tools/dashboard?hl=en&siteUrl=https%3A%2F%2Fdocs.newrelic.com%2F) to remove link from Google search results or force a crawl (by far the top source of search engine referral traffic to the Docs site)
  </Collapser>
</CollapserGroup>

## Restrict access to New Relic employees only [#restrict-nr-only]

You can restrict access to a single doc or an entire category of docs to New Relic employees only. This is useful if you want to:

* Utilize the Primary Navigation taxonomy for docs in advance of feature/product release
* Have internal SMEs review and edit the docs before release
* Create an internal facing doc alongside its relevant, public category

<CollapserGroup>
  <Collapser title="Restrict single doc to New Relic Only">
    To restrict access to a **single doc** to New Relic employees only:

    1. From the **Create/Edit** page, change **User Access** to `New Relic Only`.
    2. Publish the doc when it's ready for end-user consumption.
    3. As an anonymous user, check the following access points to ensure the link does not surface:

       * Relevant sidebar menus
       * Menu pages
       * Drupal site search (24 hours after publication)
       * [All the Docs page](/docs/allthedocs)
  </Collapser>

  <Collapser title="Restrict entire doc category to New Relic employees only">
    To restrict an **entire doc category** to New Relic employees only:

    1. Create the category via [Taxonomy Manager](/admin/structure/taxonomy_manager/voc/docs) (see [Adding a term with taxonomy manager](/docs/new-relic-only/drupal-configuration/drupal-taxonomy/primary-navigation-taxonomy-management#tax-manager-module) for detailed instructions).
    2. Edit the newly created category and set its **Restrictions** to `New Relic Only`.
    3. From [Taxonomy Access Control > Access rules for anonymous user](/admin/config/people/taxonomy_access/role/1/edit), add the newly created category to the Primary Navigation permissions table by selecting **Add term** at the bottom and setting `Deny` for all permissions.
    4. Select **Save**.
    5. [Create a new Basic Page](https://docs.newrelic.com/node/add/page).
    6. Set the **Page Location** to the category you created in step 1.
    7. Set the **User Access** to `New Relic Only`.
    8. Set the **XML sitemap** **> Inclusion** to `Excluded`.
    9. Publish the doc when it's ready for end-user consumption.
  </Collapser>
</CollapserGroup>

## Restrict public access to direct URL only (betas) [#restrict-direct-url]

Docs that are restricted to direct URL only are still publicly accessible, but much harder to find unless the user has the direct link (typically communicated to them by a product manager). This is useful for features or products in a private beta or limited release where only a small subset of users have access to it, and New Relic only wants to serve those users with certain docs.

Restricting public access to docs to direct URL excludes them from all the other [access points](#access-points). To restrict public doc access to direct URL only:

1. [Create a new Basic Page](https://docs.newrelic.com/node/add/page).
2. Do not set **Page Location**. Ensure dropdown remains as `None`.
3. Check all boxes under **(Meta) Robots** (`noarchive`, `nofollow`, `noindex`).
4. Change **XML sitemap > Inclusion** at bottom of page to `Excluded`.
5. Ensure there are no incoming links to the doc in other public docs.
6. Include a table of contents with `<h2 id="in-page-toc">Contents</h2>`.
7. Publish doc when it is ready for end-user consumption.
8. **Optional:** If there are multiple related hidden docs (for example, multiple docs covering a new product being released into a private beta), maintain and link to a hidden Table of Contents doc that manually indexes all relevant docs.

## Recover after hidden content surfaces

If you are notified that hidden content surfaces or is accessed by someone who should not have access, notify a Drupal admin and perform the following steps:

1. Determine the access point (Google search result, Drupal site search, site menu, etc).
2. Verify and correct access settings for the doc(s) or doc category in question.
3. Remove the content from the [access point](#access-points) using the available controls.

   <Callout variant="tip">
     Removing content from a search engine's index like Google may take up to 24 hours. Removing content from a Drupal sidebar menu or menu page requires clearing site cache to see immediate results.
   </Callout>
4. As an anonymous user, ensure the doc(s) are hidden from the identified access point(s).

## Delete or archive content [#delete]

Follow the procedures to [delete a document](/docs/new-relic-only/advanced-style-guide/processes-procedures/delete-document) only if you are certain that the document will never be of use again and you do not want to preserve its redirects. If you want to preserve the content of the doc or its redirects, you can create a new redirect (if there is a logical doc to redirect to) and effectively archive the doc by moving into the Draft moderation state.<|MERGE_RESOLUTION|>--- conflicted
+++ resolved
@@ -6,15 +6,6 @@
   - New Relic only
   - Tech writer style guide
   - Processes and procedures
-<<<<<<< HEAD
-redirects:
-  - /docs/new-relic-only/style-guide/processes-procedures/hiding-content
-  - >-
-    /docs/new-relic-only/advanced-style-guide/processes-procedures/hiding-content
-  - >-
-    /docs/new-relic-only/tech-writer-style-guide/processes-procedures/hiding-content
-=======
->>>>>>> dea79b0f
 watermark: NR ONLY
 ---
 
