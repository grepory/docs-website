--- conflicted
+++ resolved
@@ -6,16 +6,6 @@
   - New Relic only
   - Basic style guide
   - Style guide quick reference
-<<<<<<< HEAD
-redirects:
-  - >-
-    /docs/new-relic-only/basic-style-guide/basic-style-guide/html-quick-reference-guide
-  - >-
-    /docs/new-relic-only/basic-style-guide/writing-guidelines/html-quick-reference-guide
-  - >-
-    /docs/new-relic-only/basic-style-guide/style-guide-quick-reference/html-quick-reference-guide
-=======
->>>>>>> dea79b0f
 watermark: NR ONLY
 ---
 
