---
title: Example box and clamshell
contentType: page
template: basicDoc
topics:
  - New Relic only
  - Basic style guide
  - Style guide quick reference
<<<<<<< HEAD
redirects:
  - /docs/new-relic-only/basic-style-guide/writing-guidelines/example-shell
  - /docs/new-relic-only/basic-style-guide/writing-guidelines/example-clamshell
  - >-
    /docs/new-relic-only/basic-style-guide/writing-guidelines/example-box-clamshell
=======
>>>>>>> dea79b0f
watermark: NR ONLY
---

Use the `examplebox` class with &lt;div> tags to enclose short examples, or use example clamshells with the `example-box` class to enclose more extended examples or procedures. Examples are useful to indicate where the "meat" of a section ends and the illustration begins. This is particularly true when the example is so long it makes the parent section appear intimidating, but is not so important that it deserves its own section.

For example, see this [Java agent API call](/docs/agents/java-agent/custom-instrumentation/java-agent-api-example-program#complete-api-example).

<CollapserGroup>
  <Collapser
    id="example-class"
    title="Class code for short examples"
  >
    Here's an example of an example box:

    Example content

    And this is the code:

    ```
    <div class="examplebox">
       <p>Example content</p>
    </div>
    ```
  </Collapser>

  <Collapser
    id="example-clamshell"
    title="Clamshell code for longer examples or procedures"
  >
    ```
    <dl class="example-box">
       <dt id="example-title">Example title</dt>
       <dd>Example content</dd>
    </dl>
    ```
  </Collapser>
</CollapserGroup><|MERGE_RESOLUTION|>--- conflicted
+++ resolved
@@ -6,14 +6,6 @@
   - New Relic only
   - Basic style guide
   - Style guide quick reference
-<<<<<<< HEAD
-redirects:
-  - /docs/new-relic-only/basic-style-guide/writing-guidelines/example-shell
-  - /docs/new-relic-only/basic-style-guide/writing-guidelines/example-clamshell
-  - >-
-    /docs/new-relic-only/basic-style-guide/writing-guidelines/example-box-clamshell
-=======
->>>>>>> dea79b0f
 watermark: NR ONLY
 ---
 
