---
title: 'User-related language: styles and recommended phrasings '
contentType: page
template: basicDoc
topics:
  - New Relic only
  - Basic style guide
  - Style guide quick reference
<<<<<<< HEAD
redirects: []
=======
>>>>>>> dea79b0f
---

This doc will explain required styles and recommended phrasings for user-related terminology.

<Callout variant="important">
  Note that this style guide applies to the [New Relic One user model](/docs/accounts/accounts-billing/new-relic-one-pricing-users/users-roles), not the [original user model](/docs/accounts/original-accounts-billing/original-users-roles). Even though some similar terms are used (e.g., **Admin**), this is an entirely different user model with a very different structure, recommended phrasings, and style. To understand user model differences, see [Pricing and user changes](/docs/accounts/original-accounts-billing/original-product-based-pricing/overview-changes-pricing-user-model).
</Callout>

## Styles and formatting [#styles]

Here are some user-related styles and formats:

<Table>
  <thead>
    <tr>
      <th style={{ width: "180px" }}>
        Category
      </th>

      <th style={{ width: "240px" }}>
        Example use
      </th>

      <th>
        Styles and tips
      </th>
    </tr>
  </thead>

  <tbody>
    <tr>
      <td>
        [User type](/docs/accounts/accounts-billing/new-relic-one-pricing-users/users-roles#user-type) (basic user vs full user)
      </td>

      <td>
        "If you’re a full user..."
      </td>

      <td>
        Lower case, no style.

        Note that it can sometimes be awkward when "basic user" is in front of a noun. For example: "To learn about basic user capabilities..." can sound like you're talking about user capabilities that are basic. To avoid this, rephrase to be more clear and/or link to [User type](/docs/accounts/accounts-billing/new-relic-one-pricing-users/users-roles#user-type) from "basic user" or "full user."
      </td>
    </tr>

    <tr>
      <td>
        [Roles](/docs/accounts/accounts-billing/new-relic-one-pricing-users/users-roles#standard-roles)
      </td>

      <td>
        "You must be in a group that has the **Billing user** role."
      </td>

      <td>
        Sentence case, bold.
      </td>
    </tr>

    <tr>
      <td>
        [Default groups](/docs/accounts/accounts-billing/new-relic-one-pricing-users/users-roles#user-group)
      </td>

      <td>
        "When adding a user, add them to the **Admin** group."
      </td>

      <td>
        Sentence case, bold.
      </td>
    </tr>
  </tbody>
</Table>

## Language requirements and recommendations [#recommendations]

### General philosophy for user-permission language [#general-approach]

Our general philosophy is summed up in these points:

* If there is a specific, single [standard role](/docs/accounts/accounts-billing/new-relic-one-pricing-users/users-roles#standard-roles) required to use a feature/functionality, explain that in a requirements section so that customers will understand what user role they need to use that feature. This approach means that our user-related restriction mentions will be quite infrequent, as there are only a few features that are gated by a specific standard role. For language tips on this, see [User role permissions](#required-role).
* We do not explain restrictions related to user type (basic vs full) or default user groups (**Admin** and **User**). All restrictions related to users come down to the role: the user type and default user group are just ways that the standard user roles are restricted.
* We sometimes get requests to add restrictions related to user type (e.g., "This feature requires you to be a full user"), but we do not do this. The reason is because we document what is available to full users and basic users in the primary user docs, and because any full user vs basic user limitations are due to standard roles (full users have theoretical access to all roles, while basic users have the **All product admin** standard role but without Full-Stack Observability access). Our docs would be crowded all over with explanations about full/basic users if we took this approaach, so we only document role restrictions.
* For API docs, we should document any user type or user role-related API restrictions in a single API requirements section, if possible, and not put user restrictions in multiple API docs.

### User role language [#required-role]

We sometimes must call out that a feature requires a specific [standard role](/docs/accounts/accounts-billing/new-relic-one-pricing-users/users-roles#standard-roles). This would be one of the standard roles that includes unique capabilities that can’t be replicated with a custom role, like **Billing user** and **Organization manager**. Here’s the recommended phrasing for this: "This requires the [**Billing user** role](/docs/accounts/accounts-billing/new-relic-one-pricing-users/users-roles#standard-roles)."

This phrasing is meant to cover all cases where a user is in a group that has that role, whether that group is a default group (**Admin** or **User**: [learn the standard roles these groups have](/docs/accounts/accounts-billing/new-relic-one-pricing-users/users-roles#group-roles)) or a custom group that has had that role assigned. The link to the standard roles docs section (shown in example above) should provide that context if a reader is confused.

To see an example of this phrasing in a doc, see this [requirements section](/docs/accounts/accounts-billing/new-relic-one-pricing-users/configure-authentication-domains).

Sometimes it's necessary to explain how access works for users on both user models. This should be less and less required over time because a) customers will be converging on the new pricing plan and new user model and b) existing customers’ users were given broad access to the platform for a while before user-related restrictions were instituted. But if this is deemed required, you can explain this using this approach:

User role requirements:

* Users on [original user model](/docs/accounts/original-accounts-billing/original-users-roles): the **Data retention manager** role.
* Users on [New Relic One user model](/docs/accounts/accounts-billing/new-relic-one-pricing-users/users-roles): the [**Billing user** role](/docs/accounts/accounts-billing/new-relic-one-pricing-users/users-roles#standard-roles).<|MERGE_RESOLUTION|>--- conflicted
+++ resolved
@@ -6,10 +6,6 @@
   - New Relic only
   - Basic style guide
   - Style guide quick reference
-<<<<<<< HEAD
-redirects: []
-=======
->>>>>>> dea79b0f
 ---
 
 This doc will explain required styles and recommended phrasings for user-related terminology.
