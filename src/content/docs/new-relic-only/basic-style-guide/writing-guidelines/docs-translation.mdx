---
title: Docs translation
contentType: page
template: basicDoc
topics:
  - New Relic only
  - Basic style guide
  - Writing guidelines
<<<<<<< HEAD
redirects:
  - >-
    /docs/new-relic-only/drupal-configuration/page-components/manage-translated-docs
  - >-
    /docs/new-relic-only/basic-style-guide/writing-guidelines/manage-translated-docs
=======
>>>>>>> dea79b0f
watermark: NR ONLY
---

New Relic documentation exists on these sites:

* [**docs.newrelic.com**](https://docs.newrelic.com): English
* [**docs.newrelic.co.jp**](https://docs.newrelic.co.jp): Japanese

## Toggle between Docs sites [#translation-toggle]

The Japanese site contains the same docs as the English site. However, as of January 2019, only a selected set of docs have been translated.

Every doc on both sites includes a **Language** dropdown to toggle between the two sites. If a doc has not yet been translated, it still appears on the Japanese site in English.

![Language toggle](./images/japanese-english-toggle.png "Language toggle")

To toggle between English ([**docs.newrelic.com**](https://docs.newrelic.com)) and Japanese ([**docs.newrelic.co.jp**](https://docs.newrelic.co.jp)) on any page, select the **Language** dropdown.

## View translation status [#translation-status]

Anyone at New Relic can view a doc's translation status after they log in to the Docs site from their Okta login page. You must have **Admin** privileges on the Drupal Docs site to change a doc's translation status.

Depending on how individual docs were originally created, they may have a **Translation info** section:

* Docs created as a **Basic page** or **Troubleshooting** doc type includes a **Translation info** section.
* Release notes, API nodes, and attribute definitions do not.

In Drupal edit mode, you can view the doc's current translation status.

<CollapserGroup>
  <Collapser
    id="view-specific"
    title="View a specific doc's translation status"
  >
    To view a **specific** doc's translation status:

    1. From your New Relic Okta login, select the `Docs` tile, then navigate to the doc.
    2. Select the doc's `Edit` button.
    3. Scroll to the doc's **Translation info** section.
    4. When finished, select **Cancel**. (Do not select **Save**.)

    ![Drupal page edit: Translation info](./images/drupal-translation-info-crop.png "Drupal page edit: Translation info")

    <Table>
      <thead>
        <tr>
          <th style={{ width: "200px" }}>
            Translation info section
          </th>

          <th>
            Comments
          </th>
        </tr>
      </thead>

      <tbody>
        <tr>
          <td>
            Target languages
          </td>

          <td>
            Each block defines the language available for translation. Currently only one language block is used.

            * None (English only)
            * Japanese
          </td>
        </tr>

        <tr>
          <td>
            Translation status
          </td>

          <td>
            Requires Drupal **Admin** permissions to change the current status in translation workflow.

            * None (English only)
            * Completed (has been translated)
            * Wish listed ([needs approval](#request-translation) for translation)
            * For quote (in review by translation team)
          </td>
        </tr>

        <tr>
          <td>
            Order
          </td>

          <td>
            Reorder blocks of target languages. Currently not used.
          </td>
        </tr>

        <tr>
          <td>
            Remove
          </td>

          <td>
            Delete an existing target language block. Currently not used.
          </td>
        </tr>

        <tr>
          <td>
            Add another item
          </td>

          <td>
            Add another block for a target language. Currently not used.
          </td>
        </tr>
      </tbody>
    </Table>
  </Collapser>

  <Collapser
    id="view-any"
    title="View the translation status for any doc"
  >
    To view the translation status for **any** doc:

    1. From the Drupal Docs site, go to **My workbench > Translation index**.
    2. Use any of the available search options, then select **Apply**.
    3. Optional: Select any doc to view or edit it directly.

    ![Drupal Translation index](./images/drupal-translation-index.png "Drupal Translation index")

    To search which docs have been translated or have wish list status: From your Drupal administration page, select **My workbench > Translation index**.
  </Collapser>
</CollapserGroup>

## Request translation

New Relic uses a translation services company to translate docs. The original contract in 2018 approved 200 key docs specifically selected for the Japanese market only. Additional requests to translate docs require budget approval from the translation project team and the New Relic sales manager for Japan. Requests for other markets and languages will be addressed in the future.

To request a doc for translation:

1. Make sure the doc meets criteria for translation, such as:
   * High traffic, particularly for that audience
   * Strategic importance to company
   * Introductory and conceptual docs that tell a valuable story about the product or feature
   * Demonstrated customer interest in that market (for example, the Windows/.NET stack is particularly important in Japan)
   * Allows us to tell a "complete" story (for example, including all installation docs for a particular language so we can offer a complete experience)
2. [File a DOC JIRA](http://docs.newrelic.com/jira) outlining your business case.

The Tech Docs team will follow up with you for additional details, forward your request to the translation project team, and notify you when your doc has been translated.

## Update translated doc [#update-translation]

Every two weeks the translation services company automatically runs a program that compares changes between the English and Japanese sites. If a translated doc has changes, typically it will be re-translated. If budget considerations affect updates to a translated doc, the translation project team will work with the Tech Docs team and the requester to approve and prioritize the update.

## Analyze traffic to translated docs [#translation-insights]

To track traffic on the Japanese Docs site, use any of these options:

* [Google Analytics](https://analytics.google.com/analytics/web/?hl=en&pli=1#/realtime/rt-overview/a3047412w51432103p183513476/)
* [Insights dashboard](https://insights.newrelic.com/accounts/727059/dashboards/807464)

## View CSAT for translated docs [#translation-csat]

Like the English Docs site, the Japanese Docs site includes the option to submit customer satisfaction `Yes/No` votes and comments. To view CSAT results for a translated doc, use either of these options:

* [Drupal CSAT page](https://docs.newrelic.com/node/5726/webform-results/table)
* [Insights dashboard](https://insights.newrelic.com/accounts/727059/dashboards/807464)

To translate any comments submitted, use any basic translation tool. For example:

1. Go to [Google](https://www.google.com), then type `translate` in the Google search box.
2. Paste the text you want to be translated into Google's `Detect language` text box.

## Show SEO status for translated docs [#translation-seo]

The Drupal site's front end uses the doc's [translation status](translation-status) information to display the SEO `hreflang` element for a page. This tells search engines that the page also has a version available in the specific language.

```
<link rel="alternate" href="https://docs.newrelic.co.jp" hreflang="ja" />
```

OneLink uses this page element to decide whether to display the link in English (if no Japanese version exists) or in Japanese (if that version exists).<|MERGE_RESOLUTION|>--- conflicted
+++ resolved
@@ -6,14 +6,6 @@
   - New Relic only
   - Basic style guide
   - Writing guidelines
-<<<<<<< HEAD
-redirects:
-  - >-
-    /docs/new-relic-only/drupal-configuration/page-components/manage-translated-docs
-  - >-
-    /docs/new-relic-only/basic-style-guide/writing-guidelines/manage-translated-docs
-=======
->>>>>>> dea79b0f
 watermark: NR ONLY
 ---
 
