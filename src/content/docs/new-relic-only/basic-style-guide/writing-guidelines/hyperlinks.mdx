---
title: Hyperlinks
contentType: page
template: basicDoc
topics:
  - New Relic only
  - Basic style guide
  - Writing guidelines
<<<<<<< HEAD
redirects:
  - /docs/nronly/hyperlinks
  - /docs/new-relic-only/style-guide/writing-guidelines/hyperlinks
  - /docs/new-relic-only/advanced-style-guide/writing-guidelines/hyperlinks
=======
>>>>>>> dea79b0f
watermark: NR ONLY
---

Whenever possible, include hyperlinks where relevant to the text itself. Avoid creating lists of doc links in the **For more help** section, because it is harder for future writers to determine why they matter.

<Callout variant="tip">
  If you're linking to the product, see our style guide page on [UI paths](/docs/new-relic-only/basic-style-guide/style-guide-quick-reference/ui-paths).
</Callout>

## Link text [#hyperlinks-linktext]

Follow these guidelines when writing text for hyperlinks:

* **Labels:** Make sure each link in the document has a unique, meaningful text label. Do not use the same text string to label different links.
* **Location:** Include a clear, concise text label to identify where the link goes. Give extra context if you're linking to an external site. Why are you sending someone there?
* **Click here:** Do not use "click here" or other meaningless link labels.
* **"Link test:"** Read just the links, without the surrounding text. Can each stand alone as a clear description of where the link goes if that is all the user looks at on the page?

Take the link test for these three examples. The last is the best for readers looking for information on configuring PHP, because the link clearly identifies it, without having to read anything else on the page.

<Table>
  <thead>
    <tr>
      <th width={100}>
        **Quality**
      </th>

      <th>
        **"Link test" example**
      </th>
    </tr>
  </thead>

  <tbody>
    <tr>
      <td>
        Bad
      </td>

      <td>
        To learn more about renaming your PHP app, [click here](/docs/php/php-agent-phpini-settings).
      </td>
    </tr>

    <tr>
      <td>
        Okay
      </td>

      <td>
        To learn more about renaming your PHP app, see New Relic's [config docs](/docs/php/php-agent-phpini-settings).
      </td>
    </tr>

    <tr>
      <td>
        Good
      </td>

      <td>
        To learn more about renaming your PHP app, use the [PHP agent (newrelic.ini) settings](/docs/agents/php-agent/configuration/php-agent-newrelicini-settings).
      </td>
    </tr>
  </tbody>
</Table>

## Support links [#support-link]

**Never include a hyperlink to the Support email address.** This prevents spam and ensures customers use the ticket submission form to create tickets so they receive the correct support priority. If you need to tell customers to contact support, use this instead:

```
Get support at <a href="https://support.newrelic.com">support.newrelic.com</a>.
```

## Docs site ("internal") links [#Hyperlinks-internal]

When creating hyperlinks to other documents on the Docs site, include only the path from `/docs` forward. Do not include `https://docs.newrelic.com` or Drupal will treat it as an external link.

Here is an example:

```
<a href="/docs/agents/php-agent/configuration/php-agent-newrelicini-settings">PHP agent (newrelic.ini) settings</a>
```

If your link includes an anchor (for example, `#inivar-scope`), use the complete, **current** doc path in Drupal, not a redirect URL. Some browsers do not retain anchors with redirects.

## Anchor links [#hyperlinks-anchor]

When creating or editing an HTML `id` for an anchor link, follow these guidelines:

* Only use lower case when creating new IDs.
* Use hyphens `-` to separate words. Don't use `_` underscores.
* When reorganizing a doc, try to preserve incoming anchor links where possible. For example, if you delete an H2, attach its ID to another element such as a `<p>` tag.
* Do not change an existing anchor ID without checking to see if it [receives traffic](https://insights.newrelic.com/accounts/727059/dashboards/142572).

## External links [#hyperlinks-external]

When creating hyperlinks to websites outside the docs.newrelic.com subdomain (including newrelic.com, one.newrelic.com, and other subdomains), the docs site automatically includes code that opens the link in a new tab.

While keeping in mind the link text guidelines above, here are some other things to keep in mind when linking to external sites:

* Think about the best way to future-proof your links. If possible, point to a top-level domain, but not if it reduces the usefulness of the link. How stable is the content you're linking to? Is the URL likely to change?
* Make sure your link is as useful as possible. What value are you trying to add to the document? Can that information be shared in another way?
* Help the reader understand why you're linking to this external source. Is it a useful reference, such as a list of time zones? Is it a way to save someone time, such as linking directly to a hard-to-find file?
* Make sure that your link is generally accessible. Are you linking to an external site that requires authentication, such as a private GitHub repo?

## File links [#hyperlinks-files]

When creating hyperlinks to files other than webpages, indicate the file suffix (PDF, DOC, etc.) immediately after the link. If the file is 1Mb or larger, also include the size after the file suffix.

Always verify that files are labeled correctly when the version changes the file suffix. For example, newer versions of Microsoft Word can open **.doc** files, but older versions of Word cannot open **.docx** files.

**Examples:**

* For more information, download the report \[PDF|2.5 MB].
* This is available as a Word document \[DOCX].
* Check out the conference presentation \[KEY|12.7 MB] from MaydupCon.

This is the format for a file link, including the correct class:

```
<span class="fileinfo">[SUFX|1.23 MB]</span>
```<|MERGE_RESOLUTION|>--- conflicted
+++ resolved
@@ -6,13 +6,6 @@
   - New Relic only
   - Basic style guide
   - Writing guidelines
-<<<<<<< HEAD
-redirects:
-  - /docs/nronly/hyperlinks
-  - /docs/new-relic-only/style-guide/writing-guidelines/hyperlinks
-  - /docs/new-relic-only/advanced-style-guide/writing-guidelines/hyperlinks
-=======
->>>>>>> dea79b0f
 watermark: NR ONLY
 ---
 
