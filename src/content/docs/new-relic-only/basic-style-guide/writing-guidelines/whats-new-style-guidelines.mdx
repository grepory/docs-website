---
title: What's new? style guidelines
contentType: page
template: basicDoc
topics:
  - New Relic only
  - Basic style guide
  - Writing guidelines
<<<<<<< HEAD
redirects: []
=======
>>>>>>> dea79b0f
---

This document describes how to create What's New content for New Relic One.

<Callout variant="tip">
  The What's New content is created by the Product Marketing Management (PMM) team.

  Technical writers are available to review the new content, help with the logistics and timing around publishing, and let PMMs know when an upcoming feature might warrant a What's New post.
</Callout>

## What it is [#what]

![A screenshot of the What's new? UI showing the post announcing dark mode.](./images/whats-new.png "A screenshot of the What's new? UI.")

From [one.newrelic.com](https://one.newrelic.com), click your account dropdown, then click **What's New**

Written by the Product Marketing Management team, What's New posts are a way to highlight new product features that might otherwise be missed.

To see What's New, go to [**one.newrelic.com**](https://one.newrelic.com), click your account dropdown, and then click **What's New**. The same info also appears on the docs site at [docs.newrelic.com/whats-new](https://docs.newrelic.com/whats-new). The docs site is the source of truth, and updating or adding a post to the docs site automatically updates the UI.

<Callout variant="tip">
  What's New posts aren't replacing release notes or technical product deep-dives in our blog posts and community forums. What's New will actively promote those posts and resources.
</Callout>

## Why it matters [#why]

What's New content is a way for Product Marketing Management (PMM) to create a carefullly curated channel of timely, high-level announcements of major features.

Oftentimes, our customers don't know about all the great work we've been doing. What's New is a way to make this product information visible directly from the product as new features are released.

In addition, What's New will be used for monthly and quarterly feature summary posts, also hosted in New Relic One.

## Get started

If you have an idea for a What's New post, reach out to the relevant PMM.

For the current PMM organizational chart, go [here](https://docs.google.com/presentation/d/1Nou_BJ23_J-eNxu-4cJOR1bYC62Q62dwxPppo5Cr0V0/edit#slide=id.g6d3871dfda_6_0). (New Relic only)

## What's New text fields

The What's New template has some unique fields. Read on to learn more about how to use them and how they map to the UI.

### Title

The title field is how your readers will browse through What's New and find what interests them.

Make your titles as short as possible and include the most relevant product and feature names. The more specific you get, the more likely people will be to read the post.

<Callout variant="tip">
  Please use sentence case for titles.

  For example, `New Relic Browser launches full support for Google’s Core Web Vitals and W3C trace context`.
</Callout>

### Released on [#release-date]

The date a feature is released.

What's New posts are organized chronologically. This controls where a post will show on the list. If you have two or more posts on the same date, use the time field to control the post order.

### Summary

A brief description of the feature that appears directly under the title in the left sidebar and at the top of the post.

Make sure your summary is a single sentence and isn't more than about 10-20 words.

### Learn more and Get started links [#links]

Learn more links are used to highlight blog posts or other marketing material that provides more information about the feature.

Get started links are used to link to related documentation.

<Callout variant="tip">
  These links are optional, but we strongly suggest you include them. If your post has done its job, your readers will want to learn more or see the feature in action.
</Callout>

<Callout variant="important">
  Make sure to use full URLs. Relative URLs to the Docs site won't work from New Relic One.
</Callout>

### Body

The body is where you can tell the story about your new feature. Each What's New post should be between **150-400** words.

<Callout variant="tip">
  If possible, include one or more screenshots or a video.
</Callout>

The goal of the What's New post is to inform people about the feature. Here are some questions to keep in mind:

* What is the most important idea to communicate about this feature?
* What problem does this feature solve?
* How does it make using New Relic easier?
* What's delightful about it?
* Can you add a great, visually appealing screenshot or video?

Don't include procedural how-to content. Use the Get started and Learn more links to link to information about how to use the feature.<|MERGE_RESOLUTION|>--- conflicted
+++ resolved
@@ -6,10 +6,6 @@
   - New Relic only
   - Basic style guide
   - Writing guidelines
-<<<<<<< HEAD
-redirects: []
-=======
->>>>>>> dea79b0f
 ---
 
 This document describes how to create What's New content for New Relic One.
