---
title: View a doc's revision history (diff)
contentType: page
template: basicDoc
topics:
  - New Relic only
  - Basic style guide
  - Writing guidelines
<<<<<<< HEAD
redirects:
  - >-
    /docs/new-relic-only/style-guide/processes-procedures/content-version-management
  - >-
    /docs/new-relic-only/style-guide/processes-procedures/moderating-content-revisions
  - >-
    /docs/new-relic-only/advanced-style-guide/processes-procedures/moderating-content-revisions
  - >-
    /docs/new-relic-only/advanced-style-guide/processes-procedures/view-docs-revision-history-moderate
  - >-
    /docs/new-relic-only/tech-writer-style-guide/processes-procedures/view-docs-revision-history-moderate
  - >-
    /docs/new-relic-only/tech-writer-style-guide/processes-procedures/view-docs-revision-history-diff
=======
>>>>>>> dea79b0f
watermark: NR ONLY
---

The Docs site uses content versioning to track changes within individual docs. When you select a document to edit, Drupal creates a new draft version, and tracks all changes within that draft until it is published. When anyone edits it again, Drupal creates a new version to track the changes since publication.

Each document has two **Moderation** pages to look at revisions: **History** and **Compare revisions**. This is basically the equivalent of "diffing" changes in code branches.

<Callout variant="tip">
  Some of these features are available only to Drupal admins.
</Callout>

## View history of a doc's changes [#versioning]

Each document on the Docs site has a **History** page that lists the revisions for that document. It lists the complete history of changes to each node, with the most recent version listed first.

From this page, you can:

* View any history version of the document.
* See who made changes when.
* Revert to earlier versions of the document.
* Delete a specific version of a document.

To access the document's **History** page:

1. From the document, select the **Moderate** tab.
2. From the Workbench, select **List revisions**.

![Screen - Drupal revision history](./images/screen_drupal_revision_history_0.png "Screen - Drupal revision history")

**(page) > Moderate:** The Drupal **Revision history** lists each version of a document in reverse chronological order.

## Compare content revisions [#comparing]

Each document on the site has a **Compare revisions** page that lists the revisions for that document. It lists the complete history of changes to each node, with the most recent version listed first.

From this page, you can:

* Compare any two versions of the document.
* See who made changes when.
* Revert to earlier versions of the document.
* Delete a specific version of a document.

To compare revisions:

1. From the document, select the **Moderate > Compare revisions** tab.
2. From the Workbench, select **Compare revisions**.
3. Select the radio buttons for the two versions you want to compare.
4. Select **Compare**.
5. To scroll through additional revisions, select **Previous difference** or **Next difference**.

Drupal displays a table with a color-coded, side-by-side diff report.

![Screen - Drupal compare revisions menu](./images/screen_drupal_revision_compare_menu_0.png "Screen - Drupal compare revisions menu")

**(page) > Moderate > Compare revisions:** Use this page to compare any two versions of a document.

## Schedule content revisions [#scheduling]

Before you can schedule a publication for individual revisions, you need the revision number. This is the first column in the [**Moderation history**](#comparing) table. Typically this will be the most recent revision and the first item in the list on the scheduling page.

To schedule a revision:

1. From the **Moderation history** page, select **Schedule**.
2. Select **Add scheduled revision**.
3. From the **Revision** dropdown, select the version to be scheduled.
4. From the **Operation** dropdown, select **Moderate to published**.
5. Assign a date and time.
6. Select **Schedule**.

<Callout variant="tip">
  From here you can also schedule documents to unpublish and auto-delete.
</Callout>

## Revert content revisions [#reverting]

If a draft gets published by mistake, you can revert the changes back to any previous version from either of the document moderation pages. To revert to a previous version of the document:

1. [Compare revisions](#comparing) to confirm you are looking at the correct versions.
2. Select **View** for the version you are **reverting to**, and make sure you are reverting to the correct vesion.
3. Select **Revert** for the version you are reverting to.
4. Publish your changes.

## Delete content versions [#deleting]

You should not need to delete content versions. However, there may be mistakes or abandoned drafts you don't want to accidentally publish.

You only delete active drafts from **Compare revisions**. You cannot delete the currently published revision. Instead, you must [revert the currently published version](#reverting) to a previous revision.

To delete a **draft** version of the document:

1. From **Compare revisions**, make sure the version to be deleted is not the most recently published revision.
2. Select **Delete** for the draft version you want to delete, and confirm.<|MERGE_RESOLUTION|>--- conflicted
+++ resolved
@@ -6,22 +6,6 @@
   - New Relic only
   - Basic style guide
   - Writing guidelines
-<<<<<<< HEAD
-redirects:
-  - >-
-    /docs/new-relic-only/style-guide/processes-procedures/content-version-management
-  - >-
-    /docs/new-relic-only/style-guide/processes-procedures/moderating-content-revisions
-  - >-
-    /docs/new-relic-only/advanced-style-guide/processes-procedures/moderating-content-revisions
-  - >-
-    /docs/new-relic-only/advanced-style-guide/processes-procedures/view-docs-revision-history-moderate
-  - >-
-    /docs/new-relic-only/tech-writer-style-guide/processes-procedures/view-docs-revision-history-moderate
-  - >-
-    /docs/new-relic-only/tech-writer-style-guide/processes-procedures/view-docs-revision-history-diff
-=======
->>>>>>> dea79b0f
 watermark: NR ONLY
 ---
 
