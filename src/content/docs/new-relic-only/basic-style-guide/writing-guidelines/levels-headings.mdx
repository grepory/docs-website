--- conflicted
+++ resolved
@@ -6,13 +6,6 @@
   - New Relic only
   - Basic style guide
   - Writing guidelines
-<<<<<<< HEAD
-redirects:
-  - /docs/nronly/levels-of-headings
-  - /docs/new-relic-only/style-guide/writing-guidelines/levels-headings
-  - /docs/new-relic-only/advanced-style-guide/writing-guidelines/levels-headings
-=======
->>>>>>> dea79b0f
 watermark: NR ONLY
 ---
 
