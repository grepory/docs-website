--- conflicted
+++ resolved
@@ -6,17 +6,11 @@
   - New Relic only
   - Drupal configuration
   - Page components
-<<<<<<< HEAD
-redirects:
-  - >-
-    /docs/new-relic-only/drupal-configuration/drupal-taxonomy/add-or-edit-content-top-release-notes-page
-=======
->>>>>>> dea79b0f
 ---
 
 The content above a release note page is managed with [Blocks](/admin/structure/block). For example:
 
-![drupal-blocks-info-release-note-php.png](./images/drupal-blocks-info-release-note-php.png 'drupal-blocks-info-release-note-php.png')
+![drupal-blocks-info-release-note-php.png](./images/drupal-blocks-info-release-note-php.png "drupal-blocks-info-release-note-php.png")
 
 **Admin > Structure > Blocks**: The callout info at the top of the [PHP release notes](/docs/release-notes/agent-release-notes/php-release-notes) page is managed by the [Info box for PHP release notes block](/admin/structure/block/manage/block/146/configure).
 
@@ -24,79 +18,76 @@
 
 To add info to the top of a specific release note page:
 
-1.  Access blocks management page at [**Admin > Structure > Blocks**](/admin/structure/block).
-2.  Select **Add block**.
-3.  Fill out the following fields:
+1. Access blocks management page at [**Admin > Structure > Blocks**](/admin/structure/block).
+2. Select **Add block**.
+3. Fill out the following fields:
 
-    <Table>
-  <thead>
-    <tr>
-      <th width={150}>
-        Field
-      </th>
+   <Table>
+     <thead>
+       <tr>
+         <th width={150}>
+           Field
+         </th>
 
-          <th>
-            Notes
-          </th>
-        </tr>
+         <th>
+           Notes
+         </th>
+       </tr>
+     </thead>
 
-      </thead>
+     <tbody>
+       <tr>
+         <td>
+           Block title
+         </td>
 
-      <tbody>
-    <tr>
-      <td>
-        Block title
-      </td>
+         <td>
+           Enter `<none>`
+         </td>
+       </tr>
 
-          <td>
-            Enter `<none>`
-          </td>
-        </tr>
+       <tr>
+         <td>
+           Block description
+         </td>
 
-        <tr>
-          <td>
-            Block description
-          </td>
+         <td>
+           Provide a summary of what, why, and where the block is.
+         </td>
+       </tr>
 
-          <td>
-            Provide a summary of what, why, and where the block is.
-          </td>
-        </tr>
+       <tr>
+         <td>
+           Block body
+         </td>
 
-        <tr>
-          <td>
-            Block body
-          </td>
+         <td>
+           Enter the content that will display in the specified location.
+         </td>
+       </tr>
 
-          <td>
-            Enter the content that will display in the specified location.
-          </td>
-        </tr>
+       <tr>
+         <td>
+           Region settings > NRKB
+         </td>
 
-        <tr>
-          <td>
-            Region settings > NRKB
-          </td>
+         <td>
+           Select the front-end page location the content should appear. For release notes page, select **Content**.
+         </td>
+       </tr>
 
-          <td>
-            Select the front-end page location the content should appear. For release notes page, select **Content**.
-          </td>
-        </tr>
+       <tr>
+         <td>
+           Visibility settings > Pages
+         </td>
 
-        <tr>
-          <td>
-            Visibility settings > Pages
-          </td>
-
-          <td>
-            Select **Only the listed pages** radio item and enter the path of the release note page.
-          </td>
-        </tr>
-
-      </tbody>
-</Table>
-
-4.  Select **Save block**.
+         <td>
+           Select **Only the listed pages** radio item and enter the path of the release note page.
+         </td>
+       </tr>
+     </tbody>
+   </Table>
+4. Select **Save block**.
 
 Changes should display for all users immediately.
 
