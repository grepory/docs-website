---
title: Manage content footers
contentType: page
template: basicDoc
topics:
  - New Relic only
  - Drupal configuration
  - Page components
<<<<<<< HEAD
redirects:
  - >-
    /docs/new-relic-only/drupal-configuration/drupal-taxonomy/manage-content-footers
=======
>>>>>>> dea79b0f
---

<Callout variant="important">
  Only the Docs team can edit and create new footer blocks. If you'd like to
  request additions, changes, or deletions to footer content, contact `@hero` in
  the [#documentation](https://newrelic.slack.com/messages/documentation) Slack
  channel or send an email to [docs@newrelic.com](mailto:docs@newrelic.com).
</Callout>

Content footer blocks are standardized and customizable text that Drupal automatically places at the bottom of each document on the New Relic Docs site. This is the content under the **For more help** section header. Footer block content varies by document category, but often begins with:

```
Recommendations for learning more:
```

In some cases, such as with hidden docs, you may need to add manual footer text. In some cases, you may want to simply recreate the standard footer block. In the past, we've also used:

```
Additional documentation resources include:
```

In general, manual footer text shouldn't be used, but is sometimes necessary for hidden docs and other special cases.

## Create a new footer block [#create-footer]

When creating a new footer block, use Drupal's [taxonomy management tools](/docs/new-relic-only/drupal-configuration/drupal-taxonomy/primary-navigation-taxonomy-management) to choose where that block will appear:

1. In the Drupal menu bar, click **Manage > Structure > Blocks**.
2. Click **<Icon name="fe-plus"/>
   Add block**.
3. Leave the **Block title** field blank.
4. In the **Block description** field, type a descriptive name; for example, `Java agent help footer`.
5. In the **Block body** field, type the text you want to appear in the footer block. Follow the text guidelines in the [Use generic footer block](/docs/new-relic-only/drupal-configuration/page-components/manage-content-footers#generic-footer) section.
6. In the **Region settings > NRKB (default theme)** dropdown, select `Content Bottom`. Scroll down to the Region settings > NRKB (default theme) dropdown, and select Content bottom.
7. Under **Visibility settings > Pages**, click `Only the listed pages`. Then [specify a target URL](#specify-url); for example, `docs/apm/*`. Don't use `All pages except those listed`, because it will put your content everywhere.

After you save, the new footer block takes effect immediately.

## Edit an existing footer [#edit-footer]

To edit an existing footer block:

<CollapserGroup>
  <Collapser
    id="from-page"
    title="Edit from a page containing the footer"
  >
    1. Go to a page containing the footer you want to edit.
    2. Mouse over the footer, click the gear <Icon name="fe-settings"/>
       icon, then click **Configure block**.
    3. In the **Block body** field, edit the footer content, then save.
  </Collapser>

  <Collapser
    id="from-blocks-list"
    title="Edit from the blocks table"
  >
    1. In the Drupal menu bar, click **Manage > Structure > Blocks**.
    2. In the **Content bottom** section of the table, find the footer you want to edit, and click **configure**.
    3. In the **Block body** field, edit the footer content, then save.
  </Collapser>
</CollapserGroup>

## Choose where a footer appears [#specify-url]

Footer block content has a specific taxonomy within the site. A footer's location is set using a relative path URL defined in the Drupal **Blocks > (select a content footer) > Visibility settings > Pages** field.

- Choose a path for the super-category, category, or subcategory where the footer will be shown.
- End the path with an asterisk `*` to apply the footer to all documents in that category.
- To set the footer to multiple categories, list each path on its own line.
- To add the footer to a single doc, use its full URL.
- If you're creating a footer for a single document, instead of using a path, simply maintain that footer content directly within the page content itself.

<Table>
  <thead>
    <tr>
      <th style={{ width: "200px" }}>
        **Content footer path**
      </th>

      <th>
        **Examples**
      </th>
    </tr>

  </thead>

  <tbody>
    <tr>
      <td>
        Super-category
      </td>

      <td>
        * URL for placement in a category: `docs/agents/*`
        * URL for placement in a single doc: `https://docs.newrelic.com/docs/agents`
      </td>
    </tr>

    <tr>
      <td>
        Category
      </td>

      <td>
        * URL for placement in a category: `docs/agents/java-agent/*`
        * URL for placement in a single doc: `https://docs.newrelic.com/docs/agents/java-agent`
      </td>
    </tr>

    <tr>
      <td>
        Subcategory
      </td>

      <td>
        * URL for placement in a subcategory: `docs/agents/java-agent/troubleshooting/*`
        * URL for placement in a single doc: `https://docs.newrelic.com/docs/agents/java-agent/troubleshooting`
      </td>
    </tr>

  </tbody>
</Table>

## Hidden docs

Hidden docs exist outside of the taxonomy and won't be included in any generic or category-specific footers. If you're having trouble getting a footer set for a doc, this is one possible reason. Hidden docs must have a URL without a suoer-category, category, or sub-category, such as `docs.newrelic.com/docs/name-of-doc`. Alternately, you can check the doc, to see if it has a page location set to **None**.

For more information on hidden docs, see [Hide or restrict content](/docs/new-relic-only/tech-writer-style-guide/processes-procedures/hide-or-restrict-content) and [Checklist for public beta or GA](/docs/new-relic-only/tech-writer-style-guide/processes-procedures/checklist-public-beta-or-ga).

## Use generic footer block [#generic-footer]

Some categories and sub-categories apply to New Relic as a whole rather than a specific product or agent; for example, the main [Getting Started with New Relic](/docs/accounts-partnerships/getting-started-new-relic) sub-category.

If you create or update categories and sub-categories that don't need links to specific products or agents, add them to the existing **Generic help footer** block, which contains this text:

```
<p>Recommendations for learning more:</p>

    <ul>
    <li>See the Docs site's <a href="https://docs.newrelic.com/">main documentation landing page</a>.</li>
    <li>Browse <a href="https://discuss.newrelic.com"&gt; New Relic's Explorers Hub>/a< for community discussions.</li>
    <li><a href="/docs/accounts-partnerships/getting-started-new-relic/find-help-or-file-support-ticket">Find additional help or file a support ticket</a>.</li>
    <li>Review New Relic's <a href="/docs/licenses">licenses attributions, and other notices</a>.</li>
    </ul>
```<|MERGE_RESOLUTION|>--- conflicted
+++ resolved
@@ -6,19 +6,10 @@
   - New Relic only
   - Drupal configuration
   - Page components
-<<<<<<< HEAD
-redirects:
-  - >-
-    /docs/new-relic-only/drupal-configuration/drupal-taxonomy/manage-content-footers
-=======
->>>>>>> dea79b0f
 ---
 
 <Callout variant="important">
-  Only the Docs team can edit and create new footer blocks. If you'd like to
-  request additions, changes, or deletions to footer content, contact `@hero` in
-  the [#documentation](https://newrelic.slack.com/messages/documentation) Slack
-  channel or send an email to [docs@newrelic.com](mailto:docs@newrelic.com).
+  Only the Docs team can edit and create new footer blocks. If you'd like to request additions, changes, or deletions to footer content, contact `@hero` in the [#documentation](https://newrelic.slack.com/messages/documentation) Slack channel or send an email to [docs@newrelic.com](mailto:docs@newrelic.com).
 </Callout>
 
 Content footer blocks are standardized and customizable text that Drupal automatically places at the bottom of each document on the New Relic Docs site. This is the content under the **For more help** section header. Footer block content varies by document category, but often begins with:
@@ -79,11 +70,11 @@
 
 Footer block content has a specific taxonomy within the site. A footer's location is set using a relative path URL defined in the Drupal **Blocks > (select a content footer) > Visibility settings > Pages** field.
 
-- Choose a path for the super-category, category, or subcategory where the footer will be shown.
-- End the path with an asterisk `*` to apply the footer to all documents in that category.
-- To set the footer to multiple categories, list each path on its own line.
-- To add the footer to a single doc, use its full URL.
-- If you're creating a footer for a single document, instead of using a path, simply maintain that footer content directly within the page content itself.
+* Choose a path for the super-category, category, or subcategory where the footer will be shown.
+* End the path with an asterisk `*` to apply the footer to all documents in that category.
+* To set the footer to multiple categories, list each path on its own line.
+* To add the footer to a single doc, use its full URL.
+* If you're creating a footer for a single document, instead of using a path, simply maintain that footer content directly within the page content itself.
 
 <Table>
   <thead>
@@ -96,7 +87,6 @@
         **Examples**
       </th>
     </tr>
-
   </thead>
 
   <tbody>
@@ -132,7 +122,6 @@
         * URL for placement in a single doc: `https://docs.newrelic.com/docs/agents/java-agent/troubleshooting`
       </td>
     </tr>
-
   </tbody>
 </Table>
 
@@ -150,7 +139,7 @@
 
 ```
 <p>Recommendations for learning more:</p>
-
+    
     <ul>
     <li>See the Docs site's <a href="https://docs.newrelic.com/">main documentation landing page</a>.</li>
     <li>Browse <a href="https://discuss.newrelic.com"&gt; New Relic's Explorers Hub>/a< for community discussions.</li>
