---
title: Restricted access partnerships
contentType: page
template: basicDoc
topics:
  - New Relic partnerships
  - Partner integration guide
  - Partner account maintenance
<<<<<<< HEAD
redirects:
  - >-
    /docs/accounts-partnerships/partnerships/partner-integration-guide/restricted-access-partnerships
  - >-
    /docs/accounts-partnerships/partner-integration-guide/partner-account-maintenance/restricted-access-partnerships
=======
>>>>>>> dea79b0f
---

Partners who implement Single Sign On have the option to enable restricted account access by requiring their customers to access New Relic via their own management application. New Relic recommends that partners who want to manage their customers' accounts directly enable this option. This option is also recommended for partners with reseller agreements.

## Limitations

Partners who implement restricted access are responsible for providing customers with a means for upgrading, administrating, adding and removing users, etc., through the partner's product or interface. Customers who purchase New Relic subscriptions directly from New Relic are not subject to these restrictions.

When a partnership enables restricted access, its accounts are subject to the following limitations:

* [Account settings](#account-settings)
* [License key](#license-key)
* [Direct login](#login)

### Account settings

Customers are not allowed to access any pages in New Relic's **Account settings**. This prevents customers from modifying the account, changing the subscription level, viewing billing information, and adding or removing users from within New Relic.

### License key

Customers will not be able to access their license key or download their customized newrelic.yml file on the New Relic site. If customers have applications deployed elsewhere, this helps to prevent them from reporting to their partnership accounts in New Relic.

### Direct login [#login]

Customers may not directly log in to New Relic to access their associated partner's accounts. Account access is provided solely using SSO and controlled via the partner's website.

## Restricted access URLs [#urls]

If you elect to enable restricted partnership access, specify the following URLs in the Partnership Console:

<Table>
  <thead>
    <tr>
      <th width={200}>
        **URL**
      </th>

      <th>
        **Description**
      </th>
    </tr>
  </thead>

  <tbody>
    <tr>
      <td>
        Redirect URL
      </td>

      <td>
        Enter your login page for this field. If your customers try to directly log in to the New Relic site, they will be redirected to your login page.
      </td>
    </tr>

    <tr>
      <td>
        Change subscription URL
      </td>

      <td>
        When your customers select the New Relic **Subscription** option, they will be redirected to the URL that you specify here.
      </td>
    </tr>

    <tr>
      <td>
        Feature unavailable URL
      </td>

      <td>
        When your customers select premium New Relic features, they will be redirected to the URL that you specify here.
      </td>
    </tr>

    <tr>
      <td>
        Logout URL
      </td>

      <td>
        When your customers log out of a New Relic session, they are redirected to this page rather than the New Relic logout page. This option works with restricted access partnerships only.
      </td>
    </tr>
  </tbody>
</Table>

## Enabling restricted access [#enabling]

Restricted access settings are controlled by New Relic. To arrange changes to your partnership's restricted access settings, contact New Relic.

## For more help [#more_help]

Additional documentation resources include:

* [Single sign on and access control](/docs/accounts-partnerships/partnerships/partner-integration-guide/single-sign-access-control) (how to implement single sign on using the shared secret method or SSO API)
* [Partnership console](/docs/accounts-partnerships/partnerships/partner-integration-guide/partnership-console) (how to use partnership **Account settings** options in the New Relic user interface)<|MERGE_RESOLUTION|>--- conflicted
+++ resolved
@@ -6,14 +6,6 @@
   - New Relic partnerships
   - Partner integration guide
   - Partner account maintenance
-<<<<<<< HEAD
-redirects:
-  - >-
-    /docs/accounts-partnerships/partnerships/partner-integration-guide/restricted-access-partnerships
-  - >-
-    /docs/accounts-partnerships/partner-integration-guide/partner-account-maintenance/restricted-access-partnerships
-=======
->>>>>>> dea79b0f
 ---
 
 Partners who implement Single Sign On have the option to enable restricted account access by requiring their customers to access New Relic via their own management application. New Relic recommends that partners who want to manage their customers' accounts directly enable this option. This option is also recommended for partners with reseller agreements.
