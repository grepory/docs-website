---
title: Staging and production
contentType: page
template: basicDoc
topics:
  - New Relic partnerships
  - Partner integration guide
  - Partner account maintenance
<<<<<<< HEAD
redirects:
  - >-
    /docs/accounts-partnerships/partnerships/partner-integration-guide/staging-production
  - >-
    /docs/accounts-partnerships/partner-integration-guide/partner-account-maintenance/staging-production
=======
>>>>>>> dea79b0f
---

This describes using New Relic's staging and production environments.

## Working in staging [#staging]

The staging environment is provided as a sandbox for partners to develop, debug, and exercise the integration between their systems and New Relic's. When developing an integration, follow these guidelines:

* Refrain from creating test accounts on the production server. Do as much test account and subscription creation as possible on the staging server. The activity metrics on the production system are closely watched. Quantities of test account activity in production cause distortions in these metrics and discomfort among metrics watchers.
* Do not use the Partnership Owner account for monitoring applications. Create an account under the partnership and use this account for application monitoring.

There are a number of differences between the two environments, staging and production. These differences include server addresses and some partnership values. As these values will need to be changed when migrating from staging to production, it is helpful to keep track of them.

The table provided below lists the items that change between staging and production. Where these are common to all integrations, they are filled in. Values specific to your integration are blank. You may find it convenient to keep track of the values specific to your partnership in this table.

## Minimizing changes between staging and production [#changes]

Some simple practices will minimize the effort required to migrate from staging to production. Use product names rather than product ids when referencing products in your API calls.

For example:

* Use `product_name` = "Enterprise."
* Avoid `product_id` = "41."

The numeric ID values for products differ between staging and production; the name value does not. Using the numeric ID to designate a product will require a change when moving to production; using the name descriptor will not.

Partnership `name`, `id` and `api_key` differ between staging and production. These will need to be manually changed when promoting your integration to production.

<Table>
  <thead>
    <tr>
      <th>
        **Code**
      </th>

      <th>
        **Staging**
      </th>

      <th>
        **Production**
      </th>
    </tr>
  </thead>

  <tbody>
    <tr>
      <td>
        `partnership_id`
      </td>

      <td/>

      <td/>
    </tr>

    <tr>
      <td>
        `partnership_name`
      </td>

      <td/>

      <td/>
    </tr>

    <tr>
      <td>
        `api_key`
      </td>

      <td/>

      <td/>
    </tr>

    <tr>
      <td>
        `server`
      </td>

      <td>
        staging.newrelic.com
      </td>

      <td>
        rpm.newrelic.com
      </td>
    </tr>

    <tr>
      <td>
        `collector`
      </td>

      <td>
        staging-collector
      </td>

      <td>
        collector
      </td>
    </tr>
  </tbody>
</Table>

## Agents and the staging collector [#agents-staging]

When testing reporting data using the New Relic staging server, the agents must be directed to the staging collectors. When promoting your integration to production, these parameters can simply be removed and the collectors will point to the production servers by default.

<Table>
  <thead>
    <tr>
      <th width={150}>
        **New Relic agent**
      </th>

      <th>
        **Configuration file edits**
      </th>
    </tr>
  </thead>

  <tbody>
    <tr>
      <td>
        Java and Ruby
      </td>

      <td>
        In the Java or Ruby agent configuration file, add this parameter to your production settings (or to your staging environment if appropriate):

        ```
        host: staging-collector.newrelic.com
        ```
      </td>
    </tr>

    <tr>
      <td>
        .NET
      </td>

      <td>
        For the .NET agent, edit the configuration file to set:

        ```
        service licenseKey="yourkey" host="staging-collector.newrelic.com" ssl="false"
        ```
      </td>
    </tr>

    <tr>
      <td>
        PHP
      </td>

      <td>
        For the PHP agent, edit the configuration file so that the service tag has the host attribute:

        ```
        collector_host = staging-collector.newrelic.com
        ```
      </td>
    </tr>
  </tbody>

  <tbody/>
</Table><|MERGE_RESOLUTION|>--- conflicted
+++ resolved
@@ -6,14 +6,6 @@
   - New Relic partnerships
   - Partner integration guide
   - Partner account maintenance
-<<<<<<< HEAD
-redirects:
-  - >-
-    /docs/accounts-partnerships/partnerships/partner-integration-guide/staging-production
-  - >-
-    /docs/accounts-partnerships/partner-integration-guide/partner-account-maintenance/staging-production
-=======
->>>>>>> dea79b0f
 ---
 
 This describes using New Relic's staging and production environments.
