---
title: Other partnership settings
contentType: page
template: basicDoc
topics:
  - New Relic partnerships
  - Partner integration guide
  - New Relic products features
<<<<<<< HEAD
redirects:
  - >-
    /docs/accounts-partnerships/partnerships/partner-integration-guide/other-partnership-settings
  - >-
    /docs/accounts-partnerships/partner-integration-guide/new-relic-products-features/other-partnership-settings
=======
>>>>>>> dea79b0f
---

There are a number of miscellaneous settings that are available to partners for customization of their partnership integration. Most of these settings enable or disable the presentation of New Relic features. These settings must be set by New Relic and are not configurable through the Partnership Console.

## Types of settings [#other-settings]

Contact your [partnership technical contact](/docs/accounts-partnerships/partnerships/partner-integration-guide/contacting-new-relic) to have any of these settings modified.

**Download links:**

* Show agent link
* Show configuration file link

**Welcome messages:**

* Signup message: A customized welcome message
* Hide or show banner welcome message
* Hide or show invoice message

**Email control:**

* Send deploy reminders
* Send trial emails

**Billing email:**

This is for partnerships where the billing method is "Reseller" and invoices should be directed to the attention of a specific party.

**Feature access:**

* Server monitoring
* User administration

## For more help [#more_help]

Additional documentation resources include:

* [Partnership console](/docs/accounts-partnerships/partnerships/partner-integration-guide/partnership-console) (overview of how to use the Partnership Console to change account settings in New Relic)
* [The New Relic user interface](/docs/accounts-partnerships/education/getting-started-new-relic/new-relic-user-interface) (overview of how to use the UI)<|MERGE_RESOLUTION|>--- conflicted
+++ resolved
@@ -6,14 +6,6 @@
   - New Relic partnerships
   - Partner integration guide
   - New Relic products features
-<<<<<<< HEAD
-redirects:
-  - >-
-    /docs/accounts-partnerships/partnerships/partner-integration-guide/other-partnership-settings
-  - >-
-    /docs/accounts-partnerships/partner-integration-guide/new-relic-products-features/other-partnership-settings
-=======
->>>>>>> dea79b0f
 ---
 
 There are a number of miscellaneous settings that are available to partners for customization of their partnership integration. Most of these settings enable or disable the presentation of New Relic features. These settings must be set by New Relic and are not configurable through the Partnership Console.
