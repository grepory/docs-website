---
title: Partner integration requirements
contentType: page
template: basicDoc
topics:
  - New Relic partnerships
  - Partner integration guide
  - Getting started
<<<<<<< HEAD
redirects:
  - /docs/partnerships/partner-integration-guide
  - >-
    /docs/accounts-partnerships/partnerships/partner-integration-guide/partner-integration-guide
  - >-
    /docs/accounts-partnerships/partnerships/partner-integration-guide/integration-requirements
  - >-
    /docs/accounts-partnerships/partnerships/partner-integration-guide/driving-adoption-creating-awareness
  - >-
    /docs/accounts-partnerships/partner-integration-guide/getting-started/integration-requirements
  - >-
    /docs/accounts-partnerships/partner-integration-guide/getting-started/partner-integration-requirements
  - >-
    /docs/accounts-partnerships/partner-integration-guide/getting-started/driving-adoption-creating-awareness
=======
>>>>>>> dea79b0f
---

Thank you for your interest in partnering with New Relic. We look forward to providing your customers with powerful, easy-to-use application performance monitoring.

This guide explains how to bundle New Relic services with yours. An effective bundling includes technical tasks (such as agent provisioning and console integration) as well as marketing and promotional activities (such as branding and awareness generation).

## Process

To achieve a full and productive integration with New Relic you will need to:

<Table>
  <thead>
    <tr>
      <th width={200}>
        **What**
      </th>

      <th>
        **How**
      </th>
    </tr>
  </thead>

  <tbody>
    <tr>
      <td>
        Integrate your user console with New Relic.
      </td>

      <td>
        Update your user portal to automatically create New Relic accounts and make them available to your customers in a convenient, compelling, co-branded way.
      </td>
    </tr>

    <tr>
      <td>
        Provision the New Relic agent.
      </td>

      <td>
        For your customers to benefit from New Relic, they will need our monitoring agent installed into their apps. Update your provisioning systems to install New Relic automatically.
      </td>
    </tr>

    <tr>
      <td>
        Generate awareness.
      </td>

      <td>
        Integrate and deploy New Relic facilities for displaying sample application reporting data to customers.
      </td>
    </tr>

    <tr>
      <td>
        Establish support and sustaining engineering processes.
      </td>

      <td>
        Agree on a process for support coordination and refresh of New Relic software. Set up communication.
      </td>
    </tr>
  </tbody>
</Table>

**Tip:** We've found that partners typically complete integration with one to two developer weeks of effort. For more information, see [Typical component tasks](#tasks).

## Accelerated process [#accelerated]

Where circumstances and/or proximity permit, we have found that bringing your developers on site to New Relic's San Francisco offices can dramatically accelerate development of your integration. At New Relic's offices your developers will work in close proximity to the engineering team that is responsible for the development and maintenance of New Relic's APIs.

Development issues that would under other circumstances require hours or days to resolve can be addressed in minutes. Typically development time for an integration can be cut in half. Should you elect to pursue this option, please talk to your New Relic technical contact.

## Typical component tasks [#tasks]

The checklist for creating a successful integration will vary with each partner and specific circumstances. As a general guide, here's a typical outline of the components and rough sequencing of tasks involved in creating an integration with New Relic.

<Table>
  <thead>
    <tr>
      <th width={75}>
        **Done**
      </th>

      <th>
        **Component tasks of a typical partner integration**
      </th>
    </tr>
  </thead>

  <tbody>
    <tr>
      <td/>

      <td>
        Finalize business relationship.
      </td>
    </tr>

    <tr>
      <td/>

      <td>
        Have introductory conference call or meeting for technical team.

        * Review partner integration documentation and other integration materials.
        * Review roles and responsibilities.
        * Develop integration plan with timeline.
      </td>
    </tr>

    <tr>
      <td/>

      <td>
        Plan account and agent provisioning.

        * Create and deploy account provisioning system.
        * Determine which agents and how to provision.
        * Create and deploy webpages to support provisioning and deployment.
      </td>
    </tr>

    <tr>
      <td/>

      <td>
        Set up test partnership and accounts on New Relic's staging server.
      </td>
    </tr>

    <tr>
      <td/>

      <td>
        Plan for co-branding.

        * Create and deploy CSS.
        * Create and deploy header and footer.
        * Create branded URL (cname).
      </td>
    </tr>

    <tr>
      <td/>

      <td>
        Drive adoption through creating awareness.

        * Add the New Relic widget to the user console.
        * Use data API integration.
      </td>
    </tr>

    <tr>
      <td/>

      <td>
        Test integration on staging.
      </td>
    </tr>

    <tr>
      <td/>

      <td>
        Set up partnership on New Relic's production server.

        * Modify integration to point to production server.
        * Test integration on production.
      </td>
    </tr>

    <tr>
      <td/>

      <td>
        Establish a support plan.

        * Designate support contacts.
        * Introduce New Relic Support to your technical support team.
        * Create sustaining engineering plans.
        * Get test account.
      </td>
    </tr>

    <tr>
      <td/>

      <td>
        Prepare for launch.

        * Walk through integration review and signoff (conference call).
        * Document final signup flow.
        * Coordinate on launch co-marketing and PR.
      </td>
    </tr>

    <tr>
      <td/>

      <td>
        Go live!
      </td>
    </tr>
  </tbody>
</Table><|MERGE_RESOLUTION|>--- conflicted
+++ resolved
@@ -6,23 +6,6 @@
   - New Relic partnerships
   - Partner integration guide
   - Getting started
-<<<<<<< HEAD
-redirects:
-  - /docs/partnerships/partner-integration-guide
-  - >-
-    /docs/accounts-partnerships/partnerships/partner-integration-guide/partner-integration-guide
-  - >-
-    /docs/accounts-partnerships/partnerships/partner-integration-guide/integration-requirements
-  - >-
-    /docs/accounts-partnerships/partnerships/partner-integration-guide/driving-adoption-creating-awareness
-  - >-
-    /docs/accounts-partnerships/partner-integration-guide/getting-started/integration-requirements
-  - >-
-    /docs/accounts-partnerships/partner-integration-guide/getting-started/partner-integration-requirements
-  - >-
-    /docs/accounts-partnerships/partner-integration-guide/getting-started/driving-adoption-creating-awareness
-=======
->>>>>>> dea79b0f
 ---
 
 Thank you for your interest in partnering with New Relic. We look forward to providing your customers with powerful, easy-to-use application performance monitoring.
