---
title: Walkthrough and signoff
contentType: page
template: basicDoc
topics:
  - New Relic partnerships
  - Partner integration guide
  - Getting started
<<<<<<< HEAD
redirects:
  - >-
    /docs/accounts-partnerships/partnerships/partner-integration-guide/walkthrough-signoff
  - >-
    /docs/accounts-partnerships/partner-integration-guide/getting-started/walkthrough-signoff
=======
>>>>>>> dea79b0f
---

As a final step before going live, an integration walkthrough will be performed (typically via a conference call). The goals of this call and typical topic areas are to:

* Confirm the functionality of the integration.
* Understand and document the customer signup and usage UI workflow for the integration.
* Establish that mutual contractual commitments have been met.
* Evaluate ease of deployment.
* Create a plan for fine-tuning where required.

Where deployment of New Relic requires working accounts or deployed applications, provision should be made in advance of the call for these elements to be in place.

## For more help [#more_help]

Additional documentation resources include [Integration requirements](/docs/accounts-partnerships/partnerships/partner-integration-guide/integration-requirements) (integration process and checklist of typical tasks).<|MERGE_RESOLUTION|>--- conflicted
+++ resolved
@@ -6,14 +6,6 @@
   - New Relic partnerships
   - Partner integration guide
   - Getting started
-<<<<<<< HEAD
-redirects:
-  - >-
-    /docs/accounts-partnerships/partnerships/partner-integration-guide/walkthrough-signoff
-  - >-
-    /docs/accounts-partnerships/partner-integration-guide/getting-started/walkthrough-signoff
-=======
->>>>>>> dea79b0f
 ---
 
 As a final step before going live, an integration walkthrough will be performed (typically via a conference call). The goals of this call and typical topic areas are to:
