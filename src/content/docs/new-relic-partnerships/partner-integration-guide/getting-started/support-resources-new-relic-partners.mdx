--- conflicted
+++ resolved
@@ -6,15 +6,6 @@
   - New Relic partnerships
   - Partner integration guide
   - Getting started
-<<<<<<< HEAD
-redirects:
-  - /docs/accounts-partnerships/partnerships/partner-integration-guide/support
-  - >-
-    /docs/accounts-partnerships/partner-integration-guide/getting-started/support
-  - >-
-    /docs/accounts-partnerships/partner-integration-guide/getting-started/support-resources-new-relic-partners
-=======
->>>>>>> dea79b0f
 ---
 
 This document is for New Relic partners. After you complete your partnership integration, you will be introduced to your technical contacts at New Relic. Use these channels for non-urgent escalations.
