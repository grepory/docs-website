---
title: Partnership admin console
contentType: page
template: basicDoc
topics:
  - New Relic partnerships
  - Partner integration guide
  - Getting started
<<<<<<< HEAD
redirects:
  - >-
    /docs/accounts-partnerships/partnerships/partner-integration-guide/partnership-console
  - >-
    /docs/accounts-partnerships/partner-integration-guide/getting-started/partnership-console
  - >-
    /docs/accounts-partnerships/partner-integration-guide/getting-started/partnership-admin-console
=======
>>>>>>> dea79b0f
---

The Partnership Admin Console is the interface for managing your customers' accounts and integration with New Relic. To access the console, sign into the partnership owner account, and go to:

```
https://partner-admin-console.newrelic.com/accounts/ACCOUNT_ID/admin_console/
```

You can also access the console from the New Relic UI:

1. Go to **[rpm.newrelic.com](https://rpm.newrelic.com) > [(account dropdown)](/docs/accounts-partnerships/education/getting-started-new-relic/glossary#account-dropdown) > Account settings**.
2. From the left menu bar, select **Partnerships**.

![crop-partnership-account-settings.png](./images/crop-partnership-owner-account-settings.png "crop-partnership-account-settings.png")

**[rpm.newrelic.com](https://rpm.newrelic.com) > [(account dropdown)](/docs/accounts-partnerships/education/getting-started-new-relic/glossary#account-dropdown) > Account settings > Partnerships**: Partnership owners can access the Partnership Admin Console from their account settings in the New Relic UI.

## Console components [#components]

The Partnership Admin Console has two main components:

* Partnership configuration settings
* Customer activity monitoring

If multiple partnerships are associated with the New Relic master account, the menu also includes an option to switch partnership accounts.

## Partnership configuration settings [#console-settings]

In developing your integration with New Relic, you must specify a number of settings. For your convenience these settings are grouped together in the partnership console, including URLs for header/footer and various redirects, SSO configuration, and keys and the ability to manipulate them.

## Customer activity monitoring [#customer-monitoring]

New Relic provides you with two tools for managing your customers: State-of-the-Partnership reports and live monitoring of all deployed New Relic agents in your partnership. Both of these tools provide insight into your customers who are using New Relic. They can be used to identify up-sale opportunities or to assist your support group in proactive support.

### State-of-the-Partnership report [#report]

The State-of-the-Partnership report provides a summary of your customers with New Relic accounts and their activities. The report is broken down by language of the agents deployed, the agent version and the language version for each account. This report is run weekly for each partner. It is available on request from your New Relic Business Development contact. This report is an excellent way to see which of your customers with New Relic accounts are in fact using the service.

### Partner customer monitoring [#monitoring]

The Partner customer monitoring facility provides application performance data on the New Relic enabled applications that are running on your service. This facility allows you to easily identify customers experiencing performance problems.

Where the performance problems are caused by under capacity, these customers are excellent sales opportunities. Alternatively your support or services organization will find this information useful in pre-emptively identifying customer issues or as good prospects for consulting services.

## View an arbitrary customer [#viewing-customer]

To view activity of a customer that does not appear in any of the filtered views: Go to **[rpm.newrelic.com](https://rpm.newrelic.com) > [(account dropdown)](/docs/accounts-partnerships/education/getting-started-new-relic/glossary#account-dropdown) > Switch accounts > Other accounts**.

New Relic will list all of the reporting accounts in the partnership. You can filter or search the list.

## Viewing detailed customer data [#viewing-details]

Under normal circumstances a partner will be able to see only the summary level data in a customer's New Relic account. Through the Partnership Admin Console, partners will be permitted to drill down to the more detailed presentation.

If you want to drill down from the Partnership Admin Console, add your user (typically `support@partner.com` or something similar) to the account. Typically this will be done at account creation. Avoid provisioning this user as the account Owner.<|MERGE_RESOLUTION|>--- conflicted
+++ resolved
@@ -6,16 +6,6 @@
   - New Relic partnerships
   - Partner integration guide
   - Getting started
-<<<<<<< HEAD
-redirects:
-  - >-
-    /docs/accounts-partnerships/partnerships/partner-integration-guide/partnership-console
-  - >-
-    /docs/accounts-partnerships/partner-integration-guide/getting-started/partnership-console
-  - >-
-    /docs/accounts-partnerships/partner-integration-guide/getting-started/partnership-admin-console
-=======
->>>>>>> dea79b0f
 ---
 
 The Partnership Admin Console is the interface for managing your customers' accounts and integration with New Relic. To access the console, sign into the partnership owner account, and go to:
