---
title: Version history
contentType: page
template: basicDoc
topics:
  - New Relic partnerships
  - Partner integration guide
  - Appendix
<<<<<<< HEAD
redirects:
  - >-
    /docs/accounts-partnerships/partnerships/partner-integration-guide/version-history
  - >-
    /docs/accounts-partnerships/partner-integration-guide/getting-started/version-history
  - >-
    /docs/accounts-partnerships/partner-integration-guide/appendix/version-history
=======
>>>>>>> dea79b0f
---

This is the version history for New Relic's **Partner Integration Guide**, created and maintained by the Business Enablement Team.

<Table>
  <thead>
    <tr>
      <th width={125}>
        **Date**
      </th>

      <th>
        **Comments**
      </th>

      <th width={100}>
        **Version**
      </th>
    </tr>
  </thead>

  <tbody>
    <tr>
      <td>
        1-NOV-11
      </td>

      <td>
        Base version
      </td>

      <td>
        1.09.0
      </td>
    </tr>

    <tr>
      <td>
        12-NOV-11
      </td>

      <td>
        Added sub account section
      </td>

      <td>
        1.10.0
      </td>
    </tr>

    <tr>
      <td>
        5-DEC-11
      </td>

      <td>
        Updated SSO with remote URL redirect parameter
      </td>

      <td>
        1.11.0
      </td>
    </tr>

    <tr>
      <td>
        12-JAN-12
      </td>

      <td>
        Added accelerated development section
      </td>

      <td>
        1.11.1
      </td>
    </tr>

    <tr>
      <td>
        18-FEB-12
      </td>

      <td>
        Edits
      </td>

      <td>
        1.11.2
      </td>
    </tr>

    <tr>
      <td>
        18-APR-12
      </td>

      <td>
        Added API versioning
      </td>

      <td>
        1.12.0
      </td>
    </tr>

    <tr>
      <td>
        20-APR-12
      </td>

      <td>
        Added warning on SSO email optional argument
      </td>

      <td>
        1.12.1
      </td>
    </tr>

    <tr>
      <td>
        27-APR-12
      </td>

      <td>
        Added testing flag to accounts
      </td>

      <td>
        1.13.0
      </td>
    </tr>

    <tr>
      <td>
        5-MAY-12
      </td>

      <td>
        Added View Servers endpoint
      </td>

      <td>
        1.13.1
      </td>
    </tr>

    <tr>
      <td>
        11-MAY-12
      </td>

      <td>
        Fixed typo in SSO URL
      </td>

      <td>
        1.13.2
      </td>
    </tr>

    <tr>
      <td>
        18-MAY-12
      </td>

      <td>
        Replaced is_admin argument to Add User with level
      </td>

      <td>
        1.13.3
      </td>
    </tr>

    <tr>
      <td>
        4-JUN-12
      </td>

      <td>
        Added EYPS API
      </td>

      <td>
        1.14.0
      </td>
    </tr>

    <tr>
      <td>
        5-JUN-12
      </td>

      <td>
        Added page widget css and sso
      </td>

      <td>
        1.15.0
      </td>
    </tr>

    <tr>
      <td>
        21-JUL-12
      </td>

      <td>
        Edits to page widget css and sso
      </td>

      <td>
        1.15.1
      </td>
    </tr>

    <tr>
      <td>
        22-JUL-12
      </td>

      <td>
        Edits
      </td>

      <td>
        1.15.2
      </td>
    </tr>

    <tr>
      <td>
        13-AUG-12
      </td>

      <td>
        Added detail on finding SSO setting in partner tab
      </td>

      <td>
        1.15.3
      </td>
    </tr>

    <tr>
      <td>
        14-AUG-12
      </td>

      <td>
        Revised wording around State of the Partner reports
      </td>

      <td>
        1.15.4
      </td>
    </tr>

    <tr>
      <td>
        16-AUG-12
      </td>

      <td>
        Added detail on billing api
      </td>

      <td>
        1.16.0
      </td>
    </tr>

    <tr>
      <td>
        17-AUG-12
      </td>

      <td>
        Clarified SSO options
      </td>

      <td>
        1.16.1
      </td>
    </tr>

    <tr>
      <td>
        28-AUG-12
      </td>

      <td>
        Updated return code of delete account
      </td>

      <td>
        1.16.2
      </td>
    </tr>

    <tr>
      <td>
        25-SEP-12
      </td>

      <td>
        Clarified logout URL usage
      </td>

      <td>
        1.16.3
      </td>
    </tr>

    <tr>
      <td>
        25-SEP-12
      </td>

      <td>
        Added detail on seeing users data in console
      </td>

      <td>
        1.16.4
      </td>
    </tr>

    <tr>
      <td>
        1-OCT -12
      </td>

      <td>
        Removed Demo user from user matrix
      </td>

      <td>
        1.16.5
      </td>
    </tr>

    <tr>
      <td>
        6-NOV-12
      </td>

      <td>
        Removed data api, substituted pointer to git
      </td>

      <td>
        1.17.0
      </td>
    </tr>

    <tr>
      <td>
        14-NOV-12
      </td>

      <td>
        Added Connect
      </td>

      <td>
        1.17.1
      </td>
    </tr>

    <tr>
      <td>
        6-DEC-12
      </td>

      <td>
        Removed host validation
      </td>

      <td>
        1.18.0
      </td>
    </tr>

    <tr>
      <td>
        8-JAN-13
      </td>

      <td>
        Added change subscription endpoint
      </td>

      <td>
        1.19.0
      </td>
    </tr>

    <tr>
      <td>
        18-MAR-13
      </td>

      <td>
        Added example code for SSO widget
      </td>

      <td>
        1.19.1
      </td>
    </tr>

    <tr>
      <td>
        23-MAR-13
      </td>

      <td>
        Revised SSO section and added Putting it together section
      </td>

      <td>
        1.19.2
      </td>
    </tr>

    <tr>
      <td>
        9-APR-13
      </td>

      <td>
        Edits and updates
      </td>

      <td>
        1.19.3
      </td>
    </tr>

    <tr>
      <td>
        6-AUG-13
      </td>

      <td>
        Version 2.0, v2 api, pointers to online doc, removed legacy SSO
      </td>

      <td>
        2.0.0
      </td>
    </tr>

    <tr>
      <td>
        14-AUG-13
      </td>

      <td>
        Restructured
      </td>

      <td>
        2.0.1
      </td>
    </tr>

    <tr>
      <td>
        17-SEP-13
      </td>

      <td>
        Added password standards for v2
      </td>

      <td>
        2.0.2
      </td>
    </tr>

    <tr>
      <td>
        13-NOV-13
      </td>

      <td>
        Removed XML option for billing API
      </td>

      <td>
        2.0.3
      </td>
    </tr>

    <tr>
      <td>
        14-NOV-13
      </td>

      <td>
        Fixed error in SSO section
      </td>

      <td>
        2.0.4
      </td>
    </tr>

    <tr>
      <td>
        10-DEC-13
      </td>

      <td>
        Updated subscription billing
      </td>

      <td>
        2.0.5
      </td>
    </tr>

    <tr>
      <td>
        12-AUG-14
      </td>

      <td>
        Removed confidential notice
      </td>

      <td>
        2.0.6
      </td>
    </tr>
  </tbody>
</Table><|MERGE_RESOLUTION|>--- conflicted
+++ resolved
@@ -6,16 +6,6 @@
   - New Relic partnerships
   - Partner integration guide
   - Appendix
-<<<<<<< HEAD
-redirects:
-  - >-
-    /docs/accounts-partnerships/partnerships/partner-integration-guide/version-history
-  - >-
-    /docs/accounts-partnerships/partner-integration-guide/getting-started/version-history
-  - >-
-    /docs/accounts-partnerships/partner-integration-guide/appendix/version-history
-=======
->>>>>>> dea79b0f
 ---
 
 This is the version history for New Relic's **Partner Integration Guide**, created and maintained by the Business Enablement Team.
