--- conflicted
+++ resolved
@@ -6,22 +6,6 @@
   - New Relic partnerships
   - Partnerships
   - Partner API
-<<<<<<< HEAD
-redirects:
-  - /docs/partnerships/partner-api-subscription-object
-  - >-
-    /docs/accounts-partnerships/partnerships/partner-integration-guide/service-enablement-api
-  - >-
-    /docs/accounts-partnerships/partner-integration-guide/partner-apis/service-enablement-api
-  - /docs/accounts-partnerships/partnerships/partner-api/service-enablement-api
-  - >-
-    /docs/accounts-partnerships/partnerships/partner-api/partner-api-subscription-object
-  - >-
-    /docs/accounts-partnerships/partnerships/partner-api/partnership-api-subscription-object
-  - >-
-    /docs/accounts-partnerships/partnerships/partner-api/partnership-availability-monitoring-api
-=======
->>>>>>> dea79b0f
 ---
 
 A New Relic account has one or more subscriptions. A subscription is the level of service that a customer purchases. As a partner, use the subscription API to manage the New Relic product levels for your accounts.
