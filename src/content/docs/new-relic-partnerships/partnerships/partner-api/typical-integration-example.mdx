--- conflicted
+++ resolved
@@ -6,18 +6,6 @@
   - New Relic partnerships
   - Partnerships
   - Partner API
-<<<<<<< HEAD
-redirects:
-  - >-
-    /docs/accounts-partnerships/partnerships/partner-integration-guide/putting-it-all-together
-  - >-
-    /docs/accounts-partnerships/partner-integration-guide/partner-apis/putting-it-all-together
-  - >-
-    /docs/accounts-partnerships/partnerships/partner-api/typical-integration-example-v1
-  - >-
-    /docs/accounts-partnerships/partnerships/partner-api/typical-integration-example
-=======
->>>>>>> dea79b0f
 ---
 
 This provides the step-by-step details of a typical integration using the page widget and SSO.
