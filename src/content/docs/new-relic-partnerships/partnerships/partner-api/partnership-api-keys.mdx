--- conflicted
+++ resolved
@@ -6,16 +6,6 @@
   - New Relic partnerships
   - Partnerships
   - Partner API
-<<<<<<< HEAD
-redirects:
-  - >-
-    /docs/accounts-partnerships/partnerships/partner-integration-guide/understanding-keys
-  - >-
-    /docs/accounts-partnerships/partner-integration-guide/partner-apis/understanding-keys
-  - /docs/accounts-partnerships/partnerships/partner-api/understanding-keys
-  - /docs/new-relic-partnerships/partnerships/partner-api/understanding-keys
-=======
->>>>>>> dea79b0f
 ---
 
 Partnership API keys are used to authenticate calls with partnership accounts in New Relic. An important distinction in working with API keys is account versus partnership owner. The partnership owner is a special form of account that is used to manage data about the account.
