---
title: Add labels/tags to synthetic monitors (deprecated)
contentType: page
template: basicDoc
topics:
  - APIs
  - Synthetics REST API
  - Label examples
<<<<<<< HEAD
redirects:
  - /docs/apis/synthetics-rest-api/monitor-examples/synthetics-label-apis
  - /docs/apis/synthetics-rest-api/monitor-examples/use-synthetics-label-apis
=======
>>>>>>> dea79b0f
watermark: DEPRECATED
---

<Callout variant="important">
  On July 20, 2020, our [tagging implementation](/docs/new-relic-one/use-new-relic-one/core-concepts/tagging-use-tags-organize-group-what-you-monitor) replaced labels, which means that using the REST API for labels/tags is deprecated. For more information on this change, see this [Explorers Hub post](https://discuss.newrelic.com/t/end-of-life-notice-synthetics-labels-and-synthetics-apm-group-by-tag/103781). To learn how to use tags, see [Tags](/docs/new-relic-one/use-new-relic-one/core-concepts/tagging-use-tags-organize-group-what-you-monitor).
</Callout>

You can make API calls for synthetic monitors or for monitor [labels](/docs/data-analysis/user-interface-functions/labels-categories-organize-your-apps-servers). These examples show curl commands.

## Requirements

**The use of the REST API for labels/tags is deprecated. For current recommendations for how to add tags, see [Tags](/docs/new-relic-one/use-new-relic-one/core-concepts/tagging-use-tags-organize-group-what-you-monitor).**

You can user the [user key](/docs/apis/get-started/intro-apis/types-new-relic-api-keys#user-api-key) to make Synthetics REST API calls. The account's REST API key will not work.

## API examples [#examples]

The Synthetics REST API limits an account's rate of requests to three requests per second. Requests made in excess of this threshold will return a 429 response code.

<CollapserGroup>
  <Collapser
    id="add-label-monitor"
    title="Add a label to a monitor"
  >
    To add a [label](/docs/data-analysis/user-interface-functions/labels-categories-organize-your-apps-servers) to a monitor in New Relic, replace the [monitor_uuid](/docs/apis/synthetics-rest-api/monitor-examples/attributes-synthetics-rest-api) and category:label in the following example with your specific values.

    ```
    curl -v -X POST -H 'Api-Key:NEW_RELIC_USER_KEY' -H 'Content-Type: application/json'  https://synthetics.newrelic.com/synthetics/api/v4/monitors/monitor_uuid/labels -d 'category:label'
    ```
  </Collapser>

  <Collapser
    id="get-specific-label"
    title="Get all monitors using a specific label"
  >
    To view a list of all monitors in New Relic that have the same [label](/docs/data-analysis/user-interface-functions/labels-categories-organize-your-apps-servers), replace category:label in the following example with the specific value.

    ```
    curl -v -H 'Api-Key:NEW_RELIC_USER_KEY' https://synthetics.newrelic.com/synthetics/api/v4/monitors/labels/category:label
    ```
  </Collapser>

  <Collapser
    id="delete-label"
    title="Dissociate a label from a monitor"
  >
    To dissociate a [label](/docs/data-analysis/user-interface-functions/labels-categories-organize-your-apps-servers) from an existing monitor in New Relic, replace the [monitor_uuid](/docs/apis/synthetics-rest-api/monitor-examples/attributes-synthetics-rest-api) and category:label in the following example with your specific values.

    ```
    curl -v -X DELETE -H 'Api-Key:NEW_RELIC_USER_KEY' https://synthetics.newrelic.com/synthetics/api/v4/monitors/monitor_uuid/labels/category:label
    ```
  </Collapser>
</CollapserGroup><|MERGE_RESOLUTION|>--- conflicted
+++ resolved
@@ -6,12 +6,6 @@
   - APIs
   - Synthetics REST API
   - Label examples
-<<<<<<< HEAD
-redirects:
-  - /docs/apis/synthetics-rest-api/monitor-examples/synthetics-label-apis
-  - /docs/apis/synthetics-rest-api/monitor-examples/use-synthetics-label-apis
-=======
->>>>>>> dea79b0f
 watermark: DEPRECATED
 ---
 
