--- conflicted
+++ resolved
@@ -6,25 +6,6 @@
   - APIs
   - Get started
   - Intro to APIs
-<<<<<<< HEAD
-redirects:
-  - /docs/features/api-key
-  - /docs/apis/api-key
-  - /docs/apm/apis/requirements/api-key
-  - /docs/apis/requirements/api-key
-  - /docs/apis/rest-api-v2/requirements/api-key
-  - /docs/apis/rest-api-v2/requirements/rest-api-key
-  - /docs/apis/rest-api-v2/requirements/api-keys
-  - >-
-    /docs/accounts-partnerships/accounts/account-setup/new-relic-rest-api-key-types
-  - /docs/apis/rest-api-v2/getting-started/api-keys
-  - /docs/apis/getting-started/intro-apis/new-relic-rest-api-key-types
-  - /docs/apis/rest-api-v2/getting-started/access-rest-api-keys
-  - /docs/apis/getting-started/intro-apis/access-rest-api-keys
-  - /docs/apis/getting-started/intro-apis/understand-new-relic-api-keys
-  - /docs/apis/get-started/intro-apis/understand-new-relic-api-keys
-=======
->>>>>>> dea79b0f
 ---
 
 New Relic has several different [APIs](/docs/apis/getting-started/intro-apis/introduction-new-relic-apis) that each require their own type of API key to use. This resource describes our API keys, what they're used for, and how to access them.
