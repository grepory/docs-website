--- conflicted
+++ resolved
@@ -6,17 +6,6 @@
   - APIs
   - REST API v2
   - Application examples (v2)
-<<<<<<< HEAD
-redirects:
-  - >-
-    /docs/apm/apis/api-v2-examples/accessing-summary-data-applicaitons-servers-and-key-transactions
-  - /docs/apm/apis/api-v2-examples/accessing-summary-data
-  - /docs/apm/apis/api-v2-examples/summary-data-examples
-  - /docs/apm/apis/application-examples-v2/summary-data-examples
-  - /docs/apis/application-examples-v2/summary-data-examples
-  - /docs/apis/application-examples-v2/summary-data-examples-v2
-=======
->>>>>>> dea79b0f
 ---
 
 Summary data comes from several sources and consists of data representing the current state for the selected applications, hosts, or key transactions.
