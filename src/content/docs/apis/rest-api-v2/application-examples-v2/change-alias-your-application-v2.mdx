---
title: Change the alias for your application (v2)
contentType: page
template: basicDoc
topics:
  - APIs
  - REST API v2
  - Application examples (v2)
<<<<<<< HEAD
redirects:
  - >-
    /docs/apm/apis/application-examples-v2/changing-label-your-application-api-v2
  - >-
    /docs/apm/apis/application-examples-v2/changing-alias-your-application-api-v2
  - /docs/apis/application-examples-v2/changing-alias-your-application-api-v2
  - /docs/apis/application-examples-v2/changing-alias-your-application-v2
  - >-
    /docs/apis/rest-api-v2/application-examples-v2/changing-alias-your-application-v2
=======
>>>>>>> dea79b0f
---

The application name you see in the New Relic's user interface is a human-readable [alias](/docs/agents/manage-apm-agents/app-naming/rename-your-application#app-alias) for the primary name assigned in your configuration settings. If you change it, the name of your app is updated everywhere in New Relic One, including APM, browser monitoring, etc.

By default, the alias is the same as the name used in the agent configuration file. Changing the alias does not affect the agent's configured name, and data still reports using that name.

## Set application alias and modify Apdex thresholds [#set_app_alias]

To change the alias for the app name from the New Relic REST API (v2), use this command. You can also change the app alias from New Relic's [API Explorer](/docs/apis/rest-api-v2/api-explorer-v2/getting-started-new-relics-api-explorer) by selecting [**Applications > Update**](https://rpm.newrelic.com/api/explore/applications/update).

* You will need to supply the `${APPID}`, `${API_KEY}`, and the alias `name` you want the application to be displayed as in the New Relic UI.
* You must also provide `APP_APDEX_THRESHOLD`, `BROWSER_APDEX_THRESHOLD`, and the monitoring enabled `BOOLEAN` (`true` or `false`) even if they are not being modified.

```
curl -X PUT "https://api.newrelic.com/v2/applications/${APPID}.json" \
     -H "X-Api-Key:${API_KEY}" -i \
     -H 'Content-Type: application/json' \
     -d \
'{
  "application": {
    "name": "name",
    "settings": {
      "app_apdex_threshold": APP_APDEX_THRESHOLD,
      "end_user_apdex_threshold": BROWSER_APDEX_THRESHOLD,
      "enable_real_user_monitoring": BOOLEAN
    }
  }
}'
```

This is the equivalent of using the [APM UI](/docs/agents/manage-apm-agents/app-naming/rename-your-application) to change the displayed app name. This will **not** change the [app identifier name](/docs/agents/manage-apm-agents/app-naming/rename-your-application#app-identifier) under which your data will be collected. It will only change the app name that appears in the New Relic user interface.

## For more help [#more_help]

Additional documentation resources include:

* [Getting started with the New Relic REST API (v2)](/docs/apm/apis/requirements/getting-started-new-relic-rest-api-v2) (overview of the New Relic REST API, including the structure of an API call)
* [Using the API Explorer](/docs/apis/using-the-api-explorer) (using the API Explorer's UI to get data in and data out of New Relic)<|MERGE_RESOLUTION|>--- conflicted
+++ resolved
@@ -6,18 +6,6 @@
   - APIs
   - REST API v2
   - Application examples (v2)
-<<<<<<< HEAD
-redirects:
-  - >-
-    /docs/apm/apis/application-examples-v2/changing-label-your-application-api-v2
-  - >-
-    /docs/apm/apis/application-examples-v2/changing-alias-your-application-api-v2
-  - /docs/apis/application-examples-v2/changing-alias-your-application-api-v2
-  - /docs/apis/application-examples-v2/changing-alias-your-application-v2
-  - >-
-    /docs/apis/rest-api-v2/application-examples-v2/changing-alias-your-application-v2
-=======
->>>>>>> dea79b0f
 ---
 
 The application name you see in the New Relic's user interface is a human-readable [alias](/docs/agents/manage-apm-agents/app-naming/rename-your-application#app-alias) for the primary name assigned in your configuration settings. If you change it, the name of your app is updated everywhere in New Relic One, including APM, browser monitoring, etc.
