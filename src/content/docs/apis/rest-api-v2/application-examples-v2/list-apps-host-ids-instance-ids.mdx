--- conflicted
+++ resolved
@@ -6,16 +6,6 @@
   - APIs
   - REST API v2
   - Application examples (v2)
-<<<<<<< HEAD
-redirects:
-  - >-
-    /docs/apis/rest-api-v2/application-examples-v2/list-application-specific-servers-hosts-instances
-  - >-
-    /docs/apis/rest-api-v2/application-examples-v2/list-application-specific-server-host-instance-ids
-  - >-
-    /docs/apis/rest-api-v2/application-examples-v2/list-apps-server-host-instance-ids
-=======
->>>>>>> dea79b0f
 ---
 
 Here are examples of how to use the New Relic REST API (v2) to get the list of [instance IDs](/docs/apis/rest-api-v2/requirements/listing-host-instance-application-server-ids#locating_instance_id) and [host IDs](/docs/apis/rest-api-v2/requirements/listing-host-instance-application-server-ids#locating_host_id) for an application. The list shows any that have reported for approximately the last hour.
