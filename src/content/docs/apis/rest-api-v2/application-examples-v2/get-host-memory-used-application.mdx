--- conflicted
+++ resolved
@@ -6,12 +6,6 @@
   - APIs
   - REST API v2
   - Application examples (v2)
-<<<<<<< HEAD
-redirects:
-  - >-
-    /docs/apis/rest-api-v2/application-examples-v2/obtaining-memory-used-host-application
-=======
->>>>>>> dea79b0f
 ---
 
 You can use the New Relic REST API (v2) to obtain the average memory usage for your application on a single host. This value appears on the [APM **Summary** page](/docs/apm/applications-menu/monitoring/apm-overview-page) in the **Hosts** table, in the column labeled **Memory**, or in the corresponding chart.
