--- conflicted
+++ resolved
@@ -6,13 +6,6 @@
   - APIs
   - REST API v2
   - Application examples (v2)
-<<<<<<< HEAD
-redirects:
-  - /docs/apm/apis/api-v2-examples/application-error-rate-example-api-v2
-  - /docs/apm/apis/application-examples-v2/application-error-rate-example-api-v2
-  - /docs/apis/application-examples-v2/application-error-rate-example-v2
-=======
->>>>>>> dea79b0f
 ---
 
 This is an example of how to use the New Relic Data API (v2) to get your application's average error rate over a specific time period. This value appears as a percentage above the [Error rate chart](#avg-error-image) on your [APM **Summary** page](/docs/apm/applications-menu/monitoring/apm-overview-page).
