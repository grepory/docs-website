--- conflicted
+++ resolved
@@ -6,16 +6,6 @@
   - APIs
   - REST API v2
   - Browser examples (v2)
-<<<<<<< HEAD
-redirects:
-  - >-
-    /docs/browser/new-relic-browser/browser-agent-apis/adding-or-listing-browser-apps-api-v2
-  - /docs/apm/apis/browser-examples-v2/adding-or-listing-browser-apps-api-v2
-  - /docs/apis/browser-examples-v2/adding-or-listing-browser-apps-api-v2
-  - >-
-    /docs/apis/rest-api-v2/browser-examples-v2/adding-or-listing-browser-apps-api-v2
-=======
->>>>>>> dea79b0f
 ---
 
 Here are examples of how to use the New Relic REST API (v2) to add apps to [browser monitoring](/docs/browser/new-relic-browser/welcome-new-relic-browser/new-relic-browser) or to get a list of your browser apps for a specific [API key](/docs/apis/rest-api-v2/requirements/api-keys). This helps you manage deployment outside of New Relic One. These API calls are useful, for example, with larger organizations deploying multiple apps, or for integration partners who facilitate New Relic account creation and browser monitoring deployments.
