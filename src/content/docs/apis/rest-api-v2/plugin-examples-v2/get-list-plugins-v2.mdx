---
title: Get a list of plugins (v2)
contentType: page
template: basicDoc
topics:
  - APIs
  - REST API v2
  - Plugin examples (v2)
<<<<<<< HEAD
redirects:
  - /docs/apm/apis/plugin-examples-v2/listing-plugins-api-v2
  - /docs/apm/apis/plugin-examples-v2/getting-list-plugins-api-v2
  - /docs/apis/plugin-examples-v2/getting-list-plugins-v2
  - /docs/apis/rest-api-v2/plugin-examples-v2/getting-list-plugins-v2
=======
>>>>>>> dea79b0f
---

Here is an example of how to use the New Relic REST API (v2) to obtain a list of all plugins for the account associated with a [REST API key](/docs/apis/rest-api-v2/requirements/rest-api-key), including:

* Each [plugin ID](/docs/apm/apis/requirements/identification-code), [plugin name, and GUID](/docs/plugins/plugin-developer-resources/planning-your-plugin/parts-plugin)
* A list of [summary metrics](/docs/plugins/plugin-developer-resources/planning-your-plugin/planning-plugin-metrics) available for each of the components, including component IDs, names, and other values

You can also use the API Explorer to [list plugins](https://rpm.newrelic.com/api/explore/plugins/list).

## List all plugins [#all_plugins]

To obtain a list of the plugins, use:

```
curl -X GET "https://api.newrelic.com/v2/plugins.json" \
     -H "X-Api-Key:${APIKEY}" -i
```

You can also use the New Relic API explorer to [list information for all plugins](https://rpm.newrelic.com/api/explore/plugins/list).

## List by plugin ID [#list_id]

To list the components defined for a single plugin, if you know the plugin's ID, use:

```
curl -X GET "https://api.newrelic.com/v2/plugins/${PLUGIN_ID}.json" \
     -H "X-Api-Key:${APIKEY}" -i
```

You can also use the New Relic API explorer to [list information for a single plugin](https://rpm.newrelic.com/api/explore/plugins/show).

## Filter by plugin ID or GUID [#plugins_guid]

To filter the plugins list by GUID or plugin ID, replace the `[guid]` and `ids` with your values:

```
curl -X GET 'https://api.newrelic.com/v2/plugins.json' \
    -H 'X-Api-Key:' -i \
    -d 'filter[guid]=mysql'
```

```
curl -X GET 'https://api.newrelic.com/v2/plugins.json' \
    -H 'X-Api-Key:' -i \
    -d 'filter[ids]=123,234'
```

## Plugin list output [#plugins_output]

The output is in JSON format, but you can modify this by specifying `plugins.xml` rather than `plugins.json`. The output will appear in the following format (for JSON).

<Callout variant="tip">
  PIugin queries can result in a large quantity of data. For more information about formatting the output or viewing multiple pages, see [Pagination for API output](/docs/apm/apis/requirements/pagination-api-output).
</Callout>

```
{
  "plugins": [
    {
      "id": 9568,    <---<<<  PLUGIN_ID
      "name": "F5 LTM",     <---<<<  PLUGIN_NAME
      "guid": "com.newrelic.f5",     <---<<<  PLUGIN_GUID
      "publisher": "New Relic Inc.",
      "summary_metrics": [
        {
          "id": 116635,>    <---<<<  SUMMARY_METRIC_ID
          "name": "CPU",>    <---<<<  SUMMARY_METRIC_NAME
          "metric": "Component/CPU/Total/Global[%]",    <---<<< METRIC_NAME
          "value_function": "average_value",    <---<<< METRIC_VALUE
          "thresholds": {
            "caution": 75,     <---<<< SUMMARY_METRIC_CAUTION_THRESHOLD
            "critical": 85     <---<<< SUMMARY_METRIC_CRITICAL_THRESHOLD
          }
        },
        {
          "id": 116636,
          "name": "Throughput",
          "metric": "Component/Throughput/Total[bits/sec]",
          "value_function": "average_value",
          "thresholds": {
            "caution": null,
            "critical": null
          }
        },
        .....
      }
    }
  ]
  ...
```

The output contains the summary_metrics that have been defined for the plugin. The summary_metric values are listed [for each component](/docs/apis/rest-api-v2/plugin-examples-v2/listing-individual-plugin-components-v2).<|MERGE_RESOLUTION|>--- conflicted
+++ resolved
@@ -6,14 +6,6 @@
   - APIs
   - REST API v2
   - Plugin examples (v2)
-<<<<<<< HEAD
-redirects:
-  - /docs/apm/apis/plugin-examples-v2/listing-plugins-api-v2
-  - /docs/apm/apis/plugin-examples-v2/getting-list-plugins-api-v2
-  - /docs/apis/plugin-examples-v2/getting-list-plugins-v2
-  - /docs/apis/rest-api-v2/plugin-examples-v2/getting-list-plugins-v2
-=======
->>>>>>> dea79b0f
 ---
 
 Here is an example of how to use the New Relic REST API (v2) to obtain a list of all plugins for the account associated with a [REST API key](/docs/apis/rest-api-v2/requirements/rest-api-key), including:
