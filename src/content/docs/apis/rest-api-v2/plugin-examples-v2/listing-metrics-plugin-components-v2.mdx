---
title: Listing metric timeslice data for plugin components (v2)
contentType: page
template: basicDoc
topics:
  - APIs
  - REST API v2
  - Plugin examples (v2)
<<<<<<< HEAD
redirects:
  - /docs/apm/apis/plugin-examples-v2/listing-metrics-plugin-components-api-v2
  - /docs/apis/plugin-examples-v2/listing-metrics-plugin-components-v2
=======
>>>>>>> dea79b0f
---

You can use New Relic's REST API to obtain a list of [metric timeslice data](/docs/data-analysis/metrics/analyze-your-metrics/data-collection-metric-timeslice-event-data#timeslice-data) about your plugin's components (instances), including metric names and values, for the account associated with your [API key](/docs/apis/rest-api-v2/requirements/rest-api-key).

<Callout variant="tip">
  When using these examples, be sure to replace each placeholder (for example, `${COMPONENT_ID}`) with its [specific ID](/docs/apm/apis/requirements/identification-code).
</Callout>

## Listing a component's metric names [#list_metric_names]

To obtain a list of the metric names for a single component by its `${COMPONENT_ID}`, use this API call:

```
curl -X GET "https://api.newrelic.com/v2/components/${COMPONENT_ID}/metrics.json" \
     -H "X-Api-Key:${APIKEY}" -i
```

The [output](/docs/apm/apis/requirements/pagination-api-output) (JSON format) lists the metric name and values:

```
{
  "metrics": [
    {
      "name": "Agent/MetricsReported/count",    <---<<< METRIC_NAME
      "values": [
        "average_response_time",    <---<<< METRIC_VALUES listing
        "calls_per_minute",
        "call_count",
        "min_response_time",
        "max_response_time",
        "average_exclusive_time",
        "average_value",
        "requests_per_minute",
        "standard_deviation"
      ]
    },
    {
      "name": "Component/Client SSL Profiles/Current Cache Entries//Common/clientssl-insecure-compatible[entries]",
      "values": [
        "average_value",
        "total_value",
        "max_value",
        "min_value",
        "standard_deviation",
        "rate",
        "count"
      ]
    },
    ...
  }
}
```

## Listing a specific metric name and values [#list_single_metric_name]

To obtain a single metric name and the available metric values for a specific plugin component, replace the $&#x7B;COMPONENT_ID} and $&#x7B;METRIC_NAME} placeholders with the actual values in the following API call:

```
curl -X GET "https://api.newrelic.com/v2/components/${COMPONENT_ID}/metrics.json" \
     -H "X-Api-Key:${APIKEY}" -i  \
     -d "name=${METRIC_NAME}"
```

The [output](#metric_name_output) will be similar to what appears when you create an API call for multiple metric names.

## Specifying the metric data values [#component_metric_data]

To obtain the metric timeslice data for a specific component, use any of the following API calls. Be sure to replace the $&#x7B;COMPONENT_ID}, $&#x7B;APIKEY}, $&#x7B;METRIC_NAME} and $&#x7B;METRIC_VALUE} placeholders with the actual values.

<Table>
  <thead>
    <tr>
      <th width={150}>
        **If you want to...**
      </th>

      <th>
        **Use this API call...**
      </th>
    </tr>
  </thead>

  <tbody>
    <tr>
      <td>
        Obtain all metric values
      </td>

      <td>
        Use the metric name to acquire all the metric values:

        ```
        curl -X GET "https://api.newrelic.com/v2/components/${COMPONENT_ID}/metrics/data.json" \
             -H "X-Api-Key:${APIKEY}" -i \
             -d "names[]=${METRIC_NAME}"
        ```
      </td>
    </tr>

    <tr>
      <td>
        Obtain a single metric value
      </td>

      <td>
        Specify the metric name and the metric value:

        ```
        curl -X GET "https://api.newrelic.com/v2/components/${COMPONENT_ID}/metrics/data.json" \
             -H "X-Api-Key:${APIKEY}" -i \
             -d "names[]=${METRIC_NAME}&values[]=${METRIC_VALUE}"
        ```
      </td>
    </tr>

    <tr>
      <td>
        Change the [default time period and UTC](/docs/apm/apis/api-v2-examples/specifying-time-range-api-v2)
      </td>

      <td>
        Specify `from` and `to` values, and adjust for your time zone as applicable. For example:

        ```
        curl -X GET "https://api.newrelic.com/v2/components/${COMPONENT_ID}/metrics/data.xml" \
             -H "X-Api-Key:${APIKEY}" -i \
             -d "names[]=${METRIC_NAME}&values[]=${METRIC_VALUE}&from=2014-03-01T20:59:00+00:00&to=2014-03-01T21:59:00+00:00&summarize=true"
        ```
      </td>
    </tr>

    <tr>
      <td>
        Return [average](/docs/apm/apis/requirements/calculating-average-metric-values-summarize) metric data
      </td>

      <td>
        Include `&summarize=true` in the API call; for example:

        ```
        curl -X GET "https://api.newrelic.com/v2/components/${COMPONENT_ID}/metrics/data.xml" \
             -H "X-Api-Key:${APIKEY}" -i \
             -d "names[]=${METRIC_NAME}&values[]=${METRIC_VALUE}&from=2014-03-01T20:59:00+00:00&to=2014-03-01T21:59:00+00:00&summarize=true"
        ```
      </td>
    </tr>
  </tbody>
</Table><|MERGE_RESOLUTION|>--- conflicted
+++ resolved
@@ -6,12 +6,6 @@
   - APIs
   - REST API v2
   - Plugin examples (v2)
-<<<<<<< HEAD
-redirects:
-  - /docs/apm/apis/plugin-examples-v2/listing-metrics-plugin-components-api-v2
-  - /docs/apis/plugin-examples-v2/listing-metrics-plugin-components-v2
-=======
->>>>>>> dea79b0f
 ---
 
 You can use New Relic's REST API to obtain a list of [metric timeslice data](/docs/data-analysis/metrics/analyze-your-metrics/data-collection-metric-timeslice-event-data#timeslice-data) about your plugin's components (instances), including metric names and values, for the account associated with your [API key](/docs/apis/rest-api-v2/requirements/rest-api-key).
