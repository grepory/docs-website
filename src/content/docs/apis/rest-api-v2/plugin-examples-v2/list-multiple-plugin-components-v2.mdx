--- conflicted
+++ resolved
@@ -6,15 +6,6 @@
   - APIs
   - REST API v2
   - Plugin examples (v2)
-<<<<<<< HEAD
-redirects:
-  - /docs/apm/apis/plugin-examples-v2/listing-multiple-plugin-components
-  - /docs/apm/apis/plugin-examples-v2/listing-multiple-plugin-components-api-v2
-  - /docs/apis/plugin-examples-v2/listing-multiple-plugin-components-v2
-  - >-
-    /docs/apis/rest-api-v2/plugin-examples-v2/listing-multiple-plugin-components-v2
-=======
->>>>>>> dea79b0f
 ---
 
 You can use New Relic's REST API and your [API key](/docs/apis/rest-api-v2/requirements/rest-api-key) to obtain information about multiple components (instances) for your plugin, including:
