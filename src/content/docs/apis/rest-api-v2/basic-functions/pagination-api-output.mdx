--- conflicted
+++ resolved
@@ -6,15 +6,6 @@
   - APIs
   - REST API v2
   - Basic functions
-<<<<<<< HEAD
-redirects:
-  - /docs/apis/pagination-for-api-output
-  - /docs/apm/apis/api-explorer-v2/pagination-api-output
-  - /docs/apm/apis/requirements/pagination-api-output
-  - /docs/apis/requirements/pagination-api-output
-  - /docs/apis/rest-api-v2/requirements/pagination-api-output
-=======
->>>>>>> dea79b0f
 ---
 
 For performance reasons the New Relic REST API (v2) paginates the response output. This is because returning the entire data set might be feasible for some queries but prohibitive for others that return a very large amount of data.
