--- conflicted
+++ resolved
@@ -6,16 +6,6 @@
   - APIs
   - REST API v2
   - Basic functions
-<<<<<<< HEAD
-redirects:
-  - /docs/apm/apis/requirements/calculating-average-metric-values-summarize
-  - /docs/apis/requirements/calculating-average-metric-values-summarize
-  - >-
-    /docs/apis/rest-api-v2/requirements/calculating-average-metric-values-summarize
-  - >-
-    /docs/apis/rest-api-v2/requirements/calculate-average-metric-values-summarize
-=======
->>>>>>> dea79b0f
 ---
 
 By default, New Relic REST API calls return a series of metric data values based on [time range restrictions](/docs/apm/apis/requirements/extracting-metric-data#time). To obtain the average of these values, include `&summarize=true` in your API call. For example:
