--- conflicted
+++ resolved
@@ -6,15 +6,6 @@
   - APIs
   - NerdGraph
   - Examples
-<<<<<<< HEAD
-redirects:
-  - /docs/use-new-relic-graphql-query-data-nrql
-  - /docs/query-nrql-through-new-relic-graphql-api
-  - /docs/apis/graphql-api/tutorials/query-nrql-through-new-relic-graphql-api
-  - /node/36881
-  - /docs/apis/graphql-api/tutorials/nerdgraph-graphiql-nrql-tutorial
-=======
->>>>>>> dea79b0f
 ---
 
 You can use the [New Relic NerdGraph GraphiQL explorer](/docs/introduction-new-relic-graphql) to make [New Relic Query Language (NRQL)](/docs/insights/nrql-new-relic-query-language/using-nrql/introduction-nrql) queries. To learn how to construct these queries and see responses, go to the NerdGraph GraphiQL explorer at [https://api.newrelic.com/graphiql](https://api.newrelic.com/graphiql). This document explains some of the available functions for NRQL queries.
