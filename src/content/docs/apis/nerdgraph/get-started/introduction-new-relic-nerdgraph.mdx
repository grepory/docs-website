---
title: Introduction to New Relic NerdGraph
contentType: page
template: basicDoc
topics:
  - APIs
  - NerdGraph
  - Get started
<<<<<<< HEAD
redirects:
  - /docs/new-relic-graphql
  - /docs/introduction-new-relic-graphql
  - /docs/introduction-new-relic-graphql-api
  - /docs/apis/graphql-api/getting-started/introduction-new-relic-graphql-api
  - /docs/apis/graphql-api/get-started/introduction-new-relic-graphql-api
  - /docs/apis/graphql-api/get-started/introduction-new-relic-nerdgraph
japaneseVersion: >-
  https://docs.newrelic.co.jp/docs/apis/nerdgraph/get-started/introduction-new-relic-nerdgraph
=======
>>>>>>> dea79b0f
---

NerdGraph is New Relic's [GraphQL](https://graphql.org/)-format API. Our NerdGraph is an efficient and flexible query language that lets you request exactly the data you need, without over-fetching or under-fetching. While typical REST APIs require loading from multiple URLs, NerdGraph calls get all the data you need in a single request. NerdGraph also makes it easier to evolve APIs over time and enables powerful developer tools.

<Callout variant="important">
  If your New Relic account hosts data in the EU data center, ensure you're using [EU region API endpoints](/docs/using-new-relic/welcome-new-relic/getting-started/introduction-eu-region-data-center#endpoints). To access accounts in the [EU data center](/docs/using-new-relic/welcome-new-relic/get-started/our-eu-us-region-data-centers), use [https://api.eu.newrelic.com/graphiql](https://api.eu.newrelic.com/graphiql).
</Callout>

## Requirements and endpoints [#authentication]

To use NerdGraph, you need a New Relic [user key](/docs/apis/get-started/intro-apis/types-new-relic-api-keys).

NerdGraph endpoints:

* Main endpoint: [`https://api.newrelic.com/graphql`](https://api.newrelic.com/graphql)
* EU endpoint: For accounts with data in [EU data center](/docs/using-new-relic/welcome-new-relic/get-started/our-eu-us-region-data-centers), use [`https://api.eu.newrelic.com/graphiql`](https://api.eu.newrelic.com/graphiql).

To access the endpoint, use the following cURL command:

```
curl -X POST https://api.newrelic.com/graphql \
-H 'Content-Type: application/json' \
-H 'API-Key: YOUR_NEW_RELIC_USER_KEY' \
-d '{ "query":  "{ requestContext { userId apiKey } }" } '
```

## Use the NerdGraph GraphiQL explorer [#explorer]

We have a GraphiQL explorer that lets you explore our schema, find definitions, and form calls. To use the explorer:

1. You'll need a [New Relic user key](#authentication).
2. Go to [api.newrelic.com/graphiql](https://api.newrelic.com/graphiql) (if you have New Relic data in EU, use [api.eu.newrelic.com/graphiql](https://api.eu.newrelic.com/graphiql))

## NerdGraph tutorials and examples [#tutorials]

You can use NerdGraph to:

<Table>
  <thead>
    <tr>
      <th style={{ width: "340px" }}>
        Functionality
      </th>

      <th>
        Tutorials
      </th>
    </tr>
  </thead>

  <tbody>
    <tr>
      <td>
        Query all the [entities](/docs/new-relic-one/use-new-relic-one/core-concepts/what-entity-new-relic) associated with your account.
      </td>

      <td>
        See the [entities tutorial](/docs/apis/graphql-api/tutorials/use-new-relic-graphql-api-query-entities).
      </td>
    </tr>

    <tr>
      <td>
        Query, create, and update [workloads](/docs/new-relic-one/use-new-relic-one/core-concepts/new-relic-one-workloads-isolate-resolve-incidents-faster) associated with your account.
      </td>

      <td>
        See the [workloads tutorial](/docs/nerdgraph-workloads-tutorials).
      </td>
    </tr>

    <tr>
      <td>
        Create, manage, and add [tags](/docs/new-relic-one/use-new-relic-one/core-concepts/tagging-use-tags-organize-group-what-you-monitor) to entities.
      </td>

      <td>
        For more information and examples, see the [tagging tutorial](/docs/apis/graphql-api/tutorials/graphql-tagging-api-tutorial).
      </td>
    </tr>

    <tr>
      <td>
        Query distributed tracing data.
      </td>

      <td>
        See the [trace data tutorial](/docs/apis/graphql-api/tutorials/query-distributed-trace-data-using-graphql-api).
      </td>
    </tr>

    <tr>
      <td>
        Fetch data when building a [New Relic One app](https://developer.newrelic.com/).
      </td>

      <td>
        See [New Relic One app data querying and mutations](https://developer.newrelic.com/build-tools/new-relic-one-applications/query-and-store-data).
      </td>
    </tr>

    <tr>
      <td>
        Understand upstream and downstream relationships with your services.
      </td>

      <td>
        See the [relationships tutorial](/docs/apis/graphql-api/tutorials/graphql-relationships-api-tutorial).
      </td>
    </tr>

    <tr>
      <td>
        Configure your New Relic cloud integrations.
      </td>

      <td>
        See [cloud integration examples](/docs/cloud-integration-new-relic-graphql-api-examples).
      </td>
    </tr>

    <tr>
      <td>
        Query [event data](/docs/using-new-relic/metrics/analyze-your-metrics/data-collection-metric-timeslice-event-data#event-data) using NRQL.
      </td>

      <td>
        See the [NRQL tutorial](/docs/use-new-relic-graphql-query-data-nrql).
      </td>
    </tr>

    <tr>
      <td>
        Watch video tutorials about NerdGraph.
      </td>

      <td>
        Go to the New Relic University tutorial [Intro to New Relic NerdGraph](https://newrelic.wistia.com/medias/h9qfum9nh0). Or, go to the full online course [New Relic APIs](https://learn.newrelic.com/new-relic-apis).
      </td>
    </tr>
  </tbody>
</Table>

## NerdGraph terminology [#terminology]

The New Relic GraphQL server explicitly defines the graph structure of NerdGraph. The following keywords are common to all GraphQL servers. Use these keywords to help build and understand your own queries. In addition:

* To understand how NerdGraph provides unified access to all the things you monitor with New Relic, see [NerdGraph entities](https://docs.newrelic.com/docs/use-new-relic-graphql-api-query-entities).
* To understand schema definitions: From the [NerdGraph GraphiQL explorer](https://api.newrelic.com/graphiql), select **Docs**.

<Table>
  <thead>
    <tr>
      <th style={{ width: "150px" }}>
        Term
      </th>

      <th>
        Definition
      </th>
    </tr>
  </thead>

  <tbody>
    <tr>
      <td>
        Queries
      </td>

      <td>
        [Queries](https://graphql.org/learn/queries/) are basic requests that are intended to only fetch data, without any additional actions. Queries in the NerdGraph GraphiQL explorer are not static, meaning that you can ask for more or less data depending on your needs. For each query, you can specify exactly what data you want to retrieve, as long as it is supported by the [schema](https://graphql.org/learn/schema/).
      </td>
    </tr>

    <tr>
      <td>
        Mutations
      </td>

      <td>
        [Mutations](https://graphql.org/learn/queries/#mutations) are requests that are intended to have additional actions, such as creating data or updating data on a server. Mutations require the keyword `mutation`, as well as the `name` of the mutation.
      </td>
    </tr>

    <tr>
      <td>
        Type
      </td>

      <td>
        Data in GraphQL is organized into types. Types can be [scalars](https://graphql.org/learn/schema/#scalar-types) (like strings, numbers, or booleans) or object types.

        An [object type](https://graphql.org/learn/schema/#object-types-and-fields) is a custom type made up of a collection of fields. For example, an object type called `User` may represent a user in a system.
      </td>
    </tr>

    <tr>
      <td>
        Field
      </td>

      <td>
        A [field](https://graphql.org/learn/schema/#object-types-and-fields) represents a piece of information on an object type that can be queried. Fields can be scalars, lists, or objects. For example, a `User` object type could have a string field called `name`.
      </td>
    </tr>

    <tr>
      <td>
        Interface
      </td>

      <td>
        An [interface](https://graphql.org/learn/schema/#interfaces) is an abstract type that represents a collection of common fields that other object types can `implement`.
      </td>
    </tr>
  </tbody>
</Table>

## Make queries with the explorer [#make-query]

You can make queries with the [NerdGraph GraphiQL explorer](https://api.newrelic.com/graphiql). The explorer provides built-in schema definitions and features, including auto-complete and query validation.

In GraphQL, you ask for specific information in the graph structure of New Relic's data. You can follow the nodes of the graph to query exactly the data that you want.

New fields are added seamlessly, and old fields can be marked as deprecated, which removes them from documentation and allows an eventual, graceful shutdown of that field.

<CollapserGroup>
  <Collapser
    id="example-account-user"
    title="Query account a New Relic user can access"
  >
    You can query for the name of an account that an `actor` (a New Relic authorized user) has access to:

    ```
    query {
       actor {
          account(id: YOUR_ACCOUNT_ID) {
             name
          }
       }
    }
    ```

    The response will mirror the query structure you defined in the request, making it easy to ask for the specific data that you want.

    ```
    {
      "data": {
          "actor": {
             "account": {
                "name": "Data Nerd"
             }
          }
       }
    }
    ```
  </Collapser>

  <Collapser
    id="example-multiple-requests"
    title="Query user, account, and NRQL in one NerdGraph GraphiQL request"
  >
    The graph structure shows its capabilities when queries become more complex. For example, you can query for user information, account information, and make a NRQL query with one request. With REST API, this would take three different requests to three different endpoints.

    ```
    query {
       actor {
          account(id: YOUR_ACCOUNT_ID) {
             name
             nrql(query: "SELECT * FROM Transaction") {
                results
             }
          }
          user {
             name
             id
          }
       }
    }
    ```
  </Collapser>
</CollapserGroup><|MERGE_RESOLUTION|>--- conflicted
+++ resolved
@@ -6,18 +6,6 @@
   - APIs
   - NerdGraph
   - Get started
-<<<<<<< HEAD
-redirects:
-  - /docs/new-relic-graphql
-  - /docs/introduction-new-relic-graphql
-  - /docs/introduction-new-relic-graphql-api
-  - /docs/apis/graphql-api/getting-started/introduction-new-relic-graphql-api
-  - /docs/apis/graphql-api/get-started/introduction-new-relic-graphql-api
-  - /docs/apis/graphql-api/get-started/introduction-new-relic-nerdgraph
-japaneseVersion: >-
-  https://docs.newrelic.co.jp/docs/apis/nerdgraph/get-started/introduction-new-relic-nerdgraph
-=======
->>>>>>> dea79b0f
 ---
 
 NerdGraph is New Relic's [GraphQL](https://graphql.org/)-format API. Our NerdGraph is an efficient and flexible query language that lets you request exactly the data you need, without over-fetching or under-fetching. While typical REST APIs require loading from multiple URLs, NerdGraph calls get all the data you need in a single request. NerdGraph also makes it easier to evolve APIs over time and enables powerful developer tools.
