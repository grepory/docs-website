--- conflicted
+++ resolved
@@ -6,19 +6,6 @@
   - Security
   - Security and Privacy
   - Data privacy
-<<<<<<< HEAD
-redirects:
-  - /docs/file-new-relic-gdpr-erasure-request
-  - /docs/submit-new-relic-gdpr-erasure-request
-  - /docs/new-relic-gdpr-deletion-requests
-  - >-
-    /docs/using-new-relic/new-relic-security/security/new-relic-gdpr-deletion-requests
-  - >-
-    /docs/using-new-relic/new-relic-security/security/new-relic-personal-data-requests
-  - >-
-    /docs/security/new-relic-security/data-privacy/new-relic-personal-data-requests
-=======
->>>>>>> dea79b0f
 ---
 
 There may be times that you want to process personal data in New Relic products or services about your own customers. We have taken steps so that you can do so in accordance with applicable data protection laws, such as the General Data Protection Regulation (GDPR) in the EU.
