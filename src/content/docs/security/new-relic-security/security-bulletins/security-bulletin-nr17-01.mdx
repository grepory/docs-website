---
title: Security Bulletin NR17-01
contentType: page
template: basicDoc
topics:
  - Security
  - Security and Privacy
  - Security bulletins
<<<<<<< HEAD
redirects:
  - /docs/accounts-partnerships/accounts/security/security-bulletin-nr17-01-low
  - >-
    /docs/accounts-partnerships/accounts/security-bulletins/security-bulletin-nr17-01-low
  - >-
    /docs/accounts-partnerships/accounts/security-bulletins/security-bulletin-nr17-01
  - >-
    /docs/accounts-partnerships/new-relic-security/security-bulletins/security-bulletin-nr17-01
  - >-
    /docs/using-new-relic/new-relic-security/security-bulletins/security-bulletin-nr17-01
=======
>>>>>>> dea79b0f
---

## Summary

A security update for New Relic's Node.js agent eliminates a vulnerability that allows potential sensitive information disclosure via query parameters from the referer header.

**Release date:** January 12, 2017

**Vulnerability identifier:** NR17-01

**Priority:** Medium

## Affected software [#affected]

The following New Relic agent versions are affected:

<Table>
  <tbody>
    <tr>
      <th>
        **Name**
      </th>

      <th>
        **Affected version**
      </th>

      <th>
        **Notes**
      </th>

      <th>
        **Remediated version**
      </th>
    </tr>

    <tr>
      <td>
        Node.js agent
      </td>

      <td>
        1.25.4
      </td>

      <td/>

      <td>
        [1.36.1](https://docs.newrelic.com/docs/release-notes/agent-release-notes/nodejs-release-notes)
      </td>
    </tr>

    <tr>
      <td>
        Node.js agent
      </td>

      <td>
        2.0
      </td>

      <td/>

      <td>
        [2.3.1-beta](https://docs.newrelic.com/docs/release-notes/agent-release-notes/nodejs-release-notes)
      </td>
    </tr>
  </tbody>
</Table>

## Vulnerability information [#vuln-info]

New Relic's Node.js agent collects the request headers during an error trace to help determine the root cause of problems. The referer header is the URI that identifies the address of the webpage that linked to the resource being requested. It is possible that the referer URI may contain sensitive information in the request query parameters. New Relic has found that the query parameters are not properly stripped during the error trace. This update fixes this by stripping the query parameters from the referer in the request header before sending this data to New Relic.

### Mitigating factors [#factors]

* Best practices recommend not using query parameters to pass sensitive data.

## Workarounds

New Relic has not identified any workarounds for this vulnerability.

## Report security vulnerabilities to New Relic [#report]

New Relic is committed to the security of our customers and their data. If you believe you have found a security vulnerability in one of our products or websites, we welcome and greatly appreciate you reporting it to New Relic's coordinated disclosure program. For more information, see [Reporting security vulnerabilities](/docs/security/new-relic-security/data-privacy/reporting-security-vulnerabilities).

## For more help [#more_help]

Additional documentation resources include:.

* [Node.js agent release notes](https://docs.newrelic.com/docs/release-notes/agent-release-notes/nodejs-release-notes)
* [NR Security](https://newrelic.com/why-new-relic/security "Link opens in a new window.")<|MERGE_RESOLUTION|>--- conflicted
+++ resolved
@@ -6,19 +6,6 @@
   - Security
   - Security and Privacy
   - Security bulletins
-<<<<<<< HEAD
-redirects:
-  - /docs/accounts-partnerships/accounts/security/security-bulletin-nr17-01-low
-  - >-
-    /docs/accounts-partnerships/accounts/security-bulletins/security-bulletin-nr17-01-low
-  - >-
-    /docs/accounts-partnerships/accounts/security-bulletins/security-bulletin-nr17-01
-  - >-
-    /docs/accounts-partnerships/new-relic-security/security-bulletins/security-bulletin-nr17-01
-  - >-
-    /docs/using-new-relic/new-relic-security/security-bulletins/security-bulletin-nr17-01
-=======
->>>>>>> dea79b0f
 ---
 
 ## Summary
