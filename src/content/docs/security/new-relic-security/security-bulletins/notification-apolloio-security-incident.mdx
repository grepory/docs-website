---
title: Notification of Apollo.io security incident
contentType: page
template: basicDoc
topics:
  - Security
  - Security and Privacy
  - Security bulletins
<<<<<<< HEAD
redirects:
  - >-
    /docs/using-new-relic/new-relic-security/security-bulletins/notification-apolloio-security-incident
=======
>>>>>>> dea79b0f
---

**October 9, 2018**

This is a summary of the 2018 security breach of the systems of Apollo.io and New Relic's response.

## Security officer statement [#statement]

Over the weekend, New Relic was alerted by a sales productivity tool vendor, Apollo.io, about a security breach of their systems, which contained business-card-like customer contact information such as name, email address, phone number, company name, and job title. We are actively investigating this issue, and at this time we believe that a subset of our customers’ and prospects’ contact info may have been included.

New Relic did not sell the data to Apollo.io, but shared it solely as part of using the vendor service, which means that New Relic was the “data controller” of the impacted information and Apollo our “data processor” as defined by the General Data Protection Regulation 2016/679 (“GDPR”). No customer data from the New Relic product platform (for which New Relic acts as “data processor”) was ever linked with Apollo.io’s services or was impacted.

At New Relic, the security and privacy of our customers’ data is paramount, and we practice strict information security policies for engaging any third-party vendor. We are continuously evaluating our policies and processes across all vendors.

Please follow [discuss.newrelic.com/c/security-notifications](https://discuss.newrelic.com/c/security-notifications) for additional information on this incident.

\- Shaun Gordon, VP, Chief Security Officer, New Relic

## Summary of incident [#nr-action]

**Who is affected?**

We are currently investigating who is impacted, but we believe that the vendor’s breach was limited to business contact information.

**What happened?**

New Relic was recently notified by Apollo.io that personal data that we shared with them in accordance with our Privacy Policy was exposed by a breach. We then started our investigation to learn more about the scope of the data involved. Our privacy policy is described further at: [https://newrelic.com/termsandconditions/privacy](https://newrelic.com/termsandconditions/privacy). New Relic did not sell the data to Apollo, but shared it solely to assist in providing services to New Relic.

**What data was compromised?**

We are continuing our investigation, but we believe that customer or potential customer email addresses, company names, business contact information, and the names of the customers to whom those emails relate were potentially exposed.

We believe that no financial account information (e.g. credit card numbers, bank account numbers, etc.), government issued identification numbers (e.g. social security numbers or passport numbers) or sensitive categories of personal data as defined under GDPR (e.g. medical information, religious preference, etc.) was exposed.

**What action did New Relic take?**

We have reached out to Apollo.io requesting additional information and are continuing to investigate internally.

**What further actions will New Relic take?**

Based on our continuing investigation, we will provide further information as appropriate.

**Do you need to notify EU data protection authorities of this incident?**

No. As explained above, New Relic is the “data controller” of the contact information that was exposed as a result of this incident. Accordingly, and in keeping with our responsibilities as a “data controller” under the GDPR, we will submit a notice to our lead data protection authority. We will not disclose any customer information as part of this notice.

## Update and resolution [#update-resolution]

**November 5, 2018**

Apollo.io, a sales intelligence vendor, was notified about a security breach of their systems by an external security researcher. The data involved contained business-card-like contact information such as name, email address, phone number, company name, and job title. After investigation of this issue, we determined that a specific set of New Relic customer and prospect contact info had been included but we have found no evidence of misuse. Per our request, all data from New Relic obtained by Apollo.io has been purged from their systems.

New Relic did not sell the data to Apollo.io, but shared it solely as part of using the vendor service, which means that New Relic was the “data controller” of the impacted information and Apollo.io our “data processor” as defined by the General Data Protection Regulation 2016/679 (“GDPR”). No customer data from the New Relic product platform (for which New Relic acts as “data processor”) was ever linked with Apollo.io 30’s services or was impacted.

At New Relic, the security and privacy of our customers’ data is paramount, and we practice strict information security policies for engaging any third-party vendor. We are continuously evaluating our policies and processes across all vendors.

## Our commitment to our customers [#commitment]

At New Relic, the security and privacy of our customers is paramount, and we practice strict information security policies for engaging any third-party vendor.

We value our relationship with you. If you have any additional questions, we encourage customers to contact us at [support.newrelic.com](https://support.newrelic.com/). For more information about our privacy policy, visit [newrelic.com/termsandconditions/privacy](https://newrelic.com/termsandconditions/privacy).<|MERGE_RESOLUTION|>--- conflicted
+++ resolved
@@ -6,12 +6,6 @@
   - Security
   - Security and Privacy
   - Security bulletins
-<<<<<<< HEAD
-redirects:
-  - >-
-    /docs/using-new-relic/new-relic-security/security-bulletins/notification-apolloio-security-incident
-=======
->>>>>>> dea79b0f
 ---
 
 **October 9, 2018**
