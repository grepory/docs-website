--- conflicted
+++ resolved
@@ -6,10 +6,6 @@
   - Security
   - Security and Privacy
   - Security bulletins
-<<<<<<< HEAD
-redirects: []
-=======
->>>>>>> dea79b0f
 ---
 
 ## Summary
