--- conflicted
+++ resolved
@@ -6,14 +6,6 @@
   - Mobile monitoring
   - New Relic Mobile Android
   - API guides
-<<<<<<< HEAD
-redirects:
-  - >-
-    /docs/mobile-monitoring/new-relic-mobile-android/install-configure/android-agent-configuration
-  - >-
-    /docs/mobile-monitoring/new-relic-mobile-android/install-configure/android-agent-configuration-feature-flags
-=======
->>>>>>> dea79b0f
 ---
 
 New Relic Mobile's Android agent provides configuration settings to change the default behavior of the agent. For an explanation of Mobile custom data types, see [Add custom data to New Relic Mobile](/docs/mobile-monitoring/new-relic-mobile/maintenance/add-custom-data-new-relic-mobile).
