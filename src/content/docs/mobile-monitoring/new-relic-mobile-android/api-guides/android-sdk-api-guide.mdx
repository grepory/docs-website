---
title: Android SDK API guide
contentType: page
template: basicDoc
topics:
  - Mobile monitoring
  - New Relic Mobile Android
  - API guides
<<<<<<< HEAD
redirects:
  - /docs/mobile-apps/android-api
  - /docs/mobile-sdk-api/android-api
  - >-
    /docs/mobile-monitoring/mobile-sdk-api/new-relic-mobile-sdk-api/working-android-sdk-api
  - >-
    /docs/mobile-monitoring/mobile-sdk-api/new-relic-mobile-sdk-api/work-android-sdk-api
  - /docs/mobile-monitoring/new-relic-mobile-android/work-android-sdk-api
  - >-
    /docs/mobile-monitoring/new-relic-mobile-android/install-configure/guide-custom-instrumentation-api
  - >-
    /docs/mobile-monitoring/new-relic-mobile-android/install-configure/work-android-sdk-api
=======
>>>>>>> dea79b0f
---

<Callout variant="important">
  Starting with version 5.9.0 of the New Relic Android agent, you can set a custom user identifier value to associate user sessions with analytics events and attributes. For more information, see the [`NewRelic.setUserId` method](/docs/mobile-monitoring/new-relic-mobile-android/android-sdk-api/set-user-id).
</Callout>

New Relic Mobile's Android agent provides an SDK API to set up [custom instrumentation](/docs/mobile-monitoring/new-relic-mobile/maintenance/add-custom-data-new-relic-mobile) for monitoring your application. The API gives you the ability to:

* [Instrument your own code](#instrumenting).
* [Create](#creating), [name](#naming), and [end](#ending) interaction traces from events in your mobile app.
* [Record custom metrics](#create-custom).
* [Send custom attributes and events to New Relic Insights](#attributes-events-insights).
* [Track networking from libraries not supported automatically](#track-custom).

## Install the SDK [#installing]

Before using the Android SDK API:

1. Review the [Android SDK API release notes](/docs/release-notes/mobile-release-notes/android-release-notes) to ensure you have your app instrumented with a current SDK for New Relic Mobile.
2. Follow the **Add a new app** instructions in [rpm.newrelic.com/mobile](https://rpm.newrelic.com/mobile).

For more information, see the detailed [Android installation and configuration procedures](/docs/mobile-monitoring/new-relic-mobile-android/install-configure). If you need to support Android 2.2, see the [legacy Android agent SDK procedures](/docs/mobile-monitoring/mobile-monitoring-installation/android/installing-android-apps-android-22-support).

## Instrument your code [#instrumenting]

<Callout variant="caution">
  Tracing is heavily optimized, but it does impose a performance overhead. Avoid instrumenting methods that are expected to be called hundreds of times.
</Callout>

If you have custom libraries or application code that you want to include in interaction traces:

1. Use the following Java annotation:

   ```
   import com.newrelic.agent.android.instrumentation.Trace;
   ```
2. Add the `@Trace` annotation to the [methods](#methods-instrumented) you want to instrument:

   ```
   @Trace
     public void myHeavyweightMethod() {
     …
   ```
3. To tell New Relic Mobile what kind of method is being traced, use the optional [`category` attribute](#cat-example).

<CollapserGroup>
  <Collapser
    id="methods-instrumented"
    title="Automatically instrumented methods"
  >
    Automatic instrumentation is one of the agent's more convenient features. However, if it interferes with the method being traced, add `@SkipTrace` to the method, and the agent will skip it during compile time instrumentation.

    <Table>
      <thead>
        <tr>
          <th width={200}>
            **Classes**
          </th>

          <th>
            **Methods**
          </th>
        </tr>
      </thead>

      <tbody/>

      <tbody>
        <tr>
          <td>
            `Activity`
          </td>

          <td>
            * `onCreate`
            * `onCreateView`
          </td>
        </tr>

        <tr>
          <td>
            `AsyncTask`
          </td>

          <td>
            * `execute`
            * `executeOnExecutor`
          </td>
        </tr>

        <tr>
          <td>
            `BitmapFactory`
          </td>

          <td>
            * `decodeFile`
            * `decodeResourceStream`
            * `decodeResource`
            * `decodeByteArray`
            * `decodeStream`
            * `decodeFileDescriptor`
            * `decodeResourceStream`
          </td>
        </tr>

        <tr>
          <td>
            `SQLiteDatabase`
          </td>

          <td>
            * `query`
            * `queryWithFactory`
            * `rawQuery`
            * `rawQueryWithFactory`
            * `insert`
            * `insertOrThrow`
            * `insertWithOnConflict`
            * `replace`
            * `replaceOrThrow`
            * `delete`
            * `update`
            * `updateWithOnConflict`
            * `execSql`
          </td>
        </tr>

        <tr>
          <td>
            `GSON`
          </td>

          <td>
            * `toJson`
            * `fromJson`
          </td>
        </tr>

        <tr>
          <td>
            `JSONObject`
          </td>

          <td>
            * `<init>`
            * `toString`
          </td>
        </tr>

        <tr>
          <td>
            `JSONArray`
          </td>

          <td>
            * `<init>`
            * `toString`
          </td>
        </tr>
      </tbody>
    </Table>
  </Collapser>

  <Collapser
    id="cat-example"
    title="Category attribute example"
  >
    The category can be a custom name, or it can be one of the predefined `MetricCategory` enums (listed below). Here is an example of instrumenting an image processing method using the predefined `IMAGE` category:

    ```
    @Trace(category = MetricCategory.IMAGE)
    public void processImageData() {
    …
    ```

    Available `MetricCategory` enums include:

    <Table>
      <thead>
        <tr>
          <th width={200}>
            **MetricCategory**
          </th>

          <th>
            **Description**
          </th>
        </tr>
      </thead>

      <tbody>
        <tr>
          <td>
            `VIEW_LOADING`
          </td>

          <td>
            Creating sub views, controls, and other related tasks
          </td>
        </tr>

        <tr>
          <td>
            `VIEW_LAYOUT`
          </td>

          <td>
            Inflation of layouts, resolving components
          </td>
        </tr>

        <tr>
          <td>
            `DATABASE`
          </td>

          <td>
            SQLite and other file I/O
          </td>
        </tr>

        <tr>
          <td>
            `IMAGE`
          </td>

          <td>
            Image loading and processing
          </td>
        </tr>

        <tr>
          <td>
            `JSON`
          </td>

          <td>
            JSON parsing or creation
          </td>
        </tr>

        <tr>
          <td>
            `NETWORK`
          </td>

          <td>
            Web service integration methods, remote resource loading
          </td>
        </tr>
      </tbody>
    </Table>
  </Collapser>
</CollapserGroup>

## Use the API methods [#using-api]

The following table lists [all the New Relic Android SDK API calls](/docs/mobile-monitoring/new-relic-mobile-android/android-sdk-api), ordered by common use cases.

<Table>
  <thead>
    <tr>
      <th style={{ width: "300px" }}>
        If you want to...
      </th>

      <th>
        Do this
      </th>
    </tr>
  </thead>

  <tbody>
    <tr>
      <td id="crash-analysis">
        Track app activity that may be helpful for troubleshooting crashes
      </td>

      <td>
        See [`recordBreadcrumb`](/docs/mobile-monitoring/new-relic-mobile-android/android-sdk-api/recordbreadcrumb).
      </td>
    </tr>

    <tr>
      <td id="creating">
        Track a method as an interaction
      </td>

      <td>
        See [`startInteraction`](/docs/mobile-monitoring/new-relic-mobile-android/android-sdk-api/startinteraction-android-agent-api).
      </td>
    </tr>

    <tr>
      <td id="naming">
        Name or rename an interaction
      </td>

      <td>
        See [`setInteractionName`](/docs/mobile-monitoring/new-relic-mobile-android/android-sdk-api/setinteractionname-android-agent-api).
      </td>
    </tr>

    <tr>
      <td id="ending">
        End an interaction
      </td>

      <td>
        See [`endInteraction`](/docs/mobile-monitoring/new-relic-mobile-android/android-sdk-api/endinteraction-android-agent-api).
      </td>
    </tr>

    <tr>
      <td>
        Disable or enable all interactions
      </td>

      <td>
        See [`withInteractionTracing`](/docs/mobile-monitoring/new-relic-mobile-android/android-sdk-api/withinteractiontracing-android-agent-api).
      </td>
    </tr>

    <tr>
      <td>
        Set an app version associated with an interaction
      </td>

      <td>
        See [`withApplicationVersion`](/docs/mobile-monitoring/new-relic-mobile-android/android-sdk-api/withapplicationversion-android-agent-api).
      </td>
    </tr>

    <tr>
      <td>
        Set custom build ID
      </td>

      <td>
        See [`withApplicationBuild`](/docs/mobile-monitoring/new-relic-mobile-android/android-sdk-api/withapplicationbuild-android-agent-api).
      </td>
    </tr>

    <tr>
      <td id="create-custom">
        Create custom metrics
      </td>

      <td>
        See [`recordMetric`](/docs/mobile-monitoring/new-relic-mobile-android/android-sdk-api/recordmetric-android-agent-api).
      </td>
    </tr>

    <tr>
      <td id="attributes-events-insights">
        Send custom attributes and events to Insights
      </td>

      <td>
        There are several ways to add custom attributes and events. For more about which would be the best method to use and why, see [Add custom data](/docs/mobile-monitoring/new-relic-mobile/maintenance/add-custom-data-new-relic-mobile).

        * Create an attribute: [`setAttribute`](/docs/mobile-monitoring/new-relic-mobile-android/android-sdk-api/setattribute-android-agent-api)
        * Increment an attribute count: [`incrementAttribute`](/docs/mobile-monitoring/new-relic-mobile-android/android-sdk-api/incrementattribute-android-agent-api)
        * Remove an attribute: [`removeAttribute`](/docs/mobile-monitoring/new-relic-mobile-android/android-sdk-api/removeattribute-android-agent-api)
        * Remove all attributes: [`removeAllAttributes`](/docs/mobile-monitoring/new-relic-mobile-android/android-sdk-api/removeallattributes-android-agent-api)
        * Record custom Insights event: [`recordCustomEvent`](/docs/mobile-monitoring/new-relic-mobile-android/android-sdk-api/recordevent-android-agent-api)
        * Record a breadcrumb event: [`recordBreadcrumb`](/docs/mobile-monitoring/new-relic-mobile-android/android-sdk-api/recordbreadcrumb)
        * Set the maximum size of an event pool: [`setMaxEventPoolSize`](/docs/mobile-monitoring/new-relic-mobile-android/android-sdk-api/setmaxeventpoolsize-android-agent-api)
        * Set maximum time agent stores events in memory: [`setMaxEventBufferTime`](/docs/mobile-monitoring/new-relic-mobile-android/android-sdk-api/setmaxeventbuffertime-android-agent-api)
        * Return the current session's ID: [`currentSessionId`](/docs/mobile-monitoring/new-relic-mobile-android/android-sdk-api/currentsessionid-android-agent-api)
        * Set custom user ID for associating sessions with events and attributes: [`setUserId`](/docs/mobile-monitoring/new-relic-mobile-android/android-sdk-api/setuserid-android-agent-api)
      </td>
    </tr>

    <tr>
      <td id="track-custom">
        Track custom network requests and failures
      </td>

      <td>
        Use these methods:

        * Record HTTP transactions at varying levels of detail: See [`noticeHttpTransaction`](/docs/mobile-monitoring/new-relic-mobile-android/android-sdk-api/noticehttptransaction-android-agent-api).
        * Record network failures: See [`noticeNetworkFailure`](/docs/mobile-monitoring/new-relic-mobile-android/android-sdk-api/noticenetworkfailure-android-agent-api).
      </td>
    </tr>

    <tr>
      <td>
        Record a handled exception as an event, including context
      </td>

      <td>
        See `recordHandledException()`.
      </td>
    </tr>
  </tbody>
</Table>

## Manual cross application tracing [#manual-cat]

The `noticeHttpTransaction` code does not automatically append the appropriate header ID value needed to get [cross application tracing](/docs/apm/traces/cross-application-traces/cross-application-tracing) to work. This is why you will not see the application link in your Android app on New Relic's [**Map** page](/docs/mobile-monitoring/mobile-monitoring-ui/network-dashboards/map-dashboard-mobile-apps) for mobile apps or on the [**HTTP requests** page](/docs/mobile-monitoring/mobile-monitoring-ui/network-dashboards/http-requests-dashboard).

You can use a public method in the New Relic Android SDK to get the appropriate ID to pass along with your HTTP request to your back-end application, as long as it is already instrumented by New Relic. The appropriate header ID will be passed from the back-end application in the response, providing everything needed for cross application tracing to function.

<CollapserGroup>
  <Collapser
    id="example-title"
    title="Cross application tracing example"
  >
    This example adds the `NewRelic-ID` to the back-end HTTP request, with `conn` as the external HTTP connection. (Notice the additional import.)

    ```
    import com.newrelic.agent.android.NewRelic;
    import com.newrelic.agent.android.Agent; //required for getCrossProcessId()
    ...
    ...
 
    //new method for appending the crossProcessID necessary for CAT in New Relic
    public static void setCrossProcessHeader(HttpURLConnection conn) {
        String crossProcessId = Agent.getCrossProcessId(); // API call into the agent for the X-NewRelic-ID
        if (crossProcessId != null) {
            conn.setRequestProperty("X-NewRelic-ID", crossProcessId);
        }
    }
    ```

    After adding the appropriate header to the request to the back-end app, the response from the app needs to be parsed for the `X-Newrelic-App-Data` header, and then added to the `noticeHttpTransaction` call as a string. For example:

    ```
    //NewRelic.noticeHttpTransaction(url, httpMethod, statusCode, startTimeMs, endTimeMs, bytesSent, bytesReceived, responseBody, params, response);
    //Where xNewRelicAppDataHeader is the value of the X-NewRelic-App-Data header
    NewRelic.noticeHttpTransaction("http://api.newrelic.com", "GET", 200, System.nanoTime(), System.nanoTime(),100 ,100, "Test", new HashMap<String, String>(), xNewRelicAppDataHeader);
    ```
  </Collapser>
</CollapserGroup><|MERGE_RESOLUTION|>--- conflicted
+++ resolved
@@ -6,21 +6,6 @@
   - Mobile monitoring
   - New Relic Mobile Android
   - API guides
-<<<<<<< HEAD
-redirects:
-  - /docs/mobile-apps/android-api
-  - /docs/mobile-sdk-api/android-api
-  - >-
-    /docs/mobile-monitoring/mobile-sdk-api/new-relic-mobile-sdk-api/working-android-sdk-api
-  - >-
-    /docs/mobile-monitoring/mobile-sdk-api/new-relic-mobile-sdk-api/work-android-sdk-api
-  - /docs/mobile-monitoring/new-relic-mobile-android/work-android-sdk-api
-  - >-
-    /docs/mobile-monitoring/new-relic-mobile-android/install-configure/guide-custom-instrumentation-api
-  - >-
-    /docs/mobile-monitoring/new-relic-mobile-android/install-configure/work-android-sdk-api
-=======
->>>>>>> dea79b0f
 ---
 
 <Callout variant="important">
