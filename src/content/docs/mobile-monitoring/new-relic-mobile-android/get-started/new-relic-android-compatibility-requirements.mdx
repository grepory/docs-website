--- conflicted
+++ resolved
@@ -6,12 +6,6 @@
   - Mobile monitoring
   - New Relic Mobile Android
   - Get started
-<<<<<<< HEAD
-redirects: []
-japaneseVersion: >-
-  https://docs.newrelic.co.jp/docs/mobile-monitoring/new-relic-mobile-android/get-started/new-relic-android-compatibility-requirements
-=======
->>>>>>> dea79b0f
 ---
 
 New Relic Mobile is compliant with standard application stores, including Google Play Store, Amazon Appstore, and others. Before you [install and configure New Relic Mobile functionality](/docs/mobile-monitoring/new-relic-mobile-android/install-configure) with your Android applications, follow these guidelines for compatibility and other requirements.
