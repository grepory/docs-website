--- conflicted
+++ resolved
@@ -6,12 +6,6 @@
   - Mobile monitoring
   - New Relic Mobile Android
   - Get started
-<<<<<<< HEAD
-redirects:
-  - >-
-    /docs/mobile-monitoring/new-relic-mobile/getting-started/android-release-notes
-=======
->>>>>>> dea79b0f
 ---
 
 Redirect to Android release notes