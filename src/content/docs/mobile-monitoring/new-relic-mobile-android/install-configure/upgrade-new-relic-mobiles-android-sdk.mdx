---
title: Upgrade New Relic Mobile's Android SDK
contentType: page
template: basicDoc
topics:
  - Mobile monitoring
  - New Relic Mobile Android
  - Install configure
<<<<<<< HEAD
redirects:
  - /docs/mobile-apps/android-1-upgrade
  - /docs/mobile-monitoring-installation/android-1-upgrade
  - >-
    /docs/mobile-monitoring/mobile-monitoring-installation/android/upgrading-new-relic-mobiles-android
  - >-
    /docs/mobile-monitoring/mobile-monitoring-installation/android/upgrading-new-relic-mobiles-android-sdk
  - >-
    /docs/mobile-monitoring/new-relic-mobile-android/install-configure/upgrading-new-relic-mobiles-android-sdk
=======
>>>>>>> dea79b0f
---

<Callout variant="tip">
  **Owner, Admins, or [add-on managers](/docs/accounts-partnerships/accounts/account-setup/add-roles-permissions)**
</Callout>

To ensure you have the most current version of New Relic Mobile, see the [Android agent release notes](/docs/release-notes/mobile-release-notes/android-release-notes). Instructions to upgrade your Android app with the latest version of New Relic Mobile will vary, based on which version of the Android agent SDK you are currently using.

## Upgrade from Android SDK versions 2 or 3 [#android_upgrade_2]

If you have previously installed version 2 or 3 of the Android SDK for New Relic Mobile: Go to **[rpm.newrelic.com/mobile](https://rpm.newrelic.com/mobile) > (select an app) > Settings > Upgrade.**

## Upgrade Android SDK version 1 [#android_upgrade_1]

If you have previously installed version 1 of the Android SDK for New Relic Mobile, follow these steps before upgrading to version 2 or higher.

<Table>
  <thead>
    <tr>
      <th width={75}>
        **Step**
      </th>

      <th>
        **Notes**
      </th>
    </tr>
  </thead>

  <tbody>
    <tr>
      <td>
        1.
      </td>

      <td>
        **Open your AndroidManifest.xml file, and remove the `NewRelicApplication` class.**

        When you first ran **nrandroid-setup**, the `NewRelicApplication` class was added to your `AndroidManifest.xml` file. This has been removed from the New Relic SDK and is no longer necessary.

        If you had an existing `Application` subclass and modified it to inherit from `NewRelicApplication`, update your subclass to inherit from `Application` instead.
      </td>
    </tr>

    <tr>
      <td>
        2.
      </td>

      <td>
        **Stop using `nrandroid-ant`.**

        New Relic Mobile no longer requires the custom Ant wrapper script for Android applications. Once you upgrade, simply use your standard build tools.

        If you modified an existing Maven configuration to invoke the New Relic Mobile build steps, remove those modifications, and use New Relic Mobile's revised build instructions.
      </td>
    </tr>
  </tbody>
</Table><|MERGE_RESOLUTION|>--- conflicted
+++ resolved
@@ -6,18 +6,6 @@
   - Mobile monitoring
   - New Relic Mobile Android
   - Install configure
-<<<<<<< HEAD
-redirects:
-  - /docs/mobile-apps/android-1-upgrade
-  - /docs/mobile-monitoring-installation/android-1-upgrade
-  - >-
-    /docs/mobile-monitoring/mobile-monitoring-installation/android/upgrading-new-relic-mobiles-android
-  - >-
-    /docs/mobile-monitoring/mobile-monitoring-installation/android/upgrading-new-relic-mobiles-android-sdk
-  - >-
-    /docs/mobile-monitoring/new-relic-mobile-android/install-configure/upgrading-new-relic-mobiles-android-sdk
-=======
->>>>>>> dea79b0f
 ---
 
 <Callout variant="tip">
