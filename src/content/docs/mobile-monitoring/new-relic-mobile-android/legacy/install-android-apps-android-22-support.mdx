--- conflicted
+++ resolved
@@ -6,16 +6,6 @@
   - Mobile monitoring
   - New Relic Mobile Android
   - Legacy
-<<<<<<< HEAD
-redirects:
-  - >-
-    /docs/mobile-monitoring/mobile-monitoring-installation/android/installing-android-apps-android-22-support
-  - >-
-    /docs/mobile-monitoring/mobile-monitoring-installation/legacy/installing-android-apps-android-22-support
-  - >-
-    /docs/mobile-monitoring/new-relic-mobile-android/legacy/installing-android-apps-android-22-support
-=======
->>>>>>> dea79b0f
 ---
 
 To support Android versions lower than 4.0, you must use version [5.19.1](https://docs.newrelic.com/docs/release-notes/mobile-release-notes/android-release-notes/android-5191-0) or earlier of New Relic Mobile's Android SDK. This is referred to as the legacy version.
