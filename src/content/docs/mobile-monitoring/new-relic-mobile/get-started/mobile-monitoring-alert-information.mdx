--- conflicted
+++ resolved
@@ -6,25 +6,6 @@
   - Mobile monitoring
   - New Relic Mobile
   - Get started
-<<<<<<< HEAD
-redirects:
-  - >-
-    /docs/mobile-monitoring/mobile-monitoring-installation/getting-started/view-mobile-apps-alert-policies-conditions
-  - >-
-    /docs/mobile-monitoring/mobile-monitoring-installation/getting-started/view-mobile-apps-alert-information
-  - >-
-    /docs/mobile-monitoring/mobile-monitoring-installation/getting-started/alert-information-mobile
-  - >-
-    /docs/mobile-monitoring/new-relic-mobile/getting-started/alert-settings-mobile-apps
-  - /docs/mobile-apps/alert-settings
-  - >-
-    /docs/mobile-monitoring/new-relic-mobile/getting-started/alert-information-mobile
-  - >-
-    /docs/mobile-monitoring/new-relic-mobile/getting-started/alert-information-new-relic-mobile
-  - >-
-    /docs/mobile-monitoring/new-relic-mobile/get-started/alert-information-new-relic-mobile
-=======
->>>>>>> dea79b0f
 ---
 
 Well-defined alerts help notify individuals or teams about changes in their systems. You can use any of our [Alerts and Applied Intelligence](/docs/alerts-applied-intelligence) capabilities across all the entities you monitor with New Relic.
