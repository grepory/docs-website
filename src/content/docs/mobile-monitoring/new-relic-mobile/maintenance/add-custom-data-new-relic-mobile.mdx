--- conflicted
+++ resolved
@@ -6,12 +6,6 @@
   - Mobile monitoring
   - New Relic Mobile
   - Maintenance
-<<<<<<< HEAD
-redirects:
-  - /node/13986
-  - /node/13991
-=======
->>>>>>> dea79b0f
 ---
 
 New Relic mobile monitoring includes a number of ways to customize and extend the data your mobile app reports. We refer to this type of implementation as "custom instrumentation." This document explains how to get additional data into New Relic, and how to view that new data in the UI.
