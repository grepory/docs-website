---
title: Customize mobile app settings
contentType: page
template: basicDoc
topics:
  - Mobile monitoring
  - New Relic Mobile
  - Maintenance
<<<<<<< HEAD
redirects:
  - /docs/mobile-apps/customizing-your-mobile-app-settings
  - /docs/mobile-monitoring/new-relic-mobile/maintenance/rename-your-mobile-app
  - /docs/mobile-apps/renaming-your-mobile-app
  - >-
    /docs/mobile-monitoring/new-relic-mobile/maintenance/renaming-your-mobile-app
=======
>>>>>>> dea79b0f
---

In the New Relic mobile monitoring UI, under **Settings**, there are options for changing your New Relic-monitored mobile app, editing alert conditions, and editing other settings.

To get to mobile monitoring settings:

1. Go to [one.newrelic.com](https://one.newrelic.com), click **Mobile**, and select a monitored app.
2. Look at the UI pages under the **Settings** heading.

<Callout variant="important">
  Access to this feature depends on user permissions.
</Callout>

Available settings include:

<Table>
  <thead>
    <tr>
      <th width={350}>
        **If you want to...**
      </th>

      <th>
        **Select this**
      </th>
    </tr>
  </thead>

  <tbody>
    <tr>
      <td>
        [Change your mobile app's name](#change-name)
      </td>

      <td>
        **Application**
      </td>
    </tr>

    <tr>
      <td>
        Change the Caution and Critical alert conditions for HTTP status code error rates, network failure error rates, or response time
      </td>

      <td>
        **Alert conditions**
      </td>
    </tr>

    <tr>
      <td>
        Turn on or turn off [alert notifications](/docs/alerts/alert-notifications) for your mobile app
      </td>

      <td>
        **Alert conditions**
      </td>
    </tr>

    <tr>
      <td>
        Install our mobile monitoring
      </td>

      <td>
        **Installation**
      </td>
    </tr>

    <tr>
      <td>
        Upgrade our Mobile SDK in your mobile app
      </td>

      <td>
        **Upgrade**
      </td>
    </tr>

    <tr>
      <td>
        View your mobile app's authentication token
      </td>

      <td>
        **Application** or **Installation**
      </td>
    </tr>

    <tr>
      <td>
        Change another mobile app's settings
      </td>

      <td>
        Select your choice from the dropdown next to the currently selected mobile app's name
      </td>
    </tr>
  </tbody>
</Table>

## Change name of monitored app [#change-name]

You can change your app's name in the UI anytime, and our mobile monitoring will continue to collect, aggregate, and report data to your app based on the underlying [application token](/docs/mobile-apps/viewing-your-application-token) used when configuring your mobile app. This means you don't need to change any code in your application.

<Callout variant="caution">
  Data reported from your mobile app is tied to a named app based on the application token. All apps with a single application token will report into the same app in our mobile monitoring UI, regardless of the app's name when installed on a mobile device.
</Callout>

To rename your mobile app:

1. Go to [one.newrelic.com](https://one.newrelic.com/), click **Mobile**, and select a monitored app.
2. Select **Application**. Type a new name and select **Save settings**.

## Agent configuration [#agent-configure]

You can also configure the agent via API calls:

* [Add custom data to mobile monitoring](/docs/mobile-monitoring/new-relic-mobile/maintenance/add-custom-data-new-relic-mobile)
* [Android configuration and feature flags](/docs/mobile-monitoring/new-relic-mobile-android/install-configure/android-agent-configuration-feature-flags)
* [iOS configuration and feature flags](/docs/mobile-monitoring/new-relic-mobile-ios/api-guides/ios-agent-configuration-feature-flags)<|MERGE_RESOLUTION|>--- conflicted
+++ resolved
@@ -6,15 +6,6 @@
   - Mobile monitoring
   - New Relic Mobile
   - Maintenance
-<<<<<<< HEAD
-redirects:
-  - /docs/mobile-apps/customizing-your-mobile-app-settings
-  - /docs/mobile-monitoring/new-relic-mobile/maintenance/rename-your-mobile-app
-  - /docs/mobile-apps/renaming-your-mobile-app
-  - >-
-    /docs/mobile-monitoring/new-relic-mobile/maintenance/renaming-your-mobile-app
-=======
->>>>>>> dea79b0f
 ---
 
 In the New Relic mobile monitoring UI, under **Settings**, there are options for changing your New Relic-monitored mobile app, editing alert conditions, and editing other settings.
