---
title: Introduction to Mobile handled exceptions
contentType: page
template: basicDoc
topics:
  - Mobile monitoring
  - Mobile monitoring UI
  - Crashes
<<<<<<< HEAD
redirects: []
=======
>>>>>>> dea79b0f
---

Exceptions can contribute to invalid application states, resulting not only in application crashes but also in negative user reviews. This may lead to users deleting your app, which in turn may affect your organization's profitability. With New Relic Mobile's [**Handled exceptions** user interface](/docs/mobile-monitoring/mobile-monitoring-ui/crashes/handled-exceptions-analyze-trends-prevent-crashes), mobile development managers and their developer teams can identify significant factors affecting poor mobile app experience, and use filterable data to find a resolution more quickly.

## Features

Handling exceptions as they occur can help improve your mobile app users' experience, but it's not enough to catch exceptions. You also need to know how to prevent them. For example:

* How many different types of handled exceptions are occurring? A high occurrence rate may necessitate changes to the back-end systems.
* Why does the user's app usage result in a try/catch? What is the context for the exceptions?
* When can a test environment's responses to handled exceptions indicate additional, more serious problems?
* What would have caused a crash if the exception had not been caught in production? What else (in the code or back-end API) is still affecting the users' experience?

By using handled exceptions with New Relic Mobile, you can identify and resolve these kinds of issues more quickly.

![Mobile Handled Exceptions](./images/mobile-handled-exceptions-ui.png "Mobile Handled Exceptions")

**[rpm.newrelic.com/mobile](https://rpm.newrelic.com/mobile) > (select an app) > Exceptions > Handled exceptions:** As you explore the wealth of data in the charts and table, use groups and filters to discover patterns that help you determine the root cause of mobile app exceptions.

<Table>
  <thead>
    <tr>
      <th style={{ width: "200px" }}>
        **Handled exception features**
      </th>

      <th>
        **Comments**
      </th>
    </tr>
  </thead>

  <tbody>
    <tr>
      <td>
        Slice and dice your exception data.
      </td>

      <td>
        New Relic Mobile offers both an API and a user interface to explore the data most important to your business.

        * Use the [`recordHandledException()` method](#hex-api) within a `try{...} catch(){...}` block to help understand how often your application is throwing exceptions, and under what conditions.
        * Use [groups and filters](/docs/mobile-monitoring/mobile-monitoring-ui/crashes/handled-exceptions-analyze-trends-prevent-crashes#groups-filters) to analyze trends leading to the exception. For example, you can group by `OS Build`, then filter a specific `appVersion`.
      </td>
    </tr>

    <tr>
      <td>
        Understand a particular user's experience.
      </td>

      <td>
        Examine the [percentage charts](/docs/mobile-monitoring/mobile-monitoring-ui/crashes/handled-exceptions-analyze-trends-prevent-crashes#percentage-charts) to see overall trends with users and sessions at a glance. Then, use custom attributes to focus on exceptions related to paid accounts than free accounts.
      </td>
    </tr>

    <tr>
      <td>
        Pinpoint when most exceptions occur.
      </td>

      <td>
        For example, group on `Last Interaction` to get an overall view of problems. To drill down further, use [filters](/docs/mobile-monitoring/mobile-monitoring-ui/crashes/handled-exceptions-analyze-trends-prevent-crashes#groups-filters), such as:

        * To examine exceptions caused by network problems, filter by `carrier` and then select `wifi`.
        * To examine exceptions caused by app releases, filter by `appVersion`.
      </td>
    </tr>

    <tr>
      <td>
        Align issues with common characteristics.
      </td>

      <td>
        For example:

        * Use groups and filters to determine whether handled exception trends appear in networks (ASN, carrier, location, etc.) or in devices (device model, manufacturer, operating system build, version, etc.).
        * Explore recurring patterns in stack traces with the [top five exception locations table](/docs/mobile-monitoring/mobile-monitoring-ui/crashes/handled-exceptions-analyze-trends-prevent-crashes#top5-exceptions).
        * Query data and share your findings via [New Relic Insights](/docs/mobile-monitoring/mobile-monitoring-ui/crashes/handled-exceptions-analyze-trends-prevent-crashes#insights).
      </td>
    </tr>

    <tr>
      <td>
        Explore the event trail before and after a crash.
      </td>

      <td>
        With New Relic Mobile you get a more complete picture of events before and after crashes occur, so you can analyze and resolve problems from multiple angles:

        * Use the handled exception's [**Occurrences** page](/docs/mobile-monitoring/mobile-monitoring-ui/crashes/handled-exceptions-occurrences) for expected exceptions.
        * Use the [**Crash analysis** UI and event trail](/docs/mobile-monitoring/mobile-monitoring-ui/crashes/crash-analysis-group-filter-your-crashes) for unanticipated exceptions.
      </td>
    </tr>
  </tbody>
</Table>

## Requirements

<Callout variant="tip">
  Access to this feature depends on your [subscription level](https://newrelic.com/mobile-monitoring/pricing) and [mobile data retention](/docs/mobile-monitoring/new-relic-mobile/getting-started/mobile-data-retention).
</Callout>

Additional requirements include:

* **Android:** New Relic Mobile's [Android agent version 5.15.0 or higher](/docs/release-notes/mobile-release-notes/android-release-notes)
* **iOS:** New Relic Mobile's [iOS agent version 5.15.0 or higher](/docs/release-notes/mobile-release-notes/ios-release-notes)

## Handled exceptions API and event type [#hex-api]

New Relic Mobile automatically includes default attributes that you can use to explore your handled exceptions data in [New Relic Insights](/docs/insights/use-insights-ui/getting-started/introduction-new-relic-insights) and get specific details:

* Use the `recordHandledExceptions()` method for the [Android](/docs/mobile-monitoring/new-relic-mobile-android/android-sdk-api/recordhandledexception-android-sdk-api) or [iOS](/docs/mobile-monitoring/new-relic-mobile-ios/ios-sdk-api/record-handled-exception) SDK API.
* [Query](/docs/insights/nrql-new-relic-query-language/using-nrql/query-page-create-edit-nrql-queries) the [`MobileHandledException`](/docs/insights/insights-data-sources/default-data/mobile-events-attributes#mobilehandledexception-attributes) event type in Insights. For more information, see the [Insights examples](/docs/insights/nrql-new-relic-query-language/nrql-query-examples/insights-query-examples-new-relic-mobile#mobilehandledexception-examples) for New Relic Mobile.

You can also [create your own custom attributes and events](/docs/mobile-monitoring/new-relic-mobile/maintenance/add-custom-data-new-relic-mobile). Then, select attributes in Mobile's [**Handled exceptions** page](/docs/mobile-monitoring/mobile-monitoring-ui/crashes/handled-exceptions-analyze-trends-prevent-crashes), and query or share them in Insights.<|MERGE_RESOLUTION|>--- conflicted
+++ resolved
@@ -6,10 +6,6 @@
   - Mobile monitoring
   - Mobile monitoring UI
   - Crashes
-<<<<<<< HEAD
-redirects: []
-=======
->>>>>>> dea79b0f
 ---
 
 Exceptions can contribute to invalid application states, resulting not only in application crashes but also in negative user reviews. This may lead to users deleting your app, which in turn may affect your organization's profitability. With New Relic Mobile's [**Handled exceptions** user interface](/docs/mobile-monitoring/mobile-monitoring-ui/crashes/handled-exceptions-analyze-trends-prevent-crashes), mobile development managers and their developer teams can identify significant factors affecting poor mobile app experience, and use filterable data to find a resolution more quickly.
