--- conflicted
+++ resolved
@@ -6,14 +6,6 @@
   - Mobile monitoring
   - Mobile monitoring UI
   - Crashes
-<<<<<<< HEAD
-redirects:
-  - >-
-    /docs/mobile-monitoring/new-relic-mobile-ios/troubleshoot/finding-build-uuids-unsymbolicated-crashes
-  - >-
-    /docs/mobile-monitoring/new-relic-mobile-ios/troubleshoot/find-build-uuids-unsymbolicated-crashes
-=======
->>>>>>> dea79b0f
 ---
 
 If the dSYM is not uploaded to New Relic, [mobile crash reports](/docs/mobile-monitoring/mobile-monitoring-ui/crashes/investigate-mobile-app-crash-report) cannot be symbolicated. You can [upload dSYMs](/docs/mobile-monitoring/new-relic-mobile-ios/install-configure/upload-dsyms-bitcode-apps) manually or directly through the New Relic Mobile UI. However, every build of an application will create a new dSYM, and it can be difficult managing which dSYM is attributed to which app build.
