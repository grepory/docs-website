--- conflicted
+++ resolved
@@ -6,12 +6,6 @@
   - Mobile monitoring
   - Mobile monitoring UI
   - Crashes
-<<<<<<< HEAD
-redirects:
-  - >-
-    /docs/mobile-monitoring/mobile-monitoring-ui/crashes/handled-exceptions-prevent-crashes
-=======
->>>>>>> dea79b0f
 ---
 
 With New Relic Mobile's [**Handled exceptions**](/docs/mobile-monitoring/mobile-monitoring-ui/crashes/introduction-mobile-handled-exceptions) user interface, you can identify significant factors contributing to poor mobile application experience, and use filterable data to find a resolution more quickly. You can also use the [handled exceptions API](/docs/mobile-monitoring/mobile-monitoring-ui/crashes/introduction-mobile-handled-exceptions#hex-api) to customize the data you send to New Relic Mobile, and use New Relic Insights to query and share the data.
