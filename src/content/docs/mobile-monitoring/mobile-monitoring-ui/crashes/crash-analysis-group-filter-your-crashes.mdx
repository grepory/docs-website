--- conflicted
+++ resolved
@@ -6,28 +6,6 @@
   - Mobile monitoring
   - Mobile monitoring UI
   - Crashes
-<<<<<<< HEAD
-redirects:
-  - /docs/mobile-apps-ticket-tracking
-  - >-
-    /docs/mobile-monitoring/mobile-monitoring-ui/mobile-app-dashboards/mobile-apps-ticket-tracking
-  - >-
-    /docs/mobile-monitoring/mobile-monitoring-ui/crashes/mobile-apps-ticket-tracking
-  - >-
-    /docs/mobile-monitoring/mobile-monitoring-ui/crashes/crash-analytics-identify-events-causing-mobile-crashes
-  - /docs/crash-analytics-resolve-events-causing-mobile-app-crashes
-  - /docs/crash-analytics-group-filter-your-crashes
-  - /docs/crash-analysis-group-filter-your-crashes
-  - >-
-    /docs/mobile-monitoring/mobile-monitoring-ui/crashes/crash-analysis-group-filter-your-crashes
-  - >-
-    /docs/mobile-monitoring/mobile-monitoring-ui/crashes/crash-analysis-identify-events-causing-mobile-crashes
-  - /node/5876
-  - /node/5891
-  - >-
-    /docs/mobile-monitoring/mobile-monitoring-ui/crashes/file-tickets-mobile-app-crashes
-=======
->>>>>>> dea79b0f
 ---
 
 Mobile app crashes can result in users submitting negative reviews, which can affect your organization's reputation. Crashes can also result in users deleting your app altogether, which affects your organization's profitability. With the **Crash analysis** user interface, you can identify and deal with one of the largest bottlenecks in the development lifecycle: the time it takes to resolve unanticipated exceptions.
