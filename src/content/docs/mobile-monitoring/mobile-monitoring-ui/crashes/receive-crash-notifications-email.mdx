---
title: Receive email notifications for unique crashes
contentType: page
template: basicDoc
topics:
  - Mobile monitoring
  - Mobile monitoring UI
  - Crashes
<<<<<<< HEAD
redirects: []
=======
>>>>>>> dea79b0f
---

When your mobile app has a new kind of crash, you want to know what went wrong so you can prevent that type of error in the future. New Relic Mobile emails you when a unique crash is detected.

This document describes how to enable/disable crash reports, either for yourself or for an entire app.

## View crash reporting settings [#view]

To see crash reporting settings:

1. Go to **[rpm.newrelic.com/mobile](https://rpm.newrelic.com/mobile) > [(account dropdown)](/docs/accounts-partnerships/education/getting-started-new-relic/glossary#account-dropdown) > User preferences**.
2. Look at the **Mobile crash reporting** section.

## Turn notifications on/off for your personal account [#enable-reporting]

To turn crash report notifications on or off for your own account:

1. Go to **[rpm.newrelic.com/mobile](https://rpm.newrelic.com/mobile) > [(account dropdown)](/docs/accounts-partnerships/education/getting-started-new-relic/glossary#account-dropdown) > User preferences**.
2. From the **Mobile crash reporting** section, toggle the box for **I want to receive email notifications for new crashes**.
3. Select **Save email preferences**.

The email notification will provide information about the selected mobile app's crash, as well as a direct link to the [crash report](/docs/mobile-monitoring/mobile-monitoring-ui/crashes/investigate-mobile-app-crash-report) in the New Relic Mobile user interface.

If you are not receiving notifications when you expect them, it may be because an Admin or Owner has [disabled the app's crash reporting](#enable-apps).

## Turn crash reporting on/off for an entire app [#enable-apps]

<Callout variant="tip">
  **Owners and Admins**
</Callout>

When you set up New Relic Mobile to monitor an app, you will receive crash reports by default. You can disable these notifications on a per-app basis for all users in your account:

1. Go to **[rpm.newrelic.com/mobile](https://rpm.newrelic.com/mobile) > [(account dropdown)](/docs/accounts-partnerships/education/getting-started-new-relic/glossary#account-dropdown) > User preferences**.
2. Under the **Mobile crash reporting** section, mouse over a mobile app name and you will see **Edit application settings**. Select it.
3. This will take you to the application's [**Settings** UI page](/docs/mobile-monitoring/new-relic-mobile/maintenance/customizing-your-mobile-app-settings). Toggle the **Enable crash report emails for this application** checkbox.<|MERGE_RESOLUTION|>--- conflicted
+++ resolved
@@ -6,10 +6,6 @@
   - Mobile monitoring
   - Mobile monitoring UI
   - Crashes
-<<<<<<< HEAD
-redirects: []
-=======
->>>>>>> dea79b0f
 ---
 
 When your mobile app has a new kind of crash, you want to know what went wrong so you can prevent that type of error in the future. New Relic Mobile emails you when a unique crash is detected.
