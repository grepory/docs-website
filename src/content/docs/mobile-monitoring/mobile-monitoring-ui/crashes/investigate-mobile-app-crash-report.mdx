--- conflicted
+++ resolved
@@ -6,16 +6,6 @@
   - Mobile monitoring
   - Mobile monitoring UI
   - Crashes
-<<<<<<< HEAD
-redirects:
-  - >-
-    /docs/mobile-monitoring/mobile-monitoring-ui/mobile-app-dashboards/mobile-app-crash-report-dashboard
-  - >-
-    /docs/mobile-monitoring/mobile-monitoring-ui/crashes/mobile-apps-crash-report-dashboard
-  - >-
-    /docs/mobile-monitoring/mobile-monitoring-ui/crashes/mobile-apps-crash-report
-=======
->>>>>>> dea79b0f
 ---
 
 Mobile monitoring's **Crash report** provides a summary and in-depth details on crashes, including:
