---
title: Mobile crash event trail
contentType: page
template: basicDoc
topics:
  - Mobile monitoring
  - Mobile monitoring UI
  - Crashes
<<<<<<< HEAD
redirects:
  - >-
    /docs/mobile-monitoring/mobile-monitoring-ui/crashes/new-relic-mobile-event-trail
  - >-
    /docs/mobile-monitoring/mobile-monitoring-ui/crashes/new-relic-mobile-crash-event-trail
=======
>>>>>>> dea79b0f
---

The New Relic Mobile **crash event trail** shows you the events leading up to a crash of a mobile app, based on your subscription level's [data retention policy](/docs/accounts-partnerships/accounts/account-billing-usage/data-retention). These can be events New Relic monitors by default, or custom events you created in New Relic Insights. This document explains [what the crash event trail is](#what-is) and [how to use it](#use).

<Callout variant="tip">
  Access to this feature depends on your [subscription level](http://newrelic.com/mobile-monitoring/pricing).
</Callout>

## View events before mobile app crashes [#what-is]

When a mobile app crashes and you don't know why, you can study what happened right before the crash. New Relic Mobile's crash event trail shows you these events so that you can follow the "breadcrumbs" leading up to the crash and diagnose the cause of the failure.

![New Relic Mobile crash event trail ](./images/New-Relic-Mobile-crash-event-trail.png "Android-Insights-event-trail.jpg")

**[rpm.newrelic.com/mobile](https://rpm.newrelic.com/mobile) > (select a mobile app) > Crash analysis > (selected crash type) > Event trail**: The crash event trail shows the activity leading up to a mobile app crash.

The crash event trail shows all New Relic Mobile [event types](/docs/insights/explore-add-data/custom-events/insert-query-custom-mobile-app-events-attributes#event-definition) leading up to a crash. You can use New Relic Mobile's [iOS SDK](/docs/mobile-monitoring/new-relic-mobile-ios/install-configure/work-ios-sdk-api) or [Android SDK](/docs/mobile-monitoring/new-relic-mobile-android/android-sdk-api/recordbreadcrumb) to create custom `MobileBreadcrumb` events that track whatever app activity you think would help you diagnose a crash.

You can also use `MobileHandledException` events in the crash event trail to aid in debugging. Use the iOS and Android `recordHandledException` APIs for [iOS](/docs/mobile-monitoring/new-relic-mobile-ios/ios-sdk-api/recordhandledexception-ios-sdk-api) or [Android](/docs/mobile-monitoring/new-relic-mobile-android/android-sdk-api/recordhandledexception) to annotate where exceptions are handled in your application. These events will automatically appear in the crash event trail.

For more about annotating crash event trails with custom data, see [Add custom data to New Relic Mobile](/docs/mobile-monitoring/new-relic-mobile/maintenance/add-custom-data-new-relic-mobile).

## Use the event trail [#use]

To use the New Relic Mobile crash event trail:

1. Go to **[rpm.newrelic.com/mobile](https://rpm.newrelic.com/mobile) > (select a mobile app) > Crash analysis**.
2. On the lower right side of the **Crash analysis** page, select a crash type.
3. On the **Crash details** page, beside the stack trace, select **Event trail**.
4. Study the events leading up to a crash type for clues to the reasons for the crash.
5. To expand details about an event's attributes, select it.
6. To view the event trail results in New Relic Insights, select **Open session in Insights**.
7. To scroll through occurrences of the same crash type, use the event trail's left and right arrows.

For optimal use of New Relic's crash analysis tools, use:

* New Relic Mobile's [Android SDK API](/docs/mobile-monitoring/new-relic-mobile-android/android-sdk-api/recordbreadcrumb) or [iOS SDK API](/docs/mobile-monitoring/new-relic-mobile-ios/ios-sdk-api/record-breadcrumb) to create custom `MobileBreadcrumb` or `MobileHandledException` events
* [Enable `MobileRequest` events](/docs/mobile-monitoring/mobile-monitoring-ui/network-pages/analyze-network-requests-using-mobilerequest-event-data)
* New Relic Mobile's [**Crash analysis** page](/docs/mobile-monitoring/mobile-monitoring-ui/crashes/crash-analysis-group-filter-your-crashes)
* New Relic Mobile's [Interaction trail](/docs/mobile-monitoring/mobile-monitoring-ui/crashes/investigate-mobile-app-crash-report#interaction-trail)
* [New Relic Insights queries](/docs/insights/explore-add-data/custom-events/insert-query-custom-mobile-app-events-attributes) of your crash event data
* New Relic Insights [dashboards](/docs/insights/use-insights-ui/manage-dashboards/create-edit-copy-insights-dashboards)

## Difference between event trail and interaction trail [#diff-interaction-trail]

The crash event trail is different from the [interaction trail](/docs/mobile-monitoring/mobile-monitoring-ui/crashes/investigate-mobile-app-crash-report#interaction-trail). The crash event trail shows **all** New Relic Mobile [event types](/docs/insights/explore-add-data/custom-events/insert-query-custom-mobile-app-events-attributes#event-definition) leading up to a crash, whereas the interaction trail only shows interaction event types (`Mobile` events with the category `interaction`). The interaction trail has additional features, including stack traces and links to the associated interaction charts.<|MERGE_RESOLUTION|>--- conflicted
+++ resolved
@@ -6,14 +6,6 @@
   - Mobile monitoring
   - Mobile monitoring UI
   - Crashes
-<<<<<<< HEAD
-redirects:
-  - >-
-    /docs/mobile-monitoring/mobile-monitoring-ui/crashes/new-relic-mobile-event-trail
-  - >-
-    /docs/mobile-monitoring/mobile-monitoring-ui/crashes/new-relic-mobile-crash-event-trail
-=======
->>>>>>> dea79b0f
 ---
 
 The New Relic Mobile **crash event trail** shows you the events leading up to a crash of a mobile app, based on your subscription level's [data retention policy](/docs/accounts-partnerships/accounts/account-billing-usage/data-retention). These can be events New Relic monitors by default, or custom events you created in New Relic Insights. This document explains [what the crash event trail is](#what-is) and [how to use it](#use).
