---
title: OS versions page
contentType: page
template: basicDoc
topics:
  - Mobile monitoring
  - Mobile monitoring UI
  - Mobile App pages
<<<<<<< HEAD
redirects:
  - /docs/mobile-apps/os-versions-dashboard
  - /docs/mobile-monitoring-ui/os-versions-dashboard
  - >-
    /docs/mobile-monitoring/mobile-monitoring-ui/mobile-app-dashboards/os-versions-dashboard
  - >-
    /docs/mobile-monitoring/mobile-monitoring-ui/mobile-app-dashboards/os-versions-page
=======
>>>>>>> dea79b0f
---

The OS versions page for Mobile monitoring provides performance details about the top operating system versions hosting your mobile application, such as iOS and Android. Charts compare the OS versions by:

* HTTP request time
* Network failures
* Requests per minute
* Active devices

From here you can drill down into details by a major or minor OS version (for example, iOS 8, iOS 7.1.1, Android 4.2.2).

## Viewing the OS versions page [#os_versions_procedures]

![Use this page to view, sort, or drill down into detailed information about the top five types of operation system versions using your mobile app.](./images/os-version-pic_0.png "OS Version Page")

**[one.newrelic.com](https://one.newrelic.com) > Mobile > (select an app) > App > OS versions:** Use this page to view, sort, or drill down into detailed information about the top five types of operation system versions using your mobile app.

To view performance details about the operating system versions for your mobile app users:

1. Go to **[one.newrelic.com](https://one.newrelic.com) > Mobile > (select an app) > App > OS versions**.
2. To select the mobile app versions or time period, use the **Versions** menu and [**time picker**](/docs/site/timepicker-setting-time-periods-to-view-data) below the UI menu bar.
3. Optional: Select the **Sort by** and **Hide &lt; 1% throughput** options.
4. To expand or collapse the list of operating systems to include versions, select the operating system's name (for example, iOS 7).

## Viewing drill-down details [#details]

To drill down into detailed information, use any of our standard [user interface functions](/docs/accounts-partnerships/education/getting-started-new-relic/new-relic-user-interface) and [page functions](/docs/accounts-partnerships/education/getting-started-new-relic/standard-dashboard-features) to drill down into detailed information. In addition:

* To view details for the minor and point releases of a major OS version (including interaction time, HTTP request times, network failures, active devices, and slowest traces or all subversions), select a major OS version from the list.
* To view details for a specific OS version, select its name from the expanded OS list.
* To view trace details a slow transaction (if available), select its link. For more information, see [Interactions page](/docs/mobile-monitoring-ui#interactions-timeline).
* To return to the main OS versions page, select the **Close** (**X**) button.

## For more help [#more_help]

Additional documentation resources include:

* [Errors page for mobile apps](/docs/mobile-apps/errors-dashboard) (detailed charts and information about errors with mobile apps)
* [Versions report](/docs/mobile-apps/versions) (seven-day report with a color-coded chart for mobile app usage, plus a table that summarizes mobile versions, date created, and averages)<|MERGE_RESOLUTION|>--- conflicted
+++ resolved
@@ -6,16 +6,6 @@
   - Mobile monitoring
   - Mobile monitoring UI
   - Mobile App pages
-<<<<<<< HEAD
-redirects:
-  - /docs/mobile-apps/os-versions-dashboard
-  - /docs/mobile-monitoring-ui/os-versions-dashboard
-  - >-
-    /docs/mobile-monitoring/mobile-monitoring-ui/mobile-app-dashboards/os-versions-dashboard
-  - >-
-    /docs/mobile-monitoring/mobile-monitoring-ui/mobile-app-dashboards/os-versions-page
-=======
->>>>>>> dea79b0f
 ---
 
 The OS versions page for Mobile monitoring provides performance details about the top operating system versions hosting your mobile application, such as iOS and Android. Charts compare the OS versions by:
