--- conflicted
+++ resolved
@@ -6,16 +6,6 @@
   - Mobile monitoring
   - Mobile monitoring UI
   - Mobile App pages
-<<<<<<< HEAD
-redirects:
-  - /docs/mobile-apps/mobile-apps-menu
-  - /docs/mobile-monitoring-ui/mobile-apps-menu
-  - >-
-    /docs/mobile-monitoring/mobile-monitoring-ui/mobile-app-dashboards/mobile-apps-menu
-  - >-
-    /docs/mobile-monitoring/mobile-monitoring-ui/mobile-app-dashboards/mobile-apps-index
-=======
->>>>>>> dea79b0f
 ---
 
 New Relic's mobile monitoring UI includes a mobile app index that shows a list of your monitored apps and important summary information about them.
