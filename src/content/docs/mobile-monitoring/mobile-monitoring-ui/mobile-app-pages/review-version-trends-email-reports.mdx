---
title: Review version trends email reports
contentType: page
template: basicDoc
topics:
  - Mobile monitoring
  - Mobile monitoring UI
  - Mobile App pages
<<<<<<< HEAD
redirects: []
=======
>>>>>>> dea79b0f
---

Managing and pinpointing your mobile app's successes and problems can have additional complexity when multiple versions are live at any one time. This is why Mobile monitoring provides version trend data by email.

If you manage mobile app development, or if you are a mobile app developer, the email reports provide a convenient communication tool to share, track, and review your app's progress, adoption, and other trends. Each email includes a link to Mobile monitoring's [**Version trends** user interface](/docs/mobile-monitoring/mobile-monitoring-ui/mobile-app-pages/version-trends-compare-user-adoption-metrics-performance), where you can drill down into additional details.

## Analyze email report data [#vt-email-data]

Here is an example of New Relic Mobile's version trends email report.

![New Relic Mobile Version Trends email example](./images/email-mobile-version-trends.png "New Relic Mobile Version Trends email example")

To opt in or out of New Relic Mobile's version trends report for any or all of your mobile apps: Go to **[one.newrelic.com](https://one.newrelic.com/) > Mobile > [(account dropdown)](/docs/accounts-partnerships/education/getting-started-new-relic/glossary#account-dropdown) > User preferences**, and then use the **Mobile version trends** tab in the **Emails per account** section. A link to your account **User preferences** also is available from New Relic Mobile's **Version trends** page in the user interface.

The email reports help you analyze data for version releases over time.

<Table>
  <thead>
    <tr>
      <th style={{ width: "200px" }}>
        **Time period**
      </th>

      <th>
        **Comments**
      </th>
    </tr>
  </thead>

  <tbody>
    <tr>
      <td>
        Day after release
      </td>

      <td>
        The day after a new release launches, the report provides data about crash rates, HTTP errors, and network failures. This can help you quickly understand if the release is causing any major issues.
      </td>
    </tr>

    <tr>
      <td>
        Week and month after release
      </td>

      <td>
        One week and one month later, the numbers and percentages will show whether new users are installing the app and existing users are upgrading to this version. This can help you analyze the success of specific app versions and your promotional efforts around them.
      </td>
    </tr>

    <tr>
      <td>
        Over time
      </td>

      <td>
        Over time you can evaluate your development efforts. This can help you determine whether each release is maintaining or improving the stability and performance of your app. This in turn can help you to identify any changes needed to support or enhance your app.
      </td>
    </tr>
  </tbody>
</Table>

<Callout variant="tip">
  To go directly to New Relic Mobile's **Version trends** user interface, select the email's **View details** link. The UI provides additional details that can [help you analyze performance, user adoption, and key technical indicators](/docs/mobile-monitoring/mobile-monitoring-ui/mobile-app-pages/version-trends-compare-user-adoption-metrics-performance#details). You can also opt in to email reports directly from the **Version trends** page in the UI.
</Callout>

## All mobile apps: Select email reporting [#email-all]

By default, all of your mobile apps are disabled for email reporting to your [account email address](/docs/accounts-partnerships/accounts/account-maintenance/account-email-settings). Once you enable the feature for one or more of your mobile apps, we will automatically send the email reports one day, one week, and one month after each new version release.

To opt in or out of the version trends email reports:

1. Go to **[one.newrelic.com](one.newrelic.com) > Mobile > (select a mobile app) > App > Version trends**.
2. Select the **Enable version trends email notifications** link.
3. From the **Emails per account** section in your account's **User preferences** page, select **Mobile version trends**.
4. Select the checkbox option to enable or disable version trend email notifications.
5. Select **Save email preferences**.

OR

1. Go to **[one.newrelic.com](https://one.newrelic.com) > [(account dropdown)](/docs/accounts-partnerships/education/getting-started-new-relic/glossary#account-dropdown) > User preferences**.
2. From the **Emails per account** section, select **Mobile version trends**.
3. Select the checkbox option to enable or disable version trend email notifications.
4. Select **Save email preferences**.

## Individual mobile app: Select email reporting [#email-one]

To enable or disable email reporting for a specific mobile app:

1. From the list of available mobile apps in your **User preferences**, hover over a mobile app, and then select **Edit**.
2. From the selected mobile app's **Alert thresholds** page, select the checkbox option to turn on or turn off email reporting for new releases.
3. Select **Save alert settings**.

OR:

1. Go to **[one.newrelic.com](https://one.newrelic.com) > (selected app) > Settings > Application**.
2. From the selected mobile app's **Crash reports and release notifications** section, select the checkbox option to turn on or turn off email reporting for new releases.
3. Select **Save alert settings**.<|MERGE_RESOLUTION|>--- conflicted
+++ resolved
@@ -6,10 +6,6 @@
   - Mobile monitoring
   - Mobile monitoring UI
   - Mobile App pages
-<<<<<<< HEAD
-redirects: []
-=======
->>>>>>> dea79b0f
 ---
 
 Managing and pinpointing your mobile app's successes and problems can have additional complexity when multiple versions are live at any one time. This is why Mobile monitoring provides version trend data by email.
