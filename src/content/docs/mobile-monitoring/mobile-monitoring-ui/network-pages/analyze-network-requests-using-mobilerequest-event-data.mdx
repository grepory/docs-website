---
title: Analyze network requests using MobileRequest event data
contentType: page
template: basicDoc
topics:
  - Mobile monitoring
  - Mobile monitoring UI
  - Network pages
<<<<<<< HEAD
redirects:
  - >-
    /docs/mobile-monitoring/mobile-monitoring-ui/network-pages/network-request-instrumentation
=======
>>>>>>> dea79b0f
---

Monitoring HTTP and network requests gives you insight into how your app is performing and provides data that can help you improve your app. To find HTTP and network requests and errors, you can view them in the [Mobile monitoring UI](#view-mobile) or query [`MobileRequest` and `MobileRequestError` events](#query-insights) in Insights.

## Enable MobileRequest for earlier versions of iOS and Android [#enable_mobilerequest]

`MobileRequest` data is enabled **by default** for:

* [Android version 5.15.2](/docs/release-notes/mobile-release-notes/android-release-notes/android-5152) or higher
* [iOS version 6.0.0](/docs/release-notes/mobile-release-notes/ios-release-notes/ios-agent-600) or higher

For earlier versions, starting with Android version 5.14.0 or iOS version 5.14.0, you must enable the feature. Upgrade to the latest [Android](/docs/mobile-monitoring/new-relic-mobile-android/install-configure/upgrade-new-relic-mobiles-android-sdk) or [iOS](/docs/mobile-monitoring/new-relic-mobile-ios/installation/upgrade-new-relic-mobiles-ios-sdk) version, or add the following feature flag to your app, before the New Relic start call:

<CollapserGroup>
  <Collapser
    id="enable-for-android"
    title="Enable for Android"
  >
    Place the feature flag before the start call in the `onCreate` method of the `MainActivity` class.

    ```
    NewRelic.enableFeature(FeatureFlag.NetworkRequests);
    NewRelic.withApplicationToken("NEW_RELIC_TOKEN").start(this.getApplication());
    ```
  </Collapser>

  <Collapser
    id="enable-for-ios"
    title="Enable for iOS"
  >
    Place the feature flag before the start call which should be the first line of `didFinishLaunchingWithOptions` method.

    Objective-C

    ```
    [NewRelic enableFeatures:NRFeatureFlag_NetworkRequestEvents]
    [NewRelic startWithApplicationToken:@"NEW_RELIC_TOKEN"]
    ```

    Swift

    ```
    NewRelic.enableFeatures(NRMAFeatureFlags.NRFeatureFlag_NetworkRequestEvents)
    NewRelic.start(withApplicationToken:"NEW_RELIC_TOKEN")
    ```
  </Collapser>
</CollapserGroup>

## Query HTTP and network requests in Insights [#query-insights]

To create custom dashboards for HTTP and network requests, run queries using the following events and attributes:

* [`MobileRequestError`](/docs/insights/nrql-new-relic-query-language/nrql-examples/insights-query-examples-mobile#mobilerequesterror-examples) events and [attributes](/docs/insights/insights-data-sources/default-data/mobile-events-attributes#mobilerequesterror-attributes)
* [`MobileRequest`](/docs/insights/nrql-new-relic-query-language/nrql-query-examples/insights-query-examples-new-relic-mobile#mobilerequest-examples) events and [attributes](/docs/insights/insights-data-sources/default-data/mobile-events-attributes#mobilerequest-attributes)

## View HTTP and network requests in Mobile [#view-mobile]

To explore `MobileRequest` and `MobileRequestError` data in the UI, go to the following pages:

<Table>
  <thead>
    <tr>
      <th style={{ width: "200px" }}>
        Page
      </th>

      <th>
        What you can do here
      </th>
    </tr>
  </thead>

  <tbody>
    <tr>
      <td>
        [Mobile crash event trail](/docs/mobile-monitoring/mobile-monitoring-ui/crashes/mobile-crash-event-trail)
      </td>

      <td>
        The **Mobile crash event trail** shows you the events leading up to a crash of a mobile app, based on your subscription level's [data retention policy](/docs/accounts-partnerships/accounts/account-billing-usage/data-retention). These events can help you diagnose the cause of the crash.
      </td>
    </tr>

    <tr>
      <td>
        [HTTP requests](/docs/mobile-monitoring/mobile-monitoring-ui/network-pages/http-requests-page)
      </td>

      <td>
        The **HTTP requests** page includes charts for your top five domains by response time and average throughput.
      </td>
    </tr>

    <tr>
      <td>
        [Network Errors](/docs/network-errors-http-error-network-failure-analysis)
      </td>

      <td>
        The **Network errors** page helps you to better understand HTTP errors and network failures associated with your mobile app and to connect errors to services that are causing issues.
      </td>
    </tr>
  </tbody>
</Table><|MERGE_RESOLUTION|>--- conflicted
+++ resolved
@@ -6,12 +6,6 @@
   - Mobile monitoring
   - Mobile monitoring UI
   - Network pages
-<<<<<<< HEAD
-redirects:
-  - >-
-    /docs/mobile-monitoring/mobile-monitoring-ui/network-pages/network-request-instrumentation
-=======
->>>>>>> dea79b0f
 ---
 
 Monitoring HTTP and network requests gives you insight into how your app is performing and provides data that can help you improve your app. To find HTTP and network requests and errors, you can view them in the [Mobile monitoring UI](#view-mobile) or query [`MobileRequest` and `MobileRequestError` events](#query-insights) in Insights.
