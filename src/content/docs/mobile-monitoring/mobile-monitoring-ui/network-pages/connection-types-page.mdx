---
title: Connection types page
contentType: page
template: basicDoc
topics:
  - Mobile monitoring
  - Mobile monitoring UI
  - Network pages
<<<<<<< HEAD
redirects:
  - >-
    /docs/mobile-monitoring/mobile-monitoring-ui/network-dashboards/connection-types-dashboard
  - >-
    /docs/mobile-monitoring/mobile-monitoring-ui/network-dashboards/connection-types-page
=======
>>>>>>> dea79b0f
---

![connection types.png](./images/connection-types.png "connection types.png")

**[one.newrelic.com](https://one.newrelic.com) > Mobile > (select an app) > Network > Connection types**: Use this page to view, sort, or drill down into detailed information about your users' mobile network connection type by response time impact, network failures, and active traffic.

The **Connection Types** page for Mobile monitoring includes charts that show your users' wireless network connection technologies and their response time impact, error rate, and active traffic for the selected time period. Data is grouped by technology generation: 2G, 3G, etc. Wifi and Unknown are also included in the connection types breakdown. From here you can drill down into specific wireless technologies like GPRS, HSDPA, and LTE.

To view your users' mobile wireless connection types:

1. Go to **[one.newrelic.com](https://one.newrelic.com) > Mobile > (select an app) > Network > Connection types**.
2. To change the information that appears (including response time, active devices, or network errors), select your choice from the **Sort by** menu.
3. To select the mobile app versions or time period, use the [**Versions**](/docs/mobile-apps/versions) menu and [time picker](/docs/site/timepicker-setting-time-periods-to-view-data) below the New Relic menu bar.
4. To view details for a specific connection type, select its name.

Use any of our standard [user interface functions](/docs/accounts-partnerships/education/getting-started-new-relic/new-relic-user-interface) and [page functions](/docs/accounts-partnerships/education/getting-started-new-relic/standard-dashboard-features) to drill down into detailed information.<|MERGE_RESOLUTION|>--- conflicted
+++ resolved
@@ -6,14 +6,6 @@
   - Mobile monitoring
   - Mobile monitoring UI
   - Network pages
-<<<<<<< HEAD
-redirects:
-  - >-
-    /docs/mobile-monitoring/mobile-monitoring-ui/network-dashboards/connection-types-dashboard
-  - >-
-    /docs/mobile-monitoring/mobile-monitoring-ui/network-dashboards/connection-types-page
-=======
->>>>>>> dea79b0f
 ---
 
 ![connection types.png](./images/connection-types.png "connection types.png")
