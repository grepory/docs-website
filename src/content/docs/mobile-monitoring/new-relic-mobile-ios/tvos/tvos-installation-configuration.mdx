---
title: tvOS installation and configuration
contentType: page
template: basicDoc
topics:
  - Mobile monitoring
  - New Relic Mobile iOS
  - tvOS
<<<<<<< HEAD
redirects:
  - >-
    /docs/mobile-monitoring/new-relic-mobile-ios/get-started/tvos-installation-configuration
=======
>>>>>>> dea79b0f
---

<Callout variant="tip">
  **Owner or Admins**
</Callout>

Follow these instructions to install and configure New Relic Mobile functionality with your tvOS applications.

<Callout variant="tip">
  tvOS apps using **Cocoapods** have [separate installation procedures](https://docs.newrelic.com/docs/mobile-monitoring/new-relic-mobile-ios/install-configure/cocoapods-tvos-installation-configuration).
</Callout>

## Installing your tvOS application [#installation]

As part of the installation process, New Relic Mobile automatically generates an [application token](/docs/mobile-apps/viewing-your-application-token). This is a 40-character hexadecimal string for authenticating each mobile app you monitor in New Relic Mobile.

For Admins with existing New Relic accounts, follow these steps to install and configure your application. (If you do not have a New Relic account, see [New Relic Mobile](/docs/mobile-apps/new-relic-for-mobile-apps).)

1. Go to **[rpm.newrelic.com/mobile](https://rpm.newrelic.com/mobile)**.
2. If applicable: From the Mobile Apps list, select <Icon name="fe-plus-circle"/>
   **Add a new app**
3. From the Get Started page, select **tvOS** as the platform for mobile monitoring.
4. Type a name for your mobile app, and select **Continue**.

Continue with the steps to configure New Relic Mobile.

* To complete the configuration process for a new mobile app later: Go to **[rpm.newrelic.com/mobile](https://rpm.newrelic.com/mobile)**, then select **See Instructions** next to your mobile app name.
* To upgrade an existing tvOS installation: Go to **[rpm.newrelic.com/mobile](https://rpm.newrelic.com/mobile) > (selected app) > Settings > Installation**.

## Configuring your tvOS application [#configuration]

These procedures to configure your tvOS app also appear on the Get Started page in New Relic.

1. Download and unzip the tvOS SDK for New Relic Mobile.
2. To add the New Relic tvOS Mobile Framework to your Xcode project: Use Finder to drag the **NewRelicAgentTVOS.framework** folder into your Xcode project, and drop it onto your Project in the Project Navigator window.
3. Follow the prompts to copy items into destination and to create folder references.
4. Add the **SystemConfiguration.framework**, **libc++.tbd**, and **libz.tbd** libraries to your Linker settings.
5. To start the agent: Import the New Relic Mobile Agent header at the top of your **prefix.pch**.
6. Add **+\[NewRelic startWithApplicationToken:&lt;appToken>]** to the top of **-application:didFinishLaunchingWithOptions:** in your **AppDelegate.m** using the unique [application token](/docs/mobile-apps/viewing-your-application-token) that is automatically generated.
7. Add a build script to your target's **Build Phases** and paste the following, replacing `PUT_NEW_RELIC_APP_TOKEN_HERE` with your application token:

   ```
   SCRIPT=`/usr/bin/find "${SRCROOT}" -name newrelic_postbuild.sh | head -n 1`
   /bin/sh "${SCRIPT}" "PUT_NEW_RELIC_APP_TOKEN_HERE"
   ```
8. Clean and build your app, and then run it in the simulator or other device.

Within a few minutes you will begin to see data for your iOS app: Go to **[rpm.newrelic.com/mobile](https://rpm.newrelic.com/mobile) > (selected app)**. If you don't, see [No data appears](/docs/mobile-monitoring/mobile-monitoring-installation/ios/no-data-appears-ios).

## Executing a demo crash (optional) [#demo]

If you have trouble getting your app to crash, the New Relic agent provides an API to execute a demo crash.

**Recommendation:** Add one of these lines of code to a button click event handler as applicable:

```
[NewRelic crashNow];
```

OR

```
[NewRelic crashNow:@"<reason>"];
```

## Changing the logging level (optional) [#logging]

Six log levels are available for mobile apps monitoring:

* `none`
* `error`
* `warning`
* `info`
* `verbose`
* `ALL`

To increase your logging level in the app, add this method call before calling **startWithApplicationToken**:

```
[NRLogger setLogLevels:NRLogLevelALL];
```

## For more help [#more_help]

Additional documentation resources include:

* [Mobile Apps index](/docs/mobile-apps/mobile-apps-menu) (standard menu functions available from your list of mobile applications in New Relic Mobile)
* [Mobile Apps **Overview** page](/docs/mobile-apps/mobile-apps-dashboard) (a summary of your mobile app's performance)
* [Customizing your mobile app settings](/docs/mobile-apps/customizing-your-mobile-app-settings) (**Settings** tab options to view your mobile app's application token, rename it, change its alert thresholds, or install New Relic Mobile updates)
* [Upgrading New Relic Mobile for tvOS apps](https://docs.newrelic.com/docs/mobile-monitoring/new-relic-mobile-ios/install-configure/upgrading-new-relic-mobiles-tvos-sdk) (standard upgrade procedures)
* [No data appears](/docs/mobile-monitoring/mobile-monitoring-installation/ios/no-data-appears-ios) (basic troubleshooting steps)<|MERGE_RESOLUTION|>--- conflicted
+++ resolved
@@ -6,12 +6,6 @@
   - Mobile monitoring
   - New Relic Mobile iOS
   - tvOS
-<<<<<<< HEAD
-redirects:
-  - >-
-    /docs/mobile-monitoring/new-relic-mobile-ios/get-started/tvos-installation-configuration
-=======
->>>>>>> dea79b0f
 ---
 
 <Callout variant="tip">
