--- conflicted
+++ resolved
@@ -6,12 +6,6 @@
   - Mobile monitoring
   - New Relic Mobile iOS
   - tvOS
-<<<<<<< HEAD
-redirects:
-  - >-
-    /docs/mobile-monitoring/new-relic-mobile-ios/install-configure/cocoapods-tvos-installation-configuration
-=======
->>>>>>> dea79b0f
 ---
 
 These procedures apply only to tvOS apps using Cocoapods. For all other types of tvOS apps, see [tvOS installation and configuration](/docs/mobile-monitoring/new-relic-mobile-ios/get-started/tvos-installation-configuration).
