--- conflicted
+++ resolved
@@ -6,21 +6,6 @@
   - Mobile monitoring
   - New Relic Mobile iOS
   - Installation
-<<<<<<< HEAD
-redirects:
-  - >-
-    /docs/mobile-monitoring/mobile-monitoring-installation/ios/upgrading-new-relic-mobiles-ios-sdk-v4
-  - >-
-    /docs/mobile-monitoring/mobile-monitoring-installation/ios/upgrading-new-relic-mobiles-ios-sdk-v1-0
-  - /docs/mobile-apps/ios-1-upgrade
-  - >-
-    /docs/mobile-monitoring/mobile-monitoring-installation/ios/upgrading-new-relic-mobiles-ios-sdk-v1
-  - >-
-    /docs/mobile-monitoring/new-relic-mobile-ios/install-configure/upgrading-new-relic-mobiles-ios-sdk-v4
-  - >-
-    /docs/mobile-monitoring/new-relic-mobile-ios/install-configure/upgrade-new-relic-mobiles-ios-sdk-v4
-=======
->>>>>>> dea79b0f
 ---
 
 With the fourth major version of the iOS agent, New Relic Mobile includes crash reporting. This new feature changes the standard installation procedures, including:
