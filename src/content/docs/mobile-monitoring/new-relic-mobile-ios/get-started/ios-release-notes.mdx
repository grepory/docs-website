--- conflicted
+++ resolved
@@ -6,11 +6,6 @@
   - Mobile monitoring
   - New Relic Mobile iOS
   - Get started
-<<<<<<< HEAD
-redirects:
-  - /docs/mobile-monitoring/new-relic-mobile/getting-started/ios-release-notes
-=======
->>>>>>> dea79b0f
 ---
 
 Redirect to iOS release notes