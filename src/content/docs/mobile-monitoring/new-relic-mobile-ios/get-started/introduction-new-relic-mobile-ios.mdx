---
title: Introduction to New Relic Mobile for iOS
contentType: page
template: basicDoc
topics:
  - Mobile monitoring
  - New Relic Mobile iOS
  - Get started
<<<<<<< HEAD
redirects: []
japaneseVersion: >-
  https://docs.newrelic.co.jp/docs/mobile-monitoring/new-relic-mobile-ios/get-started/introduction-new-relic-mobile-ios
=======
>>>>>>> dea79b0f
---

New Relic Mobile for iOS monitors your mobile app, giving you a comprehensive view of your app's performance. It works for iOS apps written using Objective-C, Swift, or both languages. For a general overview of New Relic Mobile functionality, see [Introduction to New Relic Mobile](/docs/mobile-monitoring/new-relic-mobile/getting-started/introduction-new-relic-mobile).

## Compatibility and requirements [#requirements]

Before you install New Relic Mobile for iOS, review the [compatibility and requirements](/docs/mobile-monitoring/new-relic-mobile-ios/get-started/new-relic-ios-compatibility-requirements).

## Install the agent [#installation]

As part of the installation process, New Relic Mobile automatically generates an [application token](/docs/mobile-monitoring/new-relic-mobile/maintenance/viewing-your-application-token). This is a 40-character hexadecimal string for authenticating each mobile app that you monitor in New Relic Mobile.

There are two ways you can install New Relic Mobile for iOS:

* New Relic **recommends** that you install and configure New Relic Mobile for iOS using the [CocoaPods installation](/docs/mobile-monitoring/new-relic-mobile-ios/install-configure/cocoapods-installation-configuration) method.
* You can also manually install and configure New Relic Mobile for iOS by [adding the New Relic framework to your app](/docs/mobile-monitoring/new-relic-mobile-ios/get-started/ios-installation-configuration).

## Extend your instrumentation [#extend]

After you install the agent, extend the agent's instrumentation by using the [New Relic Mobile UI](/docs/mobile-monitoring/mobile-monitoring-ui/mobile-app-pages/mobile-apps-index) and following up on information in [New Relic Insights](/docs/insights/use-insights-ui/getting-started/introduction-new-relic-insights).

<Table>
  <thead>
    <tr>
      <th style={{ width: "125px" }}>
        To access:
      </th>

      <th>
        In New Relic Mobile:
      </th>

      <th>
        In New Relic Insights:
      </th>
    </tr>
  </thead>

  <tbody>
    <tr>
      <td>
        **Custom data**
      </td>

      <td>
        Create and record [custom events, interaction traces, and attributes](/docs/mobile-monitoring/new-relic-mobile/maintenance/add-custom-data-new-relic-mobile) to add details to your existing data and traces.
      </td>

      <td>
        Then, view [the custom events that you created](/docs/insights/insights-data-sources/custom-events/insert-custom-events-attributes-mobile-data) in New Relic Insights.
      </td>
    </tr>

    <tr>
      <td>
        **Network requests**
      </td>

      <td>
        Enable the [MobileRequest event](/docs/mobile-monitoring/mobile-monitoring-ui/network-pages/analyze-network-requests-using-mobilerequest-event-data) feature so you can perform a full network analysis.
      </td>

      <td>
        To further investigate network request error rates and response times, query [MobileRequest and MobileRequestError events](/docs/insights/nrql-new-relic-query-language/nrql-query-examples/insights-query-examples-new-relic-mobile#mobilerequest-examples).
      </td>
    </tr>

    <tr>
      <td>
        **Crash analysis**
      </td>

      <td>
        Review detailed information [using groups and filters](/docs/mobile-monitoring/mobile-monitoring-ui/crashes/crash-analysis-group-filter-your-crashes) to analyze trends that lead to crashes.
      </td>

      <td>
        To view more information about crashes, [create NRQL queries to review Insights charts](/docs/mobile-monitoring/mobile-monitoring-ui/crashes/crash-analysis-group-filter-your-crashes#insights) related to crash data.
      </td>
    </tr>

    <tr>
      <td>
        **iOS SDK API**
      </td>

      <td>
        Use the [iOS SDK API for New Relic Mobile](/docs/mobile-monitoring/new-relic-mobile-ios/api-guides/ios-sdk-api-guide) to instrument parts of your code that are not instrumented by default.
      </td>

      <td>
        Then, view those [custom events and attributes in New Relic Insights](/docs/insights/insights-data-sources/custom-events/insert-custom-events-attributes-mobile-data).
      </td>
    </tr>

    <tr>
      <td>
        **Handled exceptions**
      </td>

      <td>
        Report [exceptions](/docs/mobile-monitoring/mobile-monitoring-ui/crashes/introduction-mobile-handled-exceptions) so you can identify factors creating a poor mobile app experience.
      </td>

      <td>
        To further improve performance, review [MobileHandledException](https://docs.newrelic.com/docs/insights/insights-data-sources/default-data/mobile-events-attributes#mobilehandledexception-attributes) event records in New Relic Insights.
      </td>
    </tr>

    <tr>
      <td>
        **Breadcrumbs**
      </td>

      <td>
        Boost the level of detail in [crash event trails](/docs/mobile-monitoring/mobile-monitoring-ui/crashes/mobile-crash-event-trail) by adding [breadcrumbs](/docs/mobile-monitoring/new-relic-mobile/maintenance/add-custom-data-new-relic-mobile#custom-breadcrumbs).
      </td>

      <td>
        Then, query [MobileBreadcrumbs](/docs/insights/insights-data-sources/default-data/mobile-events-attributes#event-types) events to see all breadcrumbs or just breadcrumbs related to crashes.
      </td>
    </tr>
  </tbody>
</Table>

## Troubleshoot your installation [#troubleshooting]

If New Relic Mobile for iOS isn't reporting data, try these [troubleshooting suggestions](/docs/mobile-monitoring/new-relic-mobile-ios/troubleshoot/no-data-appears-ios).<|MERGE_RESOLUTION|>--- conflicted
+++ resolved
@@ -6,12 +6,6 @@
   - Mobile monitoring
   - New Relic Mobile iOS
   - Get started
-<<<<<<< HEAD
-redirects: []
-japaneseVersion: >-
-  https://docs.newrelic.co.jp/docs/mobile-monitoring/new-relic-mobile-ios/get-started/introduction-new-relic-mobile-ios
-=======
->>>>>>> dea79b0f
 ---
 
 New Relic Mobile for iOS monitors your mobile app, giving you a comprehensive view of your app's performance. It works for iOS apps written using Objective-C, Swift, or both languages. For a general overview of New Relic Mobile functionality, see [Introduction to New Relic Mobile](/docs/mobile-monitoring/new-relic-mobile/getting-started/introduction-new-relic-mobile).
