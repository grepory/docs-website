---
title: Adding a prefix header to an iOS project
contentType: page
template: basicDoc
topics:
  - Mobile monitoring
  - New Relic Mobile iOS
  - Configuration
<<<<<<< HEAD
redirects:
  - >-
    /docs/mobile-monitoring/mobile-monitoring-installation/ios/adding-prefix-header-ios-project
  - >-
    /docs/mobile-monitoring/new-relic-mobile-ios/install-configure/adding-prefix-header-ios-project
=======
>>>>>>> dea79b0f
---

The iOS SDK API for New Relic Mobile requires modification of your project's prefix header. If your project does not have one, follow these steps to add it.

1. From your Xcode menu, select **File > New > File...**
2. From **iOS** template options, select **Other > PCH file**.
3. Name the file **&lt;target_name>-Prefix.pch**, and then select **Create**.
4. From your target’s **Build settings**, select **All**, and then add the following to the `Prefix Header` field:

   ```
   $(SRCROOT)/<target_name>-Prefix.pch
   ```

![Prefix Header file for iOS SDK API projects](./images/screen-ios-sdk-api-prefix-header.png "Prefix Header file for iOS SDK API projects")

Here is an example of using Xcode to add a Prefix Header file to your iOS project for the New Relic Mobile iOS SDK API.<|MERGE_RESOLUTION|>--- conflicted
+++ resolved
@@ -6,14 +6,6 @@
   - Mobile monitoring
   - New Relic Mobile iOS
   - Configuration
-<<<<<<< HEAD
-redirects:
-  - >-
-    /docs/mobile-monitoring/mobile-monitoring-installation/ios/adding-prefix-header-ios-project
-  - >-
-    /docs/mobile-monitoring/new-relic-mobile-ios/install-configure/adding-prefix-header-ios-project
-=======
->>>>>>> dea79b0f
 ---
 
 The iOS SDK API for New Relic Mobile requires modification of your project's prefix header. If your project does not have one, follow these steps to add it.
