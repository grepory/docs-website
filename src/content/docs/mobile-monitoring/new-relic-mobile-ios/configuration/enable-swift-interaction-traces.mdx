---
title: Enable Swift interaction traces
contentType: page
template: basicDoc
topics:
  - Mobile monitoring
  - New Relic Mobile iOS
  - Configuration
<<<<<<< HEAD
redirects:
  - >-
    /docs/mobile-monitoring/new-relic-mobile/getting-started/enabling-interaction-tracing-swift
  - >-
    /docs/mobile-monitoring/new-relic-mobile/getting-started/enabling-swift-interaction-tracing
  - >-
    /docs/mobile-monitoring/new-relic-mobile/getting-started/enabling-swift-interaction-traces
  - >-
    /docs/mobile-monitoring/new-relic-mobile-ios/install-configure/enabling-swift-interaction-traces
  - >-
    /docs/mobile-monitoring/new-relic-mobile-ios/install-configure/enable-swift-interaction-traces
=======
>>>>>>> dea79b0f
---

Dynamic-by-default method lookups for iOS development have been removed with Swift. This interrupts New Relic Mobile's default method instrumentation. For example, interaction tracing in Swift classes are disabled by default, but you can re-enable them.

Interactions in a Swift app are captured if [automatically instrumented classes and methods](/docs/mobile-monitoring/new-relic-mobile-ios/install-configure/work-ios-sdk-api#h2-Automatically-instrumented-classes-and-methods) are used or when defining custom interactions. However, if a Swift class creates sub-classes for any of these default classes, follow these steps to capture interactions.

## Enable dynamic method lookup [#enable-dynamic]

To re-enable dynamic method lookup on a method-by-method basis in Swift, adding the `dynamic` declaration modifier. For example:

```
class MyViewController : UIViewController {
  override dynamic func viewDidLoad() {
    super.viewDidLoad()
    ...
  }
}
```

For every function that New Relic [automatically instruments](/docs/mobile-monitoring/mobile-sdk-api/new-relic-mobile-sdk-api/working-ios-sdk-api#h2-Automatically-instrumented-classes-and-methods), be sure to add this modifier every time you create a sub-class and override in Swift.

## Enable Swift instrumentation [#swift-instrumentation]

After adding the `dynamic` keyword to your method overrides, you can re-enable Swift instrumentation by calling the following method:

<Table>
  <thead>
    <tr>
      <th style={{ width: "150px" }}>
        **Language**
      </th>

      <th>
        **Procedure**
      </th>
    </tr>
  </thead>

  <tbody>
    <tr>
      <td>
        Objective-C
      </td>

      <td>
        Call prior to `[NewRelic startWithApplicationToken:...];`

        ```
        [NewRelic enableFeatures:NRFeatureFlag_SwiftInteractionTracing];
        ```
      </td>
    </tr>

    <tr>
      <td>
        Swift
      </td>

      <td>
        Call prior to `NewRelic.start(withApplicationToken:)`

        ```
        NewRelic.enableFeatures(NRMAFeatureFlags.NRFeatureFlag_SwiftInteractionTracing)
        ```
      </td>
    </tr>
  </tbody>
</Table><|MERGE_RESOLUTION|>--- conflicted
+++ resolved
@@ -6,20 +6,6 @@
   - Mobile monitoring
   - New Relic Mobile iOS
   - Configuration
-<<<<<<< HEAD
-redirects:
-  - >-
-    /docs/mobile-monitoring/new-relic-mobile/getting-started/enabling-interaction-tracing-swift
-  - >-
-    /docs/mobile-monitoring/new-relic-mobile/getting-started/enabling-swift-interaction-tracing
-  - >-
-    /docs/mobile-monitoring/new-relic-mobile/getting-started/enabling-swift-interaction-traces
-  - >-
-    /docs/mobile-monitoring/new-relic-mobile-ios/install-configure/enabling-swift-interaction-traces
-  - >-
-    /docs/mobile-monitoring/new-relic-mobile-ios/install-configure/enable-swift-interaction-traces
-=======
->>>>>>> dea79b0f
 ---
 
 Dynamic-by-default method lookups for iOS development have been removed with Swift. This interrupts New Relic Mobile's default method instrumentation. For example, interaction tracing in Swift classes are disabled by default, but you can re-enable them.
