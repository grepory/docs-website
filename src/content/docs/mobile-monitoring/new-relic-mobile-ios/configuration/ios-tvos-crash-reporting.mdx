---
title: iOS and tvOS crash reporting
contentType: page
template: basicDoc
topics:
  - Mobile monitoring
  - New Relic Mobile iOS
  - Configuration
<<<<<<< HEAD
redirects:
  - >-
    /docs/mobile-monitoring/new-relic-mobile/getting-started/ios-agent-crash-reporting
  - /node/10111
  - >-
    /docs/mobile-monitoring/new-relic-mobile-ios/install-configure/ios-agent-crash-reporting
  - >-
    /docs/mobile-monitoring/new-relic-mobile-ios/install-configure/ios-tvos-crash-reporting
=======
>>>>>>> dea79b0f
---

For Mobile version 4 or higher, New Relic produces crash reports for your mobile applications. When an iOS or tvOS application crashes, the operating system creates a crash report and stores it on the device. New Relic uploads this report the next time the app launches.

Using this report and any relevant dSYM files, the crash report includes the complete stack trace with human-readable information. You can then log into New Relic and see each crash, including the method and line where it crashed, plus device and environment details.

## dSYM files [#about-dsym]

When you create a release build of an iOS or tvOS application, the names of methods and classes are stripped, leaving only machine-readable memory addresses. When the application crashes, the stack trace consists of this machine-readable code.

A **dSYM file** is an Xcode project file for **debug symbols**. It contains the debugging symbols that allow for translation of the initial crash report to human-readable information. This process is known as symbolication.

New Relic has dynamic framework support for dSYM uploading. If your app uses a dynamic framework with multiple dSYM files, New Relic automatically uploads and uses those files.

For more information, see [Retrieve and download dSYMs](/docs/mobile-monitoring/new-relic-mobile-ios/install-configure/retrieve-upload-dsyms) or [Upload dSYM files](/docs/mobile-monitoring/new-relic-mobile-ios/install-configure/upload-dsyms-bitcode-apps).

## Debug the crash reporter [#debugging]

Crash reporting is enabled by default, but there are some circumstances where it will be disabled:

* **If the debugger is enabled:** There can only be one uncaught exception handler registered at a time per application. If running with the debugger attached, New Relic will not capture and report crashes.
* **If another crash reporter is enabled:** If another uncaught exception handler is registered after New Relic starts, this error message is logged:

  ```
  The New Relic exception handler has been replaced. 
  This may result in crashes no longer reporting to New Relic.
  ```

## Disable crash reporting [#disabling-crash-reporting]

To disable New Relic crash reporting, call the following API method:

<Table>
  <thead>
    <tr>
      <th style={{ width: "200px" }}>
        **Language**
      </th>

      <th>
        **Procedure**
      </th>
    </tr>
  </thead>

  <tbody>
    <tr>
      <td>
        Objective-C
      </td>

      <td>
        Call prior to `[NewRelic startWithApplicationToken:...];`

        ```
        [NewRelic disableFeatures:NRFeatureFlag_CrashReporting];
        ```
      </td>
    </tr>

    <tr>
      <td>
        Swift
      </td>

      <td>
        Call prior to `NewRelic.start(withApplicationToken:)`

        ```
        NewRelic.disableFeatures(NRMAFeatureFlags.NRFeatureFlag_CrashReporting)
        ```
      </td>
    </tr>
  </tbody>
</Table>

For more information about this call, see the `NewRelic.h` file. For more on applicable feature flags, see the `NewRelicFeatureFlags.h` file.<|MERGE_RESOLUTION|>--- conflicted
+++ resolved
@@ -6,17 +6,6 @@
   - Mobile monitoring
   - New Relic Mobile iOS
   - Configuration
-<<<<<<< HEAD
-redirects:
-  - >-
-    /docs/mobile-monitoring/new-relic-mobile/getting-started/ios-agent-crash-reporting
-  - /node/10111
-  - >-
-    /docs/mobile-monitoring/new-relic-mobile-ios/install-configure/ios-agent-crash-reporting
-  - >-
-    /docs/mobile-monitoring/new-relic-mobile-ios/install-configure/ios-tvos-crash-reporting
-=======
->>>>>>> dea79b0f
 ---
 
 For Mobile version 4 or higher, New Relic produces crash reports for your mobile applications. When an iOS or tvOS application crashes, the operating system creates a crash report and stores it on the device. New Relic uploads this report the next time the app launches.
