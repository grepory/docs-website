---
title: Query Insights event data via API
contentType: page
template: basicDoc
topics:
  - Insights
  - Insights API
  - Get data
<<<<<<< HEAD
japaneseVersion: 'https://docs.newrelic.co.jp/undefined'
=======
japaneseVersion: >-
  https://docs.newrelic.co.jp/docs/insights/insights-api/get-data/query-insights-event-data-api
>>>>>>> 096c953b
---

The New Relic Insights query API is a REST API for querying your Insights [event data](/docs/data-analysis/metrics/analyze-your-metrics/data-collection-metric-timeslice-event-data). After you supply a standard NRQL query via HTTPS request, the query API returns a JSON response for parsing.

To add custom events to Insights, use the [Insights insert API](/docs/insights/explore-data/custom-events/insert-custom-events-insights-api).

For all available New Relic APIs, see [Intro to APIs](/docs/apis/getting-started/introduction-new-relic-apis).

<Callout variant="tip">
  If your account hosts data in the EU data center, ensure you are using the proper [API endpoints for EU region accounts](/docs/using-new-relic/welcome-new-relic/getting-started/introduction-eu-region-data-center#endpoints).
</Callout>

## 1. Register an API key

<Callout variant="tip">
  **Owner, Admins, or [add-on managers](/docs/accounts-partnerships/accounts/account-setup/add-roles-permissions)**
</Callout>

To use the Insights query API, you need a query key. You can have multiple query keys, and any query key can be used to initiate any Insights API query. If you have multiple systems querying Insights or different data destinations, New Relic recommends you use multiple query keys to enhance data security.

<Callout variant="tip">
  For security reasons, query keys cannot be altered or read using the API. To change or read a query key, use the New Relic UI.
</Callout>

To create a new query key:

1. Go to **[insights.newrelic.com](https://insights.newrelic.com) > Manage data > API keys**.
2. Select the plus icon next to the **Query keys** heading.
3. Enter a short description of the key.
4. Select **Save your notes**.

## 2. Create the API query request

When you [create or edit a query key](#register), you will see a sample cURL query that you can use as a template:

```
curl -H "Accept: application/json" -H "X-Query-Key: YOUR_QUERY_KEY" "https://insights-api.newrelic.com/v1/accounts/YOUR_ACCOUNT_ID/query?nrql=YOUR_QUERY_STRING"
```

You **must** follow certain query rules or the query may fail:

* The [NRQL query string](/docs/insights/nrql-new-relic-query-language/using-nrql/introduction-nrql) must be [URL-encoded](http://www.w3schools.com/tags/ref_urlencode.asp).
* The query string must be less than 4000 bytes.
* The URL must contain a valid account ID.
* The `X-Query-Key` must contain a valid [query key](#register).
* The `Content-Type` must be `application/json`.

Windows users can use **Powershell** to query events via API:

```
Invoke-WebRequest -Uri https://insights-api.newrelic.com/v1/accounts/YOUR_ACCOUNT_ID/query?nrql=YOUR_QUERY_STRING -Headers @{"X-Query-Key"="YOUR_QUERY_KEY"} -ContentType "application/json" -Method GET
```

## 3. Process the returned JSON

The query API returns results in JSON format. There is a limit of 2,000 results per request.

The structure of the JSON data depends on the NRQL that you used in the request: Different combinations of `SELECT` statements, clauses, and functions each return an appropriate response. When writing your code to process the JSON, you should do a test run of your query and examine the resulting JSON.

## Example

The Insights query API returns JSON data. Here's an example of an Insights query, its query request format, and its returned data:

<CollapserGroup>
  <Collapser title="Query, query API request, returned data">
    **Original NRQL query:**

    ```
    SELECT count(appName) FROM PageView SINCE '2014-08-04 00:00:00+0500'
    ```

    **Query cURL request (with URL-encoded NRQL query)**:

    ```
    curl -H "Accept: application/json" -H "X-Query-Key: YOUR_QUERY_KEY" "https://insights-api.newrelic.com/v1/accounts/YOUR_ACCOUNT_ID/query?nrql=SELECT+count%28appName%29+FROM+PageView+SINCE+%272014-08-04+00%3A00%3A00%2B0500%27"
    ```

    **Returned JSON data:**

    ```
    {
      "results": [
        {
          "count": 80275388
        }
      ],
      "metadata": {
        "eventTypes": [
          "PageView"
        ],
        "eventType": "PageView",
        "openEnded": true,
        "beginTime": "2014-08-03T19:00:00Z",
        "endTime": "2017-01-18T23:18:41Z",
        "beginTimeMillis=": 1407092400000,
        "endTimeMillis": 1484781521198,
        "rawSince": "'2014-08-04 00:00:00+0500'",
        "rawUntil": "`now`",
        "rawCompareWith": "",
        "clippedTimeWindows": {
          "Browser": {
            "beginTimeMillis": 1483571921198,
            "endTimeMillis": 1484781521198,
            "retentionMillis": 1209600000
          }
        },
        "messages": [],
        "contents": [
          {
            "function": "count",
            "attribute": "appName",
            "simple": true
          }
        ]
      }
    }
    ```
  </Collapser>
</CollapserGroup>

## Rate limiting guidelines

New Relic Insights employs rate limiting to ensure a high level of availability and reliability for all users. The amount of requests you can healthily execute depends on the type of query. A query to Insights occurs anytime an event-driven query is executed; for example:

* Event charts rendered on an existing dashboard
* Charts rendered through the NRQL query bar
* Insights Query API

Most users rarely encounter rate limiting, especially if you follow these general guidelines:

* Limit the amount of requests with complex queries (for example, queries with `FACET` or `TIMESERIES` clauses, or queries of over a million events) run at the same time.
* Limit the amount of requests run concurrently over extended periods of time to a maximum of 5, especially if they include complex queries.

If New Relic applies [rate limits on your account](/docs/insights/use-insights-ui/manage-account-data/rate-limits-insights), the query API returns a 503 error. Dashboard charts in the New Relic UI also may display timeout error messages.

## For more help<|MERGE_RESOLUTION|>--- conflicted
+++ resolved
@@ -6,12 +6,8 @@
   - Insights
   - Insights API
   - Get data
-<<<<<<< HEAD
-japaneseVersion: 'https://docs.newrelic.co.jp/undefined'
-=======
 japaneseVersion: >-
   https://docs.newrelic.co.jp/docs/insights/insights-api/get-data/query-insights-event-data-api
->>>>>>> 096c953b
 ---
 
 The New Relic Insights query API is a REST API for querying your Insights [event data](/docs/data-analysis/metrics/analyze-your-metrics/data-collection-metric-timeslice-event-data). After you supply a standard NRQL query via HTTPS request, the query API returns a JSON response for parsing.
