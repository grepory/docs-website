---
title: Delete dashboards and charts
contentType: page
template: basicDoc
topics:
  - Insights
  - Use Insights UI
  - Manage dashboards
<<<<<<< HEAD
redirects: []
=======
>>>>>>> dea79b0f
---

Any user can delete dashboards and widgets for dashboards set to **Editable by others in my account**. Only owners, admins, or [add-on managers](/docs/accounts-partnerships/accounts/account-setup/add-roles-permissions) can delete dashboards and widgets for dashboards that are set to visible or private.

## Delete dashboards [#deleting-dashboards]

To delete a dashboard:

1. Go to the dashboard you want to delete.
2. Click **Edit**.
3. Click the trashcan icon, and then click OK.

If you're an owner or admin deleting a read-only (visible or private) dashboard:

1. Go to the dashboard you want to delete.
2. Scroll to the bottom of the page.
3. Click **Delete**, and then click **OK**.

## Delete charts

To delete a chart from a dashboard:

1. Go the dashboard with the chart you want to delete.
2. Click the chart menu <Icon name="fe-more-horizontal"/>
   icon.
3. Click **Delete**, and then click **OK**.<|MERGE_RESOLUTION|>--- conflicted
+++ resolved
@@ -6,10 +6,6 @@
   - Insights
   - Use Insights UI
   - Manage dashboards
-<<<<<<< HEAD
-redirects: []
-=======
->>>>>>> dea79b0f
 ---
 
 Any user can delete dashboards and widgets for dashboards set to **Editable by others in my account**. Only owners, admins, or [add-on managers](/docs/accounts-partnerships/accounts/account-setup/add-roles-permissions) can delete dashboards and widgets for dashboards that are set to visible or private.
