--- conflicted
+++ resolved
@@ -6,10 +6,6 @@
   - Insights
   - Use Insights UI
   - Manage dashboards
-<<<<<<< HEAD
-redirects: []
-=======
->>>>>>> dea79b0f
 ---
 
 Copy any viewable or editable dashboards in your account to quickly set up a similar dashboard without copying charts individually.
