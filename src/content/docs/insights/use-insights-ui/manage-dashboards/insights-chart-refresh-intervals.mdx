---
title: Chart refresh intervals
contentType: page
template: basicDoc
topics:
  - Insights
  - Use Insights UI
  - Manage dashboards
<<<<<<< HEAD
redirects: []
=======
>>>>>>> dea79b0f
---

The refresh rate of UI charts is the range of the query's timeframe divided by 60. The maximum frequency with which queries can be refreshed is every 5 seconds. This applies to [Insights](/docs/insights/use-insights-ui/getting-started/introduction-new-relic-insights), [dashboards in New Relic One](/docs/dashboards/new-relic-one-dashboards/get-started/introduction-new-relic-one-dashboards), and [chart builder](/docs/chart-builder/use-chart-builder/get-started/introduction-chart-builder).

## Examples

For example:

* A query with a 7-day time range would have a refresh rate of once every 2.8 hours.
* A query with a 1-hour time range would have a refresh rate of once every 1 minute.

For `TIMESERIES` queries, the widget uses the size of the `TIMESERIES` bucket as the refresh interval.

For example:

* `SELECT count(*) FROM PageView TIMESERIES 5 minutes` would refresh every 5 minutes.
* `SELECT count(*) FROM PageView TIMESERIES 1 hour SINCE 1 day ago` would refresh every hour.<|MERGE_RESOLUTION|>--- conflicted
+++ resolved
@@ -6,10 +6,6 @@
   - Insights
   - Use Insights UI
   - Manage dashboards
-<<<<<<< HEAD
-redirects: []
-=======
->>>>>>> dea79b0f
 ---
 
 The refresh rate of UI charts is the range of the query's timeframe divided by 60. The maximum frequency with which queries can be refreshed is every 5 seconds. This applies to [Insights](/docs/insights/use-insights-ui/getting-started/introduction-new-relic-insights), [dashboards in New Relic One](/docs/dashboards/new-relic-one-dashboards/get-started/introduction-new-relic-one-dashboards), and [chart builder](/docs/chart-builder/use-chart-builder/get-started/introduction-chart-builder).
