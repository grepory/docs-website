--- conflicted
+++ resolved
@@ -6,20 +6,6 @@
   - Insights
   - Use Insights UI
   - Manage dashboards
-<<<<<<< HEAD
-redirects:
-  - >-
-    /docs/insights/new-relic-insights/managing-dashboards-data/add-edit-agent-metric-widgets
-  - >-
-    /docs/insights/new-relic-insights/managing-dashboards-data/add-customize-agent-metric-widgets
-  - >-
-    /docs/insights/new-relic-insights/managing-dashboards-data/add-customize-metric-widgets
-  - >-
-    /docs/insights/using-insights-ui/advanced-ui-tasks/add-customize-metric-widgets
-  - >-
-    /docs/insights/use-insights-ui/manage-dashboards/add-customize-metric-widgets
-=======
->>>>>>> dea79b0f
 ---
 
 In New Relic Insights, there are metric charts available that display [metric timeslice data](/docs/using-new-relic/data/understand-data/new-relic-data-types#timeslice-data). Because metric charts are a different data type than [events](/docs/using-new-relic/data/understand-data/new-relic-data-types#event-data), they have different display and [customization options](#options).
