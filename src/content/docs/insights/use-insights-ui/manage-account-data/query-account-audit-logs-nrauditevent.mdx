---
title: Query account audit logs (NrAuditEvent)
contentType: page
template: basicDoc
topics:
  - Insights
  - Event data sources
  - Default events
<<<<<<< HEAD
redirects:
  - >-
    /docs/insights/use-insights-ui/manage-account-data/querythe-account-audit-logs-auditevent
  - >-
    /docs/insights/use-insights-ui/manage-account-data/query-account-audit-logs-auditevent
=======
>>>>>>> dea79b0f
---

As an additional security measure for managing your New Relic account, you can use the `NrAuditEvent` event to view audit logs that show changes to your New Relic account. This includes:

* Individuals added or deleted
* Role changes
* Account changes made via API
* [Synthetics monitor changes](/docs/synthetics/new-relic-synthetics/administration/audit-synthetics-account-changes)
* Dashboard deletion
* Workload configuration changes

You can also use [New Relic Alerts](/docs/alerts/new-relic-alerts/getting-started/alerting-new-relic) to be notified about changes to your New Relic account.

## Account data security and retention [#retention]

All New Relic accounts can query up to 13 months of account changes.

To ensure account security, the audit logging [NRQL](/docs/insights/nrql-new-relic-query-language/using-nrql/introduction-nrql) query only tracks changes to your currently selected account. It does not show audit log events for any associated sub-accounts. To query changes to another account or sub-account, select the account and run a NRQL query there.

Audit logging is different than configuring [audit mode](/docs/agents/manage-apm-agents/configuration/log-audit-all-data-your-new-relic-agent-transmits) for your APM agent. APM audit mode records information about all data being transmitted from your app.

## Run NrAuditEvent query [#nrql]

To track and view changes to your New Relic account:

1. At any [NRQL interface](/docs/query-data/nrql-new-relic-query-language/getting-started/introduction-nrql#where), run the following query, adjusting the time frame as needed up to thirteen months:

   ```
   SELECT * from NrAuditEvent SINCE 1 day ago
   ```
2. To customize your query, use any of the available [`NrAuditEvent` attributes](/attribute-dictionary?attribute_name=&events_tids%5B%5D=8287).
3. To be notified about account changes, create [NRQL conditions with New Relic Alerts](/docs/alerts/new-relic-alerts/defining-conditions/create-alert-conditions-nrql-queries).

To query changes to another account or sub-account, select the account and run a separate NRQL query for that account.<|MERGE_RESOLUTION|>--- conflicted
+++ resolved
@@ -6,14 +6,6 @@
   - Insights
   - Event data sources
   - Default events
-<<<<<<< HEAD
-redirects:
-  - >-
-    /docs/insights/use-insights-ui/manage-account-data/querythe-account-audit-logs-auditevent
-  - >-
-    /docs/insights/use-insights-ui/manage-account-data/query-account-audit-logs-auditevent
-=======
->>>>>>> dea79b0f
 ---
 
 As an additional security measure for managing your New Relic account, you can use the `NrAuditEvent` event to view audit logs that show changes to your New Relic account. This includes:
