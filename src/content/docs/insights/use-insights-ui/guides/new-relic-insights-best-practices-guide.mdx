--- conflicted
+++ resolved
@@ -6,10 +6,6 @@
   - Insights
   - Use Insights UI
   - Guides
-<<<<<<< HEAD
-redirects: []
-=======
->>>>>>> dea79b0f
 ---
 
 As software systems grow more complex, the teams building the next generation of websites, apps, and services need tools that can provide end-to-end visibility across the entire stack. New Relic provides these tools—offering the features (such as sub-second query responses on real-time data, dashboards with powerful charting, and flexible alerts) that are essential to building great products.
