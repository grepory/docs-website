---
title: Introduction to New Relic Insights
contentType: page
template: basicDoc
topics:
  - Insights
  - Use Insights UI
  - Getting started
<<<<<<< HEAD
japaneseVersion: 'https://docs.newrelic.co.jp/undefined'
=======
japaneseVersion: >-
  https://docs.newrelic.co.jp/docs/insights/use-insights-ui/getting-started/introduction-new-relic-insights
>>>>>>> 096c953b
---

New Relic Insights is an analytics tool that lets you query and visualize data about your software and infrastructure systems, and better understand that data from a business perspective.

## What is Insights?

Insights is a UI for [querying and charting your New Relic data](/docs/using-new-relic/data/understand-data/query-new-relic-data). The Insights UI is available for all New Relic users, but the amount of data available and how long it's retained for varies depending on subscriptions.

The Insights UI lets you:

* Make powerful queries using [NRQL](/docs/query-data/nrql-new-relic-query-language/getting-started/introduction-nrql), our query language, to troubleshoot and solve problems.
* Use NRQL to generate [custom charts](/docs/insights/use-insights-ui/manage-dashboards/add-customize-nrql-charts), reports, and [dashboards](/docs/insights/use-insights-ui/manage-dashboards/create-edit-insights-dashboards).
* Combine related dashboards into [data apps](/docs/insights/new-relic-insights/data-apps/building-data-apps), which allow teams and non-technical users to easily explore data.

With an Insights Pro subscription, you can [extend the data retention for some event data](/docs/accounts/accounts/data-management/event-data-retention#insights-pro) (a specific [data type](/docs/using-new-relic/data/understand-data/new-relic-data-types)). For example, if you had a New Relic APM Pro subscription, adding an Insights Pro subscription would keep your APM-reported events, including custom events, around longer. Note that a paid Insights subscription gives you longer access to your data, no matter if you use the Insights UI or another [query option](/docs/using-new-relic/data/understand-data/query-new-relic-data). For details about benefits of an Insights Pro subscription, see [Event data retention](/docs/accounts/accounts/data-management/event-data-retention#insights-pro).

<Callout variant="important">
  We have an improved way to query and chart your data: [New Relic One](/docs/new-relic-one/use-new-relic-one/get-started/introduction-new-relic-one). For benefits and notes on switching, see [our transition guide](/docs/transition-new-relic-one-dashboards-insights).
</Callout>

## User and data analysis

New Relic Insights leverages the data from New Relic products and [integrations](https://newrelic.com/integrations) to allow you to analyze user behavior, business transactions, customer insights, and more. New Relic APM helps people optimize their apps, while Insights helps people optimize their bottom line. It's a software analytics resource to help everyone from C-level executives to front-end developers make better decisions and build better products.

Using the Insights UI, you can quickly and easily build dashboards to identify problems with your apps and hosts in real-time or to track ongoing data trends.

Insights gives you access to:

* A high-powered, index-free database that stores your New Relic-reported data in the cloud.
* [NRQL](/docs/query-data/nrql-new-relic-query-language/getting-started/introduction-nrql): a query language similar to SQL, allowing powerful and specific analysis of your data.
* The [Event API](/docs/insights/insights-data-sources/custom-data/introduction-event-api): a REST-ful API for reporting custom [events](/docs/using-new-relic/data/understand-data/new-relic-data-types#event-data) and attributes and to [get data for local applications](/docs/insights/new-relic-insights/querying-data-remotely/querying-your-data-remotely).
* A dashboard management interface with a [collection of charts](/docs/insights/use-insights-ui/manage-dashboards/chart-types) to help you represent data quickly and clearly, and an [API to manage those dashboards](/docs/insights/insights-api/manage-dashboards/insights-dashboard-api).

You can also view Insights in New Relic's [Android and iOS Insights mobile app](/docs/mobile-monitoring/new-relic-mobile-apps/insights-app/insights-app-android-ios) and on [Apple TV](/docs/mobile-monitoring/new-relic-mobile-apps/insights-app/insights-app-apple-tv).

## Data reporting and security

Insights accesses [data reported from New Relic products and services](/docs/insights/insights-data-sources/default-data/insights-default-data-other-new-relic-products). It doesn’t report data on its own.

For more information about New Relic's security measures, see our [security and privacy documentation](/docs/using-new-relic/new-relic-security/security/security-matters-data-privacy-new-relic), or visit the [New Relic security website](https://newrelic.com/why-new-relic/security).

## What data can you query in Insights?

To understand the type of data you can query in Insights, see [Introduction to NRQL.](/docs/query-data/nrql-new-relic-query-language/getting-started/introduction-nrql#what-you-can-query) To get started querying, see [Start learning NRQL](/docs/query-data/nrql-new-relic-query-language/getting-started/introduction-nrql#start-learning).

You can add [custom attributes](/docs/insights/new-relic-insights/decorating-events/insights-custom-attributes) to some [events](/docs/using-new-relic/data/understand-data/new-relic-data-types#events-new-relic) in order to better understand your customers, your app, and your business. You can also create [custom events](/docs/insights/new-relic-insights/adding-querying-data/inserting-custom-events) for page views, host transactions, or anything that can be reported online.

Use the [event data explorer](/docs/insights/explore-data/data-explorer/event-explorer-query-chart-your-event-data) to search for and understand your event data.

## Metric timeslice data

New Relic APM, Browser, and Mobile report and display some metrics in a simple format that we call [metric timeslice data](/docs/using-new-relic/data/understand-data/new-relic-data-types#timeslice-data). To query this type of data, you can:

* Use [Insights' metric data explorer](/docs/insights/new-relic-insights/explore/metric-data-explorer-search-chart-metrics-sent-new-relic-agents) to search and chart this data (including [custom metrics](/docs/agents/manage-apm-agents/agent-metrics/custom-metrics)).
* [Query it with NRQL.](/docs/query-data/nrql-new-relic-query-language/nrql-query-tutorials/query-metric-timeslice-data-nrql)

## Send custom data to Insights

See [Report custom data](/docs/insights/insights-data-sources/custom-data/send-custom-data-insights).

## Compatibility and requirements

Most data New Relic reports is accessible for querying in Insights and with NRQL. Here are some compatibility details for our main products:

<CollapserGroup>
  <Collapser
    id="compatibility-apm"
    title="APM"
  >
    All New Relic APM agents released after May 2014 report [default events](/docs/insights/insights-data-sources/default-events-attributes/apm-default-event-attributes). The specific minimum agent versions are:

    * C SDK: [All versions](/docs/release-notes/agent-release-notes/c-sdk-release-notes)
    * Go: [All versions](/docs/release-notes/agent-release-notes/go-release-notes)
    * Java: [3.4.0](/docs/release-notes/agent-release-notes/java-release-notes/java-agent-340) or higher (but not [legacy Java SE 5.0 agent](/docs/agents/java-agent/installation/java-se-50-support))
    * .NET: [2.21.84.0](/docs/release-notes/agent-release-notes/net-release-notes/net-agent-221840) or higher
    * Node.js: [1.6.0](/docs/release-notes/agent-release-notes/nodejs-release-notes/node-agent-160) or higher
    * PHP: [4.4.5.35](/docs/release-notes/agent-release-notes/php-release-notes/php-agent-44535) or higher
    * Python: [2.10.0.8](/docs/release-notes/agent-release-notes/python-release-notes/python-agent-21008) or higher
    * Ruby: [3.7.0.177](/docs/release-notes/agent-release-notes/ruby-release-notes/ruby-agent-370177) or higher

    New Relic recommends always using the latest agent version. Older versions will lack the functionality available in the most recent version. For update instructions, see [Update the New Relic agent](/docs/agents/manage-apm-agents/installation/update-new-relic-agent).
  </Collapser>

  <Collapser
    id="compatibility-browser"
    title="Browser"
  >
    All New Relic Browser agent versions released after March 2015 report [default events](/docs/insights/insights-data-sources/default-events-attributes/browser-default-events-attributes-insights). Some event types are tied to specific features; for details, see [Browser default events](/docs/insights/insights-data-sources/default-events-attributes/browser-default-events-attributes-insights).
  </Collapser>

  <Collapser
    id="compatibility-infrastructure"
    title="Infrastructure"
  >
    All New Relic Infrastructure agent versions report [default events](/docs/infrastructure/new-relic-infrastructure/data-instrumentation/default-infrastructure-attributes-events). Each [Infrastructure integration](/docs/infrastructure/integrations-getting-started/integrations) also sends its own events; for details, see the documentation for a specific integration.
  </Collapser>

  <Collapser
    id="compatibility-mobile"
    title="Mobile"
  >
    All New Relic Mobile agents released after May 2015 report [default events](/docs/insights/insights-data-sources/default-data/mobile-events-attributes) (iOS version [5.0.0](/docs/release-notes/mobile-release-notes/ios-release-notes/ios-500) and Android version [5.0.0](/docs/release-notes/mobile-release-notes/android-release-notes/android-500)). However, some event types require higher versions: New Relic recommends using iOS version [5.15.0](/docs/release-notes/mobile-release-notes/ios-release-notes/ios-agent-5150) or higher and Android version [5.15.1](/docs/release-notes/mobile-release-notes/android-release-notes/android-5151) or higher.
  </Collapser>

  <Collapser
    id="compatibility-synthetics"
    title="Synthetic"
  >
    New Relic Synthetic reports [default events](/docs/insights/insights-data-sources/default-events-attributes/synthetics-default-events-attributes-insights).
  </Collapser>

  <Collapser
    id="compatibility-custom"
    title="Custom data"
  >
    You can report [custom events](/docs/insights/insights-data-sources/custom-data/report-custom-event-data), or annotate some events with [custom attributes](/docs/agents/manage-apm-agents/agent-data/collect-custom-attributes).
  </Collapser>
</CollapserGroup>

For more details about the data reported by specific integrations, see [New Relic integrations](https://newrelic.com/integrations).

## For more help<|MERGE_RESOLUTION|>--- conflicted
+++ resolved
@@ -6,12 +6,8 @@
   - Insights
   - Use Insights UI
   - Getting started
-<<<<<<< HEAD
-japaneseVersion: 'https://docs.newrelic.co.jp/undefined'
-=======
 japaneseVersion: >-
   https://docs.newrelic.co.jp/docs/insights/use-insights-ui/getting-started/introduction-new-relic-insights
->>>>>>> 096c953b
 ---
 
 New Relic Insights is an analytics tool that lets you query and visualize data about your software and infrastructure systems, and better understand that data from a business perspective.
