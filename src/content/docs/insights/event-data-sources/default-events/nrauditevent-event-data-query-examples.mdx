--- conflicted
+++ resolved
@@ -6,18 +6,6 @@
   - Insights
   - Event data sources
   - Default events
-<<<<<<< HEAD
-redirects:
-  - >-
-    /docs/insights/insights-data-sources/default-data/nrauditevent-default-custom-attributes-insights
-  - >-
-    /docs/insights/insights-data-sources/default-data/nrauditevent-default-attributes-insights
-  - >-
-    /docs/insights/insights-data-sources/default-data/nrauditevent-default-attributes-examples
-  - >-
-    /docs/insights/insights-data-sources/default-data/nrauditevent-event-data-query-examples
-=======
->>>>>>> dea79b0f
 ---
 
 To view changes made in your New Relic account, you can query [`NrAuditEvent` events](/docs/insights/use-insights-ui/manage-account-data/query-account-audit-logs-nrauditevent).
