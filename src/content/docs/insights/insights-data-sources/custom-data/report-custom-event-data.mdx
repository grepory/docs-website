--- conflicted
+++ resolved
@@ -6,12 +6,6 @@
   - Insights
   - Event data sources
   - Custom events
-<<<<<<< HEAD
-redirects:
-  - /docs/insights/insights-data-sources/custom-data/send-custom-data-insights
-  - /node/13651
-=======
->>>>>>> dea79b0f
 ---
 
 New Relic products report [a variety of default event data](/docs/insights/insights-data-sources/default-data) to your account. This document will explain how to report your own custom events and attributes.
