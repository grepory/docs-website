--- conflicted
+++ resolved
@@ -3,14 +3,6 @@
 contentType: page
 template: basicDoc
 topics: []
-<<<<<<< HEAD
-redirects:
-  - >-
-    /docs/agents/net-agent/custom-instrumentation/live-instrumentation-editor-instrument-ui
-  - /docs/live-instrumentation-editor-instrument-ui
-  - /docs/instrumentation-editor-instrument-ui
-=======
->>>>>>> dea79b0f
 watermark: BETA
 ---
 
