--- conflicted
+++ resolved
@@ -6,14 +6,6 @@
   - Accounts
   - Accounts and billing
   - Partner installation
-<<<<<<< HEAD
-redirects:
-  - >-
-    /docs/accounts-partnerships/partnerships/partner-based-installation/log-install-new-relic-partners
-  - >-
-    /docs/accounts-partnerships/install-new-relic/partner-based-installation/log-install-new-relic-partners
-=======
->>>>>>> dea79b0f
 ---
 
 If you signed up for New Relic through one of New Relic's partners, you may need to follow additional single sign on (SSO) procedures to log in to start using New Relic. There also may be special steps needed to complete the deployment process. This document provides basic login procedures for accounts created through New Relic partners, with links to additional resources as applicable.
