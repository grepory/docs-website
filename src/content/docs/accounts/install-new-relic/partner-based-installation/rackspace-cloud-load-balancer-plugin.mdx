--- conflicted
+++ resolved
@@ -6,19 +6,6 @@
   - Accounts
   - Accounts and billing
   - Partner installation
-<<<<<<< HEAD
-redirects:
-  - /docs/partnerships/rackspace-users
-  - >-
-    /docs/accounts-partnerships/partnerships/partner-based-installation/rackspace-cloud-load-balancer
-  - >-
-    /docs/accounts-partnerships/partnerships/partner-based-installation/rackspace-cloud-load-balancer-plugin
-  - >-
-    /docs/accounts-partnerships/accounts/install-new-relic/partner-based-installation/rackspace-cloud-load-balancer-plugin
-  - >-
-    /docs/accounts-partnerships/install-new-relic/partner-based-installation/rackspace-cloud-load-balancer-plugin
-=======
->>>>>>> dea79b0f
 ---
 
 Rackspace offers a plugin for the [Cloud Load Balancer](http://www.rackspace.com/cloud/load-balancing/ "Link opens in a new window") product. The plugin allows you to see HTTP vs. HTTPS traffic, easily set alerts to your predefined thresholds, and periodically check the health of the nodes associated with your load balancer to ensure they are responding correctly.
