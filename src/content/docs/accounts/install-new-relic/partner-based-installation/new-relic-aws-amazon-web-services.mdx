---
title: New Relic and AWS (Amazon Web Services)
contentType: page
template: basicDoc
topics:
  - Accounts
  - Accounts and billing
  - Partner installation
<<<<<<< HEAD
redirects:
  - /docs/partnerships/amazon-web-services-users
  - >-
    /docs/accounts-partnerships/partnerships/partner-based-installation/amazon-web-services-aws-users-and
  - >-
    /docs/accounts-partnerships/partnerships/partner-based-installation/amazon-web-services-aws-users
  - >-
    /docs/accounts-partnerships/install-new-relic/partner-based-installation/amazon-web-services-aws-users
  - >-
    /docs/accounts/install-new-relic/partner-based-installation/amazon-web-services-aws-users
=======
>>>>>>> dea79b0f
---

[Amazon Web Services (AWS)](http://aws.amazon.com/ "Link opens in a new window") delivers a set of services that form a reliable, scalable, and inexpensive computing platform solution. New Relic helps AWS users improve the performance and end-user experience of their business-critical applications.

New Relic works with the following AWS systems:

* [Amazon CloudWatch](https://aws.amazon.com/cloudwatch/)
* [AWS Elastic Beanstalk](https://aws.amazon.com/elasticbeanstalk)
* [Amazon Elastic Compute Cloud (EC2)](https://aws.amazon.com/ec2/)
* [Amazon Relational Database Services (RDS)](https://aws.amazon.com/rds/)
* [Amazon Simple Storage Service (S3)](https://aws.amazon.com/s3/)
* [AWS OpsWorks](https://aws.amazon.com/opsworks)

<Callout variant="tip">
  For the latest, most advanced host monitoring, check out [our infrastructure monitoring.](/docs/infrastructure/new-relic-infrastructure/getting-started/introduction-new-relic-infrastructure)
</Callout>

## AWS and New Relic [#aws-nr]

New Relic helps you understand how your applications and cloud services work together, and allows you to quickly resolve issues when they don't. By using AWS and New Relic, you gain increased visibility of your application performance, improved resolution speed, and an enhanced migration process:

<Table>
  <thead>
    <tr>
      <th style={{ width: "150px" }}>
        Feature
      </th>

      <th>
        Description
      </th>
    </tr>
  </thead>

  <tbody>
    <tr>
      <td>
        Visibility
      </td>

      <td>
        By using AWS and New Relic together, you eliminate blind spots in the depths of your systems, and gain full visibility of your application's performance. Gain insight with features like [service maps](/docs/data-analysis/service-maps/get-started/service-maps-visualize-monitor-apps-entire-architecture) and [transaction traces](/docs/apm/transactions/transaction-traces/transaction-traces).
      </td>
    </tr>

    <tr>
      <td>
        Speed
      </td>

      <td>
        With SaaS-to-SaaS monitoring, you can quickly identify application issues and resolve them. To increase your resolution speed, use [labels](/docs/data-analysis/user-interface-functions/organize-your-data/labels-categories-organize-apps-servers-monitors) to efficiently organize your entities, and setup [alert thresholds](/docs/alerts/new-relic-alerts/configuring-alert-policies/define-thresholds-trigger-alert) to get notified as soon as something goes wrong.
      </td>
    </tr>

    <tr>
      <td>
        Migration
      </td>

      <td>
        Monitoring cloud services and datacenters together allows for easier migration between services. To determine which applications to migrate, understand your performance metrics with features like [Apdex](/docs/apm/new-relic-apm/apdex/apdex-measuring-user-satisfaction), and [SLA reports](/docs/apm/reports/service-level-agreements/apm-sla-reports).
      </td>
    </tr>
  </tbody>
</Table>

## Requirements

Before you install New Relic, make sure you have a supported [Amazon Web Services account](http://aws.amazon.com/elasticbeanstalk/ "Link opens in a new window"). In addition, for any New Relic installation, you will need your New Relic [license key](/docs/accounts-partnerships/accounts/account-setup/license-key). This is a 40-character hexadecimal string that New Relic provides when you [sign up](http://newrelic.com/signup "Link opens in a new window") for your account.

<Callout variant="tip">
  To view your license key: From the [account dropdown](/docs/accounts-partnerships/education/getting-started-new-relic/glossary#account-dropdown) in the New Relic UI at [rpm.newrelic.com](http://rpm.newrelic.com), select **Account settings**.
</Callout>

## Install APM agents with AWS Elastic Beanstalk [#php-install]

See the appropriate procedure to install AWS Elastic Beanstalk with your APM agent:

* Java: See [AWS Elastic Beanstalk installation for Java](/docs/agents/java-agent/frameworks/aws-elastic-beanstalk-installation-java)
* .NET: Follow the standard [.NET agent installation](/docs/agents/net-agent/installation-configuration/installing-net-agent).
* Node.js: Follow the standard [Node.js agent installation](/docs/agents/nodejs-agent/installation-configuration/installing-maintaining-nodejs).
* PHP: See [AWS Elastic Beanstalk installation for PHP](/docs/agents/php-agent/frameworks-libraries/aws-elastic-beanstalk-installation-php)
* Python: Follow the standard [Python agent installation](/docs/agents/python-agent/installation-configuration/python-agent-installation).
* Ruby: Follow the standard [Ruby agent installation](/docs/agents/ruby-agent/installation-configuration/ruby-agent-installation).

## Install infrastructure monitoring for AWS host monitoring [#infrastructure]

To install infrastructure monitoring for AWS Elastic Beanstalk, see:

* AWS documentation for [configuring EC2 instances](http://docs.aws.amazon.com/elasticbeanstalk/latest/dg/using-features.managing.ec2.html)
* AWS documentation for [creating a custom Amazon Machine Image (AMI)](http://docs.aws.amazon.com/elasticbeanstalk/latest/dg/using-features.customenv.html)
* New Relic documentation for [installing AWS Elastic Beanstalk with New Relic Infrastructure](/docs/infrastructure/amazon-integrations/amazon-integrations/install-aws-elastic-beanstalk-new-relic-infrastructure)
* New Relic documentation for [creating other AWS integrations with New Relic Infrastructure](/docs/infrastructure/infrastructure-integrations/getting-started/connect-aws-integrations-infrastructure)

## Install APM agents with other AWS tools [#other-installs]

To install an APM agent with Amazon EC2, S3, RDS, CloudWatch, or OpsWorks, follow New Relic's standard procedures:

* [Go agent install](/docs/agents/go-agent/installation/install-new-relic-go)
* [Java agent install](/docs/agents/java-agent/installation/java-agent-self-installer)
* [.NET agent install](/docs/agents/net-agent/installation-configuration/installing-net-agent)
* [Node.js agent install](/docs/agents/nodejs-agent/installation-configuration/installing-maintaining-nodejs)
* [PHP agent install](/docs/agents/php-agent/installation/php-agent-installation-overview)
* [Python agent install](/docs/agents/python-agent/installation-configuration/python-agent-installation)
* [Ruby agent install](/docs/agents/ruby-agent/installation-configuration/ruby-agent-installation)

For additional options to monitor your AWS hosts, see our documentation for [setting up AWS integrations with New Relic](/docs/infrastructure/infrastructure-integrations/getting-started/connect-aws-integrations-infrastructure).

## For more help [#more_help]

Additional documentation resources include [New Relic's resource page for AWS](http://newrelic.com/aws), including case studies, tutorials, data sheets, and videos.<|MERGE_RESOLUTION|>--- conflicted
+++ resolved
@@ -6,19 +6,6 @@
   - Accounts
   - Accounts and billing
   - Partner installation
-<<<<<<< HEAD
-redirects:
-  - /docs/partnerships/amazon-web-services-users
-  - >-
-    /docs/accounts-partnerships/partnerships/partner-based-installation/amazon-web-services-aws-users-and
-  - >-
-    /docs/accounts-partnerships/partnerships/partner-based-installation/amazon-web-services-aws-users
-  - >-
-    /docs/accounts-partnerships/install-new-relic/partner-based-installation/amazon-web-services-aws-users
-  - >-
-    /docs/accounts/install-new-relic/partner-based-installation/amazon-web-services-aws-users
-=======
->>>>>>> dea79b0f
 ---
 
 [Amazon Web Services (AWS)](http://aws.amazon.com/ "Link opens in a new window") delivers a set of services that form a reliable, scalable, and inexpensive computing platform solution. New Relic helps AWS users improve the performance and end-user experience of their business-critical applications.
