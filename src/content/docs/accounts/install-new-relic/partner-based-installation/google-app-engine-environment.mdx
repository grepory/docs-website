---
title: Google App Engine environment
contentType: page
template: basicDoc
topics:
  - Accounts
  - Accounts and billing
  - Partner installation
<<<<<<< HEAD
redirects:
  - >-
    /docs/agents/manage-apm-agents/agent-data/google-app-engine-flexible-environment
  - /docs/agents/manage-apm-agents/agent-data/google-app-engine-environment
  - >-
    /docs/accounts-partnerships/partnerships/google-cloud-platform-gcp/google-app-engine-environment
  - /docs/agents/manage-apm-agents/installation/google-app-engine-environment
=======
>>>>>>> dea79b0f
---

[Google App Engine](https://cloud.google.com/appengine/) (GAE) helps you build web and mobile apps on an open cloud platform, using the languages, frameworks, [custom runtimes](https://cloud.google.com/appengine/docs/flexible/custom-runtimes/), Docker images, and third-party libraries that you choose. The App Engine environment automatically scales your app while balancing your resources' CPU and memory.

You can use New Relic to monitor applications that reside in a Google App Engine flexible environment through the [APM agents](#gae-agent), and you can view data about your Google App Engine services through the [Google App Engine integration](#gae-integration) for our infrastructure monitoring.

## APM agent installation for GAE Flexible [#gae-agent]

As a [Google Cloud Platform (GCP) partner](https://newrelic.com/partner/gcp), New Relic supports the [Google App Engine flexible environment](https://cloud.google.com/appengine/docs/flexible/) so that you can deploy to a Docker image with a custom runtime.

Some agents allow you to deploy to a standard Docker image using [GAE flexible installation with "native" support](https://cloud.google.com/appengine/docs/flexible/). With "native" support, you provide your app code and an `app.yaml` and Google App Engine deploys to a prebuilt Docker image. This configuration does have some limitations.

To monitor your applications that reside in a Google App Engine flexible environment, follow the installation instructions for the APM agent that you use:

<Table>
  <thead>
    <tr>
      <th style={{ width: "150px" }}>
        **APM agent**
      </th>

      <th>
        **GAE flexible requirements**
      </th>
    </tr>
  </thead>

  <tbody>
    <tr>
      <td id="go">
        Go
      </td>

      <td>
        Our Go agent can run in an App Engine flexible environment that deploys to a Docker image with a custom runtime. For more information, see the [GAE flexible installation example for the Go agent](/docs/agents/go-agent/get-started/install-new-relic-go-agent-gae-flexible-environment).
      </td>
    </tr>

    <tr>
      <td id="java">
        Java
      </td>

      <td>
        Our Java agent can run in an App Engine flexible environment that deploys to a Docker image with a custom runtime. For more information, see the [GAE flexible installation example for the Java agent](/docs/agents/java-agent/additional-installation/google-app-engine-flexible-installation-java).
      </td>
    </tr>

    <tr>
      <td id="net">
        .NET
      </td>

      <td>
        Currently not supported.
      </td>
    </tr>

    <tr>
      <td id="nodejs">
        Node.js
      </td>

      <td>
        Our Node.js agent can be deployed to a prebuilt Docker image by using GAE's [native support](#native-mode) or to a Docker image with a custom runtime. No special configuration is required. For more information, see the [GAE flexible installation example for the Node.js agent](/docs/agents/nodejs-agent/hosting-services/install-new-relic-nodejs-agent-gae-flexible-environment).
      </td>
    </tr>

    <tr>
      <td id="php">
        PHP
      </td>

      <td>
        Our PHP agent can run in an App Engine flexible environment that deploys to a Docker image using a custom runtime. For more information, see the [GAE flexible installation example for the PHP agent](/docs/agents/php-agent/advanced-installation/install-new-relic-php-agent-gae-flexible-environment).
      </td>
    </tr>

    <tr>
      <td id="python">
        Python
      </td>

      <td>
        Our Python agent can be deployed to a prebuilt Docker image using GAE's [native support](#native-mode) or to a Docker image with a custom runtime. For more information, see the [GAE flexible installation example for the Python agent](/docs/agents/python-agent/hosting-services/install-new-relic-python-agent-gae-flexible-environment).
      </td>
    </tr>

    <tr>
      <td id="ruby">
        Ruby
      </td>

      <td>
        Our Ruby agent can be deployed to a prebuilt Docker image using GAE's [native support](#native-mode) or to a Docker image with a custom runtime. For more information, see the [GAE flexible installation example for the Ruby agent](/docs/agents/ruby-agent/installation/install-new-relic-ruby-agent-gae-flexible-environment).
      </td>
    </tr>
  </tbody>
</Table>

## Infrastructure integration for Google App Engine [#gae-integration]

Our [infrastructure monitoring](/docs/infrastructure) offers an [integration](/docs/infrastructure/integrations-getting-started/getting-started/introduction-infrastructure-integrations) that reports data about your Google App Engine services. With the [Google App Engine integration](/docs/gcp-gcp_appengine-integration), you can view dashboards and alerts, query metric data, and explore inventory data.<|MERGE_RESOLUTION|>--- conflicted
+++ resolved
@@ -6,16 +6,6 @@
   - Accounts
   - Accounts and billing
   - Partner installation
-<<<<<<< HEAD
-redirects:
-  - >-
-    /docs/agents/manage-apm-agents/agent-data/google-app-engine-flexible-environment
-  - /docs/agents/manage-apm-agents/agent-data/google-app-engine-environment
-  - >-
-    /docs/accounts-partnerships/partnerships/google-cloud-platform-gcp/google-app-engine-environment
-  - /docs/agents/manage-apm-agents/installation/google-app-engine-environment
-=======
->>>>>>> dea79b0f
 ---
 
 [Google App Engine](https://cloud.google.com/appengine/) (GAE) helps you build web and mobile apps on an open cloud platform, using the languages, frameworks, [custom runtimes](https://cloud.google.com/appengine/docs/flexible/custom-runtimes/), Docker images, and third-party libraries that you choose. The App Engine environment automatically scales your app while balancing your resources' CPU and memory.
