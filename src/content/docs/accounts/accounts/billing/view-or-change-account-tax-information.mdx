--- conflicted
+++ resolved
@@ -6,14 +6,6 @@
   - Accounts
   - Accounts and billing
   - General account settings
-<<<<<<< HEAD
-redirects:
-  - >-
-    /docs/accounts-partnerships/accounts/account-billing-usage/view-or-change-account-tax-information
-  - >-
-    /docs/accounts-partnerships/accounts/billing/view-or-change-account-tax-information
-=======
->>>>>>> dea79b0f
 ---
 
 New Relic applies appropriate taxes to your New Relic account based on your organization's billing location and tax status.
