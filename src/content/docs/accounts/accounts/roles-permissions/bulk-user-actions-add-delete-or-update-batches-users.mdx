---
title: Bulk user actions (original user model)
contentType: page
template: basicDoc
topics:
  - Accounts
  - Original accounts and billing
  - Original users and roles
<<<<<<< HEAD
redirects: []
=======
>>>>>>> dea79b0f
watermark: |-
  Original
  user
  model
---

<Callout variant="important">
  This doc explains how to manage users on our original user model.

  Not sure which user model you're on? See [Overview of pricing and users](/docs/accounts/accounts-billing/new-relic-one-pricing-users/transition-guide-new-pricing-plan).
</Callout>

With the **Bulk user actions** feature, you can add, update, or delete multiple users at once. This can be helpful for:

* adding roles when multiple new employees start
* deleting roles when multiple employees leave
* giving multiple employees Admin roles

## Update users in bulk [#update]

Some important rules and recommendations for making bulk user actions:

* You cannot make updates to your own role or an Owner role.
* You cannot edit an existing user's email address or name.
* You should avoid editing an existing user by deleting and re-adding them because this can have unintended consequences (for example, API keys associated with the original user will be lost).

To add new user roles, update existing user roles, or delete user roles:

1. Go to: **[account dropdown](/docs/accounts-partnerships/education/getting-started-new-relic/glossary#account-dropdown) > Account settings > Users and roles**, and add `/bulk_actions` at the end of the URL.

   Example URL:

   ```
   https://account.newrelic.com/accounts/123456789/users/bulk_actions
   ```
2. Download a **Backup CSV file**. Downloading a backup file keeps a record of the users in your account prior to changes being made, and allows you to easily re-add any users that may be removed accidentally.
3. Download a **CSV of users** or a **CSV template**. Each bulk action (add, update, or delete) will require its own CSV file. New Relic recommends saving your files with an account number, date, and the bulk action being performed. For example: `account_123456789_delete_users_2018-06-29`
4. Populate that sheet with only the users whose roles you'll be applying the chosen bulk action for. Remove users from the spreadsheet whose roles you do not want to change.

   <Table>
     <thead>
       <tr>
         <th style={{ width: "150px" }}>
           Bulk action
         </th>

         <th>
           Fields
         </th>
       </tr>
     </thead>

     <tbody>
       <tr>
         <td>
           Add
         </td>

         <td>
           Required fields: user email, name, [type](/docs/accounts/original-accounts-billing/original-product-based-pricing/overview-changes-pricing-user-model#convert-users), base role

           Optional field: [add-on role](/docs/accounts/accounts/roles-permissions/add-roles-permissions)
         </td>
       </tr>

       <tr>
         <td>
           Update
         </td>

         <td>
           Required fields: user email (do not edit), name (do not edit), base role

           Optional field: [add-on role](/docs/accounts/accounts/roles-permissions/add-roles-permissions)
         </td>
       </tr>

       <tr>
         <td>
           Delete
         </td>

         <td>
           Required fields: only user email
         </td>
       </tr>
     </tbody>
   </Table>

   <CollapserGroup>
     <Collapser
       id="example"
       title="Example CSV file"
     >
       The following is an example downloaded **CSV of users** that lists four users on the New Relic account. In this example, we want to delete the user Alex Datanerd. All other users must be removed before uploading the CSV.

       <Table>
         <thead>
           <tr>
             <th>
               Email
             </th>

             <th>
               Name
             </th>

             <th style={{ width: "70px" }}>
               Type
             </th>

             <th>
               Base role
             </th>

             <th>
               Add-on roles
             </th>

             <th style={{ width: "90px" }}>
               Last active
             </th>
           </tr>
         </thead>

         <tbody>
           <tr>
             <td>
               User1 @Company.com
             </td>

             <td>
               Jane Datanerd
             </td>

             <td>
               full
             </td>

             <td>
               Owner
             </td>

             <td/>

             <td>
               2/6/20
             </td>
           </tr>

           <tr>
             <td>
               User2 @Company.com
             </td>

             <td>
               Jamie Datanerd
             </td>

             <td>
               full
             </td>

             <td>
               Admin
             </td>

             <td/>

             <td>
               6/6/20
             </td>
           </tr>

           <tr>
             <td>
               User3 @Company.com
             </td>

             <td>
               Alex Datanerd
             </td>

             <td>
               full
             </td>

             <td>
               User
             </td>

             <td>
               apm_admin, browser_admin
             </td>

             <td>
               7/25/20
             </td>
           </tr>

           <tr>
             <td>
               User4 @Company.com
             </td>

             <td>
               Pat Datanerd
             </td>

             <td>
               basic
             </td>

             <td>
               User
             </td>

             <td>
               alerts_admin, insights_admin, apm_admin
             </td>

             <td>
               4/6/20
             </td>
           </tr>
         </tbody>
       </Table>

       The other three users, whose roles will remain unchanged, are removed. The final CSV only shows Alex's name. This file would then be uploaded using the **Delete users in CSV** option in the UI.

       <Table>
         <thead>
           <tr>
             <th>
               Email
             </th>

             <th>
               Name
             </th>

             <th style={{ width: "70px" }}>
               Type
             </th>

             <th>
               Base role
             </th>

             <th>
               Add-on roles
             </th>

             <th>
               Last active
             </th>
           </tr>
         </thead>

         <tbody>
           <tr>
             <td>
               User3 @Company.com
             </td>

             <td>
               Alex Datanerd
             </td>

             <td>
               full
             </td>

             <td>
               User
             </td>

             <td>
               apm_admin, browser_admin
             </td>

             <td/>
           </tr>
         </tbody>
       </Table>
     </Collapser>
   </CollapserGroup>
5. In the UI, select a CSV action: **Add**, **Update**, or **Delete** the users listed within the CSV file.
6. Upload the new CSV, and select **Save changes**.

## Troubleshooting [#re-add]

If a user is removed or changed during your CSV file upload by mistake, you can add them back through another CSV file upload.

<Callout variant="important">
  Be aware that associated permissions may be lost when a user is deleted and re-added. For example, associated API keys will need to be re-added.
</Callout>

<CollapserGroup>
  <Collapser
    id="backup"
    title="If you have a backup CSV file"
  >
    If you have a backup CSV file saved:

    1. Open the backup CSV file.
    2. Populate the backup CSV file with the users whose roles will be modified.
    3. Select a CSV action for the new CSV file: **add**, **update**, or **delete**
    4. Upload the new CSV, and select **Save changes**.
  </Collapser>

  <Collapser
    id="no-backup"
    title="If no backup file exists"
  >
    If no backup CSV file has been previously downloaded:

    1. Download the **CSV file template**.
    2. Populate the spreadsheet with the information required for the user to be restored.

       <Table>
         <thead>
           <tr>
             <th style={{ width: "150px" }}>
               Action
             </th>

             <th>
               Required fields
             </th>
           </tr>
         </thead>

         <tbody>
           <tr>
             <td>
               Add
             </td>

             <td>
               User email, name, [type](/docs/accounts/original-accounts-billing/original-product-based-pricing/overview-changes-pricing-user-model#convert-users), base role.

               Optional: [Add-on role](/docs/accounts/accounts/roles-permissions/add-roles-permissions)
             </td>
           </tr>

           <tr>
             <td>
               Update
             </td>

             <td>
               User email, name, type, base role.

               Optional: [Add-on role](/docs/accounts/accounts/roles-permissions/add-roles-permissions)
             </td>
           </tr>

           <tr>
             <td>
               Delete
             </td>

             <td>
               User email
             </td>
           </tr>
         </tbody>
       </Table>
    3. Select a CSV action for the new CSV file: **Add**, **Update**, or **Delete**.
    4. Upload the new CSV, and select **Save changes**.
  </Collapser>
</CollapserGroup><|MERGE_RESOLUTION|>--- conflicted
+++ resolved
@@ -6,10 +6,6 @@
   - Accounts
   - Original accounts and billing
   - Original users and roles
-<<<<<<< HEAD
-redirects: []
-=======
->>>>>>> dea79b0f
 watermark: |-
   Original
   user
