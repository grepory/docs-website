---
title: 'New Relic Partners and SAML SSO (original user model) '
contentType: page
template: basicDoc
topics:
  - Accounts
  - Original accounts and billing
  - SAML SSO (original users)
<<<<<<< HEAD
redirects:
  - /docs/subscriptions/new-relic-partners-and-saml-sso
  - >-
    /docs/accounts-partnerships/accounts/saml-single-sign/new-relic-partners-and-saml-sso
  - >-
    /docs/accounts-partnerships/accounts/saml-single-sign/new-relic-partners-saml-sso
=======
>>>>>>> dea79b0f
watermark: |-
  Original
  user
  model
---

<Callout variant="important">
  These docs are for setting up SSO for New Relic partners with users on our [original user model](/docs/accounts/original-accounts-billing/original-product-based-pricing/overview-changes-pricing-user-model#how-pricing-users-relate). For SSO for users on New Relic One user model, see [Authentication](/docs/accounts/accounts-billing/new-relic-one-user-management/configure-authentication-domains-sso).
</Callout>

With Partner accounts, authentication to sign in to New Relic is controlled by the partnership. For accounts where the partnership supports SSO, users may access their New Relic UI without reauthenticating. These Partner accounts could use SAML SSO as an alternative secure method to sign in to the New Relic site.

Other Partner accounts, including Heroku, AppDirect, and Microsoft Azure, do not permit direct login to New Relic. In this situation, SAML integration from the partner's site is not supported by the partner SSO. If you have questions, contact your partner representative at New Relic.

## Requirements

For requirements, including which New Relic users this feature applies to, see [Requirements](/docs/accounts/accounts/saml-single-sign/saml-service-providers#requirements).

## Example [#example-parent]

Your account structure and settings affect whether SAML is available and how it applies to your accounts.

![screen saml hierarchy.png](./images/screen-saml-heirarchy.png "screen saml hierarchy.png")

This example shows the hierarchy for New Relic Partner accounts with master accounts and sub-accounts.

Here is an example of how accounts and sub-accounts inherit the SAML SSO configuration.

<Table>
  <thead>
    <tr>
      <th style={{ width: "200px" }}>
        **Account level**
      </th>

      <th>
        **SAML SSO configuration**
      </th>
    </tr>
  </thead>

  <tbody>
    <tr>
      <td>
        Partnership
      </td>

      <td>
        The partnership level allows you to control whether accounts under the partnership can have SAML enabled. The partnership account's Owner has certain administrative functions, but a SAML configuration on this account is not inherited by other accounts in the partnership.
      </td>
    </tr>

    <tr>
      <td>
        Master accounts
      </td>

      <td>
        Master accounts have a direct, hierarchical relationship to one or more [sub-accounts](/docs/subscriptions/creating-sub-accounts). Typically the SAML configuration on a master account is inherited automatically by all of its sub-accounts.
      </td>
    </tr>

    <tr>
      <td>
        Sub-accounts
      </td>

      <td>
        Sub-accounts inherit their SAML SSO configuration from their master account when the master account has SAML configured. If the master account does not have SAML configured, each sub-account may have its own configuration. For more information, see [Configuring SAML with multiple accounts](/docs/subscriptions/configuring-saml-with-multiple-accounts).
      </td>
    </tr>
  </tbody>
</Table><|MERGE_RESOLUTION|>--- conflicted
+++ resolved
@@ -6,15 +6,6 @@
   - Accounts
   - Original accounts and billing
   - SAML SSO (original users)
-<<<<<<< HEAD
-redirects:
-  - /docs/subscriptions/new-relic-partners-and-saml-sso
-  - >-
-    /docs/accounts-partnerships/accounts/saml-single-sign/new-relic-partners-and-saml-sso
-  - >-
-    /docs/accounts-partnerships/accounts/saml-single-sign/new-relic-partners-saml-sso
-=======
->>>>>>> dea79b0f
 watermark: |-
   Original
   user
