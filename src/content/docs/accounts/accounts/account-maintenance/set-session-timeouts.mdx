---
title: Set session timeouts
contentType: page
template: basicDoc
topics:
  - Accounts
  - Original accounts and billing
  - Original product-based pricing
<<<<<<< HEAD
redirects:
  - /docs/subscriptions/setting-session-timeouts
  - >-
    /docs/accounts-partnerships/accounts/account-maintenance/setting-session-timeouts
  - >-
    /docs/accounts-partnerships/accounts/account-maintenance/set-session-timeouts
=======
>>>>>>> dea79b0f
watermark: |-
  Original
  pricing
  plan
---

<Callout variant="important">
  This doc is for accounts on our original [Product-based pricing](/docs/accounts/original-accounts-billing/product-pricing/product-based-pricing). If you're on the newer pricing plan, see [New Relic One pricing plan](/docs/accounts/accounts-billing/new-relic-one-pricing-users/pricing-billing). Not sure which you're on? See [Overview of pricing plans](/docs/transition-guide-our-new-pricing-plan-user-model).
</Callout>

New Relic's session configuration feature allows you to set limits on idle time before your users' browser sessions automatically expire. A message appears three minutes before the system logs them out. Users then need to sign back in to continue. For accounts configured with [SAML Single Sign On (SSO)](/docs/subscriptions/saml-service-providers), an additional option is available to set how often the users' browser sessions are re-authenticated.

Users and Restricted Users can view the time period for automatic timeout, but they cannot change it. To view the timeout value: Go to **[account dropdown](/docs/accounts-partnerships/education/getting-started-new-relic/glossary#account-dropdown) > Account settings > Authentication > Session configuration**.

## Features

<Callout variant="tip">
  **Owner or Admins**
</Callout>

The session configuration options provide an additional level of security to ensure that unattended browsers will automatically time out. Session values are automatically stored in the session [cookie](/docs/subscriptions/new-relic-cookies). Additional features include:

<Table>
  <thead>
    <tr>
      <th width={225}>
        **Feature**
      </th>

      <th>
        **Notes**
      </th>
    </tr>
  </thead>

  <tbody>
    <tr>
      <td>
        Easy setup
      </td>

      <td>
        Admins use the slide bar in New Relic's user interface to select predefined time periods. Default is two weeks.
      </td>
    </tr>

    <tr>
      <td>
        Separate options available by role
      </td>

      <td>
        Admins can choose for Restricted User sessions to never time out even if they select a session timeout setting. This is useful, for example, when you use a Restricted User login for demos.
      </td>
    </tr>

    <tr>
      <td>
        Automatic inheritance for sub-accounts
      </td>

      <td>
        By default, [sub-accounts](/docs/subscriptions/creating-sub-accounts) inherit the same session configuration as their master account.
      </td>
    </tr>

    <tr>
      <td>
        Most restrictive by default
      </td>

      <td>
        If users have multiple accounts, the most restrictive setting applies, regardless of which account the user currently is using.
      </td>
    </tr>

    <tr>
      <td>
        Integration with SAML SSO logout URL
      </td>

      <td>
        If the account's [SAML SSO configuration](/docs/subscriptions/setting-up-sso) does not include a logout URL, New Relic includes a link from **Session configuration** for the Owner to set it up. If the Admin is not also the Owner, a message about the SAML SSO logout URL requirement appears.
      </td>
    </tr>

    <tr>
      <td>
        Additional re-authentication setting for SAML SSO
      </td>

      <td>
        In addition to the session timeout option, Admins can select the time (15 minutes to 2 weeks, or never) for how often a SAML-authenticated browser session must be re-authenticated.
      </td>
    </tr>
  </tbody>
</Table>

## Select the session timeout value [#procedures]

The process to select the session timeout value is the same for both SAML and non-SAML configurations. For additional SAML configuration options, see [SAML SSO browser reauthentication](/docs/accounts-partnerships/accounts/account-maintenance/set-session-timeouts#saml_reauthentication).

To select a predefined period for session timeouts with SAML SSO accounts, the account Owner must have previously identified the logout URL in the SAML SSO configuration settings. If this has not been set up, the account Admin can view the session timeout slide bar but not change it.

If the Admin is also the account Owner, the **Session configuration** includes a link to go directly to New Relic's SAML SSO Configuration and identify the logout URL. For more information, see [Setting up SSO](/docs/subscriptions/setting-up-sso#timeout_url).

To select a predefined period for session timeouts:

1. Go to: **[account dropdown](/docs/accounts-partnerships/education/getting-started-new-relic/glossary#account-dropdown) > Account settings > Authentication > Session configuration**.
2. Use the slide bar to select a time period for idle sessions to expire and log out automatically.
3. Optional: Select the checkbox option if you do not want restricted users' browser sessions to expire.
4. Select **Save my changes**.

Changes take effect immediately.

## Select SAML SSO browser re-authentication [#saml_reauthentication]

To select a predefined period for [SAML SSO-authenticated browser sessions](/docs/subscriptions/setting-up-sso) to be re-authenticated:

1. Go to: **[account dropdown](/docs/accounts-partnerships/education/getting-started-new-relic/glossary#account-dropdown) > Account settings > Authentication > Session configuration**.
2. Use the **SAML re-authentication time** slide bar to select a time period for New Relic to check the browser session.
3. Select **Save my changes**.

## Redirect after SAML timeout [#saml_timeout]

If you are logged out due to a session idle timeout on an account configured for SAML, you will be sent to the New Relic login page. Because your account is configured for SAML, you do not have a direct New Relic login. To be redirected to your SAML provider for authentication:

1. Enter your email address in the **Email** field.
2. Leave the **Password** field blank.
3. Click the **Sign In** button.

You will then be redirected to your SAML provider. Once reauthorized, you will then be returned to the New Relic website.<|MERGE_RESOLUTION|>--- conflicted
+++ resolved
@@ -6,15 +6,6 @@
   - Accounts
   - Original accounts and billing
   - Original product-based pricing
-<<<<<<< HEAD
-redirects:
-  - /docs/subscriptions/setting-session-timeouts
-  - >-
-    /docs/accounts-partnerships/accounts/account-maintenance/setting-session-timeouts
-  - >-
-    /docs/accounts-partnerships/accounts/account-maintenance/set-session-timeouts
-=======
->>>>>>> dea79b0f
 watermark: |-
   Original
   pricing
