---
title: Insights subscription usage
contentType: page
template: basicDoc
topics:
  - Accounts
  - Original accounts and billing
  - Original pricing plan usage
<<<<<<< HEAD
redirects:
  - /docs/insights-subscription-usage-ui
  - /docs/insights-usage-attributes-queries
  - >-
    /docs/accounts/new-relic-account-usage/insights-usage/insights-usage-attributes-queries
  - /docs/accounts/new-relic-account-usage/insights-usage/insights-usage-ui
  - >-
    /docs/accounts/new-relic-account-usage/insights-usage/insights-usage-event-queries
  - >-
    /docs/accounts/new-relic-account-usage/insights-usage/insights-subscription-usage
  - >-
    /docs/accounts/new-relic-account-usage/insights-usage/insights-subscription-usage-ui
  - /taxonomy/term/8026
=======
>>>>>>> dea79b0f
watermark: Original pricing plan
---

<Callout variant="important">
  This doc is for accounts on our original [Product-based pricing](/docs/accounts/original-accounts-billing/product-pricing/product-based-pricing). If you're on the newer pricing plan, see [New Relic One pricing plan](/docs/accounts/accounts-billing/new-relic-one-pricing-users/pricing-billing). Not sure which you're on? See [Overview of pricing plans](/docs/transition-guide-our-new-pricing-plan-user-model).
</Callout>

For accounts on our [original pricing plan](/docs/accounts/original-accounts-billing/product-pricing/product-based-pricing), this document explains:

* How New Relic calculates billable usage for an [Insights Pro subscription](/docs/insights/use-insights-ui/manage-account-data/extend-event-data-retention#insights-pro).
* Available subscription usage attributes and [example NRQL queries](#query-examples) to use in the New Relic UI or in API calls.

## Data generation [#data]

Once per day, an account with an Insights Pro subscription will generate an `NrDailyUsage` [event](https://docs.newrelic.com/docs/telemetry-data-platform/ingest-manage-data/understand-data/new-relic-data-types#events-new-relic) for every [event namespace](#namespace). A `NrDailyUsage` event includes a count of the events under that namespace.

To view the attributes for this event, see the `NrDailyUsage` [entry in the data dictionary](/attribute-dictionary?attribute_name=&events_tids%5B%5D=8891).

## Usage calculations [#calculation]

<Callout variant="tip">
  Only the account **Owner** and **Admins** can view the usage UI. However, anyone in your account can query usage data using the `NrDailyUsage` [event](https://docs.newrelic.com/docs/telemetry-data-platform/ingest-manage-data/understand-data/new-relic-data-types#events-new-relic).
</Callout>

To get an estimate of the current month's billable usage:

1. Go to: **[account dropdown](/docs/using-new-relic/welcome-new-relic/get-started/glossary#account-dropdown) > Account settings > Usage**.
2. On the **Insights usage** page, set the time picker to **Current month**.

For more information about the usage UI, see [Introduction to subscription usage data](/docs/accounts/new-relic-account-usage/getting-started-usage/introduction-new-relic-subscription-usage-data).

The Insights usage UI only displays **paid events**: these are events that count towards an [Insights Pro subscription](/docs/insights/use-insights-ui/manage-account-data/extend-event-data-retention#insights-pro). It does **not** display events that are included free as part of other New Relic product subscriptions. However, you can also [query the product included events](#query-examples).

How long specific events are retained will depend on each event type's [data retention period](/docs/insights/use-insights-ui/manage-account-data/insights-data-retention). For a list of the applicable event types, see [Event namespaces](#namespace).

## Table definitions [#details]

Here are definitions of the column headers displayed in the UI table and CSV files. The columns you see depend on the **Group by** option you select in the UI.

<Table>
  <thead>
    <tr>
      <th style={{ width: "200px" }}>
        Header
      </th>

      <th>
        Definition
      </th>
    </tr>
  </thead>

  <tbody>
    <tr>
      <td>
        Account name
      </td>

      <td>
        The name of the account. This can be a standalone account, a [master account](/docs/accounts/install-new-relic/account-setup/manage-apps-or-users-sub-accounts), or a [partnership](/docs/new-relic-partnerships/partner-integration-guide/partner-account-maintenance/partnership-accounts-users-subscriptions).
      </td>
    </tr>

    <tr>
      <td>
        Account ID
      </td>

      <td>
        [New Relic account ID](/docs/accounts/install-new-relic/account-setup/account-id).
      </td>
    </tr>

    <tr>
      <td>
        Event namespace
      </td>

      <td>
        The category of event governed by Insights subscription. For example: `APM` or `Mobile error`. For more information, see the list of [event namespaces](/docs/accounts/new-relic-account-usage/insights-usage/insights-usage-attributes-queries#namespace).
      </td>
    </tr>

    <tr>
      <td>
        Stored paid events
      </td>

      <td>
        The number of events stored that count towards an [Insights Pro subscription](/docs/insights/use-insights-ui/manage-account-data/extend-event-data-retention#insights-pro). Events included as part of other New Relic product subscriptions are not counted.
      </td>
    </tr>

    <tr>
      <td>
        % of total usage
      </td>

      <td>
        The percentage of the total usage used.
      </td>
    </tr>
  </tbody>
</Table>

## Event namespaces (types) [#namespace]

An [Insights Pro subscription](/docs/insights/use-insights-ui/manage-account-data/extend-event-data-retention#insights-pro) governs the data retention of certain types of events. An event's namespace (indicated by the [`insightsEventNamespace`](#insightsEventNamespace) attribute) corresponds to one or more event types that share a single [data retention](/docs/using-new-relic/welcome-new-relic/getting-started/data-retention-components) policy.

<Table>
  <thead>
    <tr>
      <th style={{ width: "250px" }}>
        Event namespace in UI
      </th>

      <th style={{ width: "250px" }}>
        Event namespace when queried
      </th>

      <th>
        Event types
      </th>
    </tr>
  </thead>

  <tbody>
    <tr>
      <td>
        APM Transactions
      </td>

      <td>
        `APM`
      </td>

      <td>
        `Transaction`
      </td>
    </tr>

    <tr>
      <td>
        APM Errors
      </td>

      <td>
        `APM Errors`
      </td>

      <td>
        `TransactionError`
      </td>
    </tr>

    <tr>
      <td>
        Browser
      </td>

      <td>
        `Browser`
      </td>

      <td>
        `Ajax`

        `PageAction`

        `PageView`
      </td>
    </tr>

    <tr>
      <td>
        Page view timing
      </td>

      <td>
        `PcvPerf`
      </td>

      <td>
        `PageViewTiming`
      </td>
    </tr>

    <tr>
      <td>
        SPA monitoring
      </td>

      <td>
        `Browser:EventLog`
      </td>

      <td>
        `AjaxRequest`

        `BrowserInteraction`

        `BrowserTiming`
      </td>
    </tr>

    <tr>
      <td>
        JS errors
      </td>

      <td>
        `Browser:JSErrors`
      </td>

      <td>
        `JavaScriptError`
      </td>
    </tr>

    <tr>
      <td>
        Custom:\*
      </td>

      <td>
        `Custom:*`
      </td>

      <td>
        Event types stored using custom filters created by New Relic. Not applicable for most customers.
      </td>
    </tr>

    <tr>
      <td>
        Custom events
      </td>

      <td>
        `Default`
      </td>

      <td>
        [Custom event types](/docs/insights/insights-data-sources/custom-data/send-custom-data-insights) that you create using New Relic agents or the Event API
      </td>
    </tr>

    <tr>
      <td>
        [Crash event trails](/docs/mobile-monitoring/new-relic-mobile/maintenance/add-custom-data-new-relic-mobile#custom-breadcrumbs)
      </td>

      <td>
        `Breadcrumb`
      </td>

      <td>
        `MobileBreadcrumb`
      </td>
    </tr>

    <tr>
      <td>
        Mobile crash
      </td>

      <td>
        `Mobile Crash`
      </td>

      <td>
        `MobileCrash`
      </td>
    </tr>

    <tr>
      <td>
        Mobile error (for [HTTP requests](https://docs.newrelic.com/docs/mobile-monitoring/mobile-monitoring-ui/network-pages/http-requests-page) and [HTTP errors](https://docs.newrelic.com/docs/mobile-monitoring/mobile-monitoring-ui/network-pages/http-errors-network-failure-analysis) features)
      </td>

      <td>
        `Mobile Error`
      </td>

      <td>
        `MobileRequest`

        `MobileRequestError`
      </td>
    </tr>

    <tr id="partnershipId">
      <td>
        Mobile exception
      </td>

      <td>
        `Mobile Exception`
      </td>

      <td>
        `MobileHandledException`
      </td>
    </tr>

    <tr id="partnershipName">
      <td>
        Mobile general
      </td>

      <td>
        `Mobile General`
      </td>

      <td>
        `Mobile`
      </td>
    </tr>

    <tr id="productLine">
      <td>
        Mobile session
      </td>

      <td>
        `Mobile Session`
      </td>

      <td>
        `Mobile Session`
      </td>
    </tr>
  </tbody>
</Table>

## Query examples

To get the most out of your Insights usage data, you can:

* Run queries of this data and create custom charts and dashboards.
* Use this data programmatically, using one of our APIs.

For general information about how to use NRQL queries, see [Introduction to usage data](/docs/introduction-new-relic-subscription-usage-data).

<Callout variant="tip">
  Insights writes usage events [once per day](#data). That is why these queries use `since 24 hours ago` or `timeseries 1 day`.
</Callout>

Here are some NRQL query examples about usage.

<CollapserGroup>
  <Collapser
    id="example-account-events"
    title="Stored event usage for last month"
  >
    This query will tell you the "billable" number of Insights-governed events for all accounts (masters and sub-accounts) in the hierarchy under the account where the query is run, for the last calendar month. This number is calculated as the daily average number of stored events.

    ```
    SELECT rate(sum(insightsTotalEventCount)-sum(insightsIncludedEventCount), 1 day) 
    AS 'Paid events' 
    FROM NrDailyUsage 
    SINCE last month 
    UNTIL this month
    ```
  </Collapser>

  <Collapser
    id="example-single-account"
    title="Current Insights usage for an account"
  >
    This query will tell you how many Insights-governed events are currently stored for a specific account, broken down by [event namespace](#insightsEventNamespace). Be sure to replace YOUR_ACCOUNT_ID in these queries with your [account ID](/docs/accounts/install-new-relic/account-setup/account-id).

    ```
    SELECT latest(insightsTotalEventCount) 
    FROM NrDailyUsage 
    SINCE 24 hours ago 
    WHERE consumingAccountId = YOUR_ACCOUNT_ID 
    FACET insightsEventNamespace
    ```

    This query will tell you the total current Insights-governed event storage for a specific account, for all event namespaces:

    ```
    SELECT sum(insightsTotalEventCount) 
    FROM NrDailyUsage 
    SINCE 24 hours ago 
    WHERE consumingAccountId = YOUR_ACCOUNT_ID
    ```
  </Collapser>

  <Collapser
    id="example-multiple-accounts"
    title="Current Insights usage for multiple accounts"
  >
    This query will tell you how many Insights-governed events are currently stored for a list of accounts by [event namespace](#insightsEventNamespace). Note that you will need to replace LIST_OF_ACCOUNT_IDs in the query with a list of [account IDs](/docs/accounts/install-new-relic/account-setup/account-id).

    ```
    SELECT latest(insightsTotalEventCount) 
    FROM NrDailyUsage SINCE 24 hours ago 
    WHERE consumingAccountId 
    IN (LIST_OF_ACCOUNT_IDs) 
    FACET consumingAccountId, insightsEventNamespace 
    LIMIT 100
    ```

    You may need to increase the value in the `limit` clause to see all of the facets in this query.
  </Collapser>

  <Collapser
    id="example-product"
    title="Events included with other New Relic products"
  >
    This query will tell you how many Insights-governed events that are included with other New Relic product subscriptions were stored for an account, by the product that created them, over the past seven days. Note that you will need to replace YOUR_ACCOUNT_ID in the query with your [account ID](/docs/accounts/install-new-relic/account-setup/account-id).

    ```
    SELECT sum(insightsIncludedEventCount) 
    FROM NrDailyUsage 
    SINCE 7 days ago 
    WHERE consumingAccountId = YOUR_ACCOUNT_ID 
    FACET insightsNrProduct 
    TIMESERIES 1 day
    ```
  </Collapser>

  <Collapser
    id="example-subaccount"
    title="Retention periods by sub-account and event namespace"
  >
    This query will tell you the total, paid, and included retention periods for the different event categories associated with the various New Relic products (such as APM `Transaction` events), for each sub-account under the specified master account ID. When creating your own NRQL queries, be sure to replace YOUR_ACCOUNT_ID with your specific [account ID](/docs/accounts/install-new-relic/account-setup/account-id).

    ```
    SELECT latest(insightsTotalRetentionInHours)/24 
    AS 'Total retention, days', latest(insightsIncludedRetentionInHours)/24 
    AS 'Included retention, days', (latest(insightsTotalRetentionInHours) - 
    latest(insightsIncludedRetentionInHours))/24 
    AS 'Paid retention, days' 
    FROM NrDailyUsage where productLine='Insights' 
    AND masterAccountId = YOUR_ACCOUNT_ID 
    FACET consumingAccountId,consumingAccountName,insightsEventNamespace 
    SINCE 1 day ago
    ```
  </Collapser>

  <Collapser
    id="example-pro-subaccount"
    title="Paid Insights usage by sub-account"
  >
    This query will tell you how many events under an Insights Pro subscription are being consumed by each sub-account for the specified master account ID over the past seven days. When creating your own NRQL queries, be sure to replace YOUR_MASTER_ACCOUNT_ID in the query with your specific master [account ID](/docs/accounts/install-new-relic/account-setup/account-id).

    ```
    SELECT sum(insightsTotalEventCount)-sum(insightsIncludedEventCount) 
    AS 'Paid events' from NrDailyUsage 
    SINCE 7 days ago 
    WHERE masterAccountId = YOUR_MASTER_ACCOUNT_ID 
    FACET consumingAccountId, consumingAccountName 
    TIMESERIES 1 day
    ```
  </Collapser>

  <Collapser
    id="account-hierarchy-query"
    title="Account hierarchy"
  >
    This query is useful for seeing the account hierarchy (partnership, master, sub-accounts).

    ```
    SELECT count(*) 
    FROM NrDailyUsage 
    FACET partnershipName,masterAccountName,masterAccountId,
    consumingAccountName,consumingAccountId 
    LIMIT 1000 
    SINCE 1 day ago
    ```
  </Collapser>
</CollapserGroup><|MERGE_RESOLUTION|>--- conflicted
+++ resolved
@@ -6,22 +6,6 @@
   - Accounts
   - Original accounts and billing
   - Original pricing plan usage
-<<<<<<< HEAD
-redirects:
-  - /docs/insights-subscription-usage-ui
-  - /docs/insights-usage-attributes-queries
-  - >-
-    /docs/accounts/new-relic-account-usage/insights-usage/insights-usage-attributes-queries
-  - /docs/accounts/new-relic-account-usage/insights-usage/insights-usage-ui
-  - >-
-    /docs/accounts/new-relic-account-usage/insights-usage/insights-usage-event-queries
-  - >-
-    /docs/accounts/new-relic-account-usage/insights-usage/insights-subscription-usage
-  - >-
-    /docs/accounts/new-relic-account-usage/insights-usage/insights-subscription-usage-ui
-  - /taxonomy/term/8026
-=======
->>>>>>> dea79b0f
 watermark: Original pricing plan
 ---
 
