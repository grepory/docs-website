--- conflicted
+++ resolved
@@ -6,22 +6,6 @@
   - Accounts
   - Original accounts and billing
   - Original pricing plan usage
-<<<<<<< HEAD
-redirects:
-  - /docs/infrastructure-subscription-usage-api-attributes-queries
-  - /docs/infrastructure-subscription-usage-ui
-  - /docs/infrastructure-subscription-usage-attributes-queries
-  - >-
-    /docs/accounts/new-relic-account-usage/infrastructure-usage/infrastructure-usage-attributes-queries
-  - >-
-    /docs/accounts/new-relic-account-usage/infrastructure-usage/infrastructure-usage-ui
-  - >-
-    /docs/accounts/new-relic-account-usage/infrastructure-usage/infrastructure-subscription-usage-attributes-queries
-  - >-
-    /docs/accounts/new-relic-account-usage/infrastructure-usage/infrastructure-subscription-usage
-  - /taxonomy/term/8021
-=======
->>>>>>> dea79b0f
 watermark: Original pricing plan
 ---
 
