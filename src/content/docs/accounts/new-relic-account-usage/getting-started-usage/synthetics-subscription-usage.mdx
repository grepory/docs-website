---
title: Synthetics subscription usage
contentType: page
template: basicDoc
topics:
  - Accounts
  - Original accounts and billing
  - Original pricing plan usage
<<<<<<< HEAD
redirects:
  - /docs/synthetics-subscription-usage-api-attributes-queries
  - /docs/synthetics-subscription-usage-ui
  - /docs/synthetics-subscription-usage-attributes-queries
  - >-
    /docs/accounts/new-relic-account-usage/synthetics-usage/synthetics-usage-attributes-queries
  - >-
    /docs/accounts/new-relic-account-usage/synthetics-usage/synthetics-subscription-usage
  - /taxonomy/term/8036
=======
>>>>>>> dea79b0f
watermark: Original pricing plan
---

<Callout variant="important">
  This doc is for accounts on our original [Product-based pricing](/docs/accounts/original-accounts-billing/product-pricing/product-based-pricing). If you're on the newer pricing plan, see [New Relic One pricing plan](/docs/accounts/accounts-billing/new-relic-one-pricing-users/pricing-billing). Not sure which you're on? See [Overview of pricing plans](/docs/transition-guide-our-new-pricing-plan-user-model).
</Callout>

For accounts on our [original pricing plan](/docs/accounts/original-accounts-billing/product-pricing/product-based-pricing), this document explains how we calculate billable usage for Synthetics accounts. This document also provides available subscription usage attributes and [example NRQL queries](#query-examples) to use in the New Relic UI or with API calls.

## Data generation [#data]

A New Relic Synthetics subscription level is based on the number of non-[ping](/docs/synthetics-subscription-usage-attributes-queries#label) monitor checks used during a calendar month. Once per day, every Synthetics monitor location will generate an `NrDailyUsage` [event](https://docs.newrelic.com/docs/telemetry-data-platform/ingest-manage-data/understand-data/new-relic-data-types#events-new-relic) for every [monitor type](#type). This event will summarize Synthetics usage for that location and monitor type over the last 24 hours.

All Synthetics usage events have a `productLine` attribute value of `Synthetics`. For more information, see the Synthetics [query examples](#query-examples).

## Usage calculations [#calculation]

A New Relic Synthetics subscription level is based on the number of non-[ping](/docs/synthetics-subscription-usage-attributes-queries#label) monitor checks used during a calendar month. If your monitor checks are fairly steady over time, you can estimate the current month's eventual usage.

<Callout variant="tip">
  Only the account **Owner** and **Admins** can view the usage UI. However, anyone in your account can query usage data using the `NrDailyUsage` [event](https://docs.newrelic.com/docs/telemetry-data-platform/ingest-manage-data/understand-data/new-relic-data-types#events-new-relic).
</Callout>

To view usage information in the UI:

1. Go to: **[account dropdown](/docs/using-new-relic/welcome-new-relic/get-started/glossary#account-dropdown) > Account settings > Usage**.
2. On the **Synthetics usage** page, set the time picker to **Last 30 days**.
3. Multiply the **Avg daily paid checks** by the number of days in the current month.

The Synthetics usage chart displays the daily count of monitor checks. The table value **Avg daily paid checks** displays the total number of monitor checks for the selected time period, divided by the number of days.

For more information about the usage UI, see [Introduction to subscription usage data](/docs/accounts/new-relic-account-usage/getting-started-usage/introduction-new-relic-subscription-usage-data).

## General attributes [#attributes]

The following are general (not Synthetics-specific) account-related [attributes](/docs/using-new-relic/welcome-new-relic/getting-started/glossary#attribute). These attributes can help you understand how your accounts and sub-accounts are using New Relic products.

<Table>
  <thead>
    <tr>
      <th style={{ width: "330px" }}>
        Attribute
      </th>

      <th>
        Description
      </th>
    </tr>
  </thead>

  <tbody>
    <tr id="consumingAccountId">
      <td>
        `consumingAccountId`
      </td>

      <td>
        [ID of the New Relic account](/docs/accounts-partnerships/accounts/account-setup/account-id) that is directly responsible for the stored events, as determined from the [license key used](/docs/accounts/install-new-relic/account-setup/license-key).
      </td>
    </tr>

    <tr id="consumingAccountName">
      <td>
        `consumingAccountName`
      </td>

      <td>
        Name of the New Relic account that is directly responsible for the stored events, as determined from the [license key used](/docs/accounts/install-new-relic/account-setup/license-key).
      </td>
    </tr>

    <tr id="masterAccountId">
      <td>
        `masterAccountId`
      </td>

      <td>
        The [ID of the master account](/docs/accounts-partnerships/accounts/account-setup/account-id) that is either responsible for stored events or that is the parent of the consuming account. When a master account is the consuming account, `masterAccountId` is the [`consumingAccountId`](#consumingAccountId).

        This attribute is present even for accounts that do not have a master account. This is to ensure continued reporting if the account is later made a master account.
      </td>
    </tr>

    <tr id="masterAccountName">
      <td>
        `masterAccountName`
      </td>

      <td>
        Name of the master account that is either responsible for stored events, or that is the parent of the consuming account. When a master account is the consuming account, `masterAccountName` is the [`consumingAccountName`](#consumingAccountName).

        This attribute is present even for accounts that do not have a master account. This is to ensure continued reporting if the account is later made a master account.
      </td>
    </tr>

    <tr id="partnershipId">
      <td>
        `partnershipId`
      </td>

      <td>
        [Partner ID](/docs/new-relic-partnerships/partnerships/partner-api/partner-api-reference#partner-id) of the [New Relic customer partnership](/docs/accounts-partnerships/partner-integration-guide/partner-account-maintenance/partnership-accounts-users-subscriptions) associated with the account responsible for the stored events.

        This attribute is only present if the consuming account is associated with a New Relic customer partnership.
      </td>
    </tr>

    <tr id="partnershipName">
      <td>
        `partnershipName`
      </td>

      <td>
        Name of the [New Relic customer partnership](/docs/accounts-partnerships/partner-integration-guide/partner-account-maintenance/partnership-accounts-users-subscriptions) associated with the account responsible for the stored events.

        This attribute is only present if the consuming account is associated with a customer partnership.
      </td>
    </tr>

    <tr id="subAccountId">
      <td>
        `subAccountId`
      </td>

      <td>
        [ID of the sub-account](/docs/accounts-partnerships/accounts/account-setup/account-id) that is responsible for the stored event. When this attribute is present, `subAccountId` is the [`consumingAccountId`](#consumingAccountId).

        This attribute is only present if the consuming account is a [sub-account](/docs/accounts/install-new-relic/account-setup/manage-apps-or-users-sub-accounts#hierarchy) (not a master account).
      </td>
    </tr>

    <tr id="subAccountName">
      <td>
        `subAccountName`
      </td>

      <td>
        Name of the [sub-account](/docs/accounts-partnerships/accounts/account-setup/manage-apps-or-users-sub-accounts) responsible for stored events. When present, this attribute is the same as the [`consumingAccountName`](#consumingAccountName).

        This attribute is only present if the consuming account is a [sub-account](/docs/accounts/install-new-relic/account-setup/manage-apps-or-users-sub-accounts#hierarchy) (not a master account).
      </td>
    </tr>

    <tr id="timestamp">
      <td>
        `timestamp`
      </td>

      <td>
        UNIX timestamp (seconds since epoch) of the day and time when event generation was initiated.
      </td>
    </tr>
  </tbody>
</Table>

## Synthetics attributes

The following are usage-related [attributes](/docs/using-new-relic/welcome-new-relic/getting-started/glossary#attribute) generated by New Relic Synthetics. To query this data, use a `productLine` attribute value of `Synthetics`.

<Table>
  <thead>
    <tr>
      <th style={{ width: "330px" }}>
        Attribute
      </th>

      <th>
        Description
      </th>
    </tr>
  </thead>

  <tbody>
    <tr>
      <td>
        `productLine`
      </td>

      <td>
        The New Relic product the usage data is from. Synthetics data will have the value `Synthetics`. Use this value when querying Synthetics usage data.
      </td>
    </tr>

    <tr>
      <td>
        `syntheticsFailedCheckCount`
      </td>

      <td>
        Number of failed checks that ran on the given day for the given Synthetics monitor and location. Failed checks count toward subscription usage for Synthetics. Only checks with `syntheticsType` not equal to `SIMPLE` count toward billable subscription usage.
      </td>
    </tr>

    <tr>
      <td>
        `syntheticsSuccessCheckCount`
      </td>

      <td>
        Number of successful checks that ran on the given day for the given Synthetics monitor and location. Only checks with `syntheticsType` not equal to `SIMPLE` count toward billable subscription usage.
      </td>
    </tr>

    <tr>
      <td>
        `syntheticsLocation`
      </td>

      <td>
        Location the check ran in.
      </td>
    </tr>

    <tr>
      <td>
        `syntheticsLocationLabel`
      </td>

      <td>
        Human-readable label for the location of the check.
      </td>
    </tr>

    <tr>
      <td id="type">
        `syntheticsType`
      </td>

      <td>
        The type of Synthetics monitor. Possible values: `SIMPLE`, `BROWSER`, `SCRIPT_BROWSER`, `SCRIPT_API`. For more information, see [Monitor types](/docs/synthetics/new-relic-synthetics/getting-started/types-synthetics-monitors#types-monitors).
      </td>
    </tr>

    <tr>
      <td id="label">
        `syntheticsTypeLabel`
      </td>

      <td>
        Human-readable label for `syntheticsType`. Possible values: `Ping`, `Simple Browser`, `Scripted Browser`, `Scripted API`.
      </td>
    </tr>

    <tr>
      <td>
        `syntheticsMonitorName`
      </td>

      <td>
        Name of the monitor.
      </td>
    </tr>

    <tr>
      <td>
        `syntheticsMonitorId`
      </td>

      <td>
        Unique ID of the monitor.
      </td>
    </tr>

    <tr>
      <td id="usageType">
        `usageType`
      </td>

      <td>
        The type of entity for which this event records usage data. This value is `Check` for Synthetics.
      </td>
    </tr>
  </tbody>
</Table>

## Query examples

Here are some examples of NRQL queries you can use with your Synthetics subscription usage data. You can run NRQL queries, and use the resulting charts in dashboards.

<CollapserGroup>
  <Collapser
    id="billable-checks-last-month"
    title="Billable checks for the last month"
  >
    This query produces a chart of the billable monitor checks over the last month. Remember that a `syntheticsType` of `SIMPLE` refers to a [ping monitor](/docs/synthetics/new-relic-synthetics/getting-started/types-synthetics-monitors#types-monitors), which doesn't count towards paid usage.

    ```
    FROM NrDailyUsage 
    SELECT sum(syntheticsFailedCheckCount) + sum(syntheticsSuccessCheckCount) 
    AS 'Paid checks' where productLine='Synthetics' 
    AND syntheticsType != 'SIMPLE' 
    SINCE last month 
    UNTIL this month
    ```
  </Collapser>

  <Collapser
    id="account-hierarchy-query"
    title="Account hierarchy"
  >
    This is a non-product-specific query useful for seeing your account hierarchy (partnership, master, sub-accounts).

    ```
    SELECT count(*) 
    FROM NrDailyUsage 
    FACET partnershipName,masterAccountName,masterAccountId,consumingAccountName,consumingAccountId 
    LIMIT 1000 
    SINCE 1 day ago
    ```
  </Collapser>
</CollapserGroup><|MERGE_RESOLUTION|>--- conflicted
+++ resolved
@@ -6,18 +6,6 @@
   - Accounts
   - Original accounts and billing
   - Original pricing plan usage
-<<<<<<< HEAD
-redirects:
-  - /docs/synthetics-subscription-usage-api-attributes-queries
-  - /docs/synthetics-subscription-usage-ui
-  - /docs/synthetics-subscription-usage-attributes-queries
-  - >-
-    /docs/accounts/new-relic-account-usage/synthetics-usage/synthetics-usage-attributes-queries
-  - >-
-    /docs/accounts/new-relic-account-usage/synthetics-usage/synthetics-subscription-usage
-  - /taxonomy/term/8036
-=======
->>>>>>> dea79b0f
 watermark: Original pricing plan
 ---
 
