---
title: Account ID
contentType: page
template: basicDoc
topics:
  - Accounts
  - Accounts and billing
  - Account setup
<<<<<<< HEAD
redirects:
  - /docs/accounts-partnerships/accounts/account-setup/account-id
  - /docs/accounts-partnerships/install-new-relic/account-setup/account-id
  - /docs/accounts/install-new-relic/account-setup/account-id
japaneseVersion: >-
  https://docs.newrelic.co.jp/docs/accounts/accounts-billing/account-setup/account-id
=======
>>>>>>> dea79b0f
---

Some New Relic functions require use of your account ID. Your account ID is the ID number we assign to your New Relic account. Note that some New Relic organizations will have multiple accounts with a master/sub-account structure.

Options for finding an account ID:

* If you have a single account: From [one.newrelic.com](https://one.newrelic.com), click the [account dropdown](/docs/using-new-relic/welcome-new-relic/get-started/glossary#account-dropdown) and then select **Account settings**. Next, select **API keys** located on the left-hand side. The account ID is displayed on the API keys page.
* If your organization has multiple accounts: From [one.newrelic.com](https://one.newrelic.com), select **Entity explorer** and use the account selector dropdown near the top of the page.

For more on how account access works, see [Factors affecting access](/docs/new-relic-one/use-new-relic-one/core-concepts/cross-account-features-security-new-relic-one).<|MERGE_RESOLUTION|>--- conflicted
+++ resolved
@@ -6,15 +6,6 @@
   - Accounts
   - Accounts and billing
   - Account setup
-<<<<<<< HEAD
-redirects:
-  - /docs/accounts-partnerships/accounts/account-setup/account-id
-  - /docs/accounts-partnerships/install-new-relic/account-setup/account-id
-  - /docs/accounts/install-new-relic/account-setup/account-id
-japaneseVersion: >-
-  https://docs.newrelic.co.jp/docs/accounts/accounts-billing/account-setup/account-id
-=======
->>>>>>> dea79b0f
 ---
 
 Some New Relic functions require use of your account ID. Your account ID is the ID number we assign to your New Relic account. Note that some New Relic organizations will have multiple accounts with a master/sub-account structure.
