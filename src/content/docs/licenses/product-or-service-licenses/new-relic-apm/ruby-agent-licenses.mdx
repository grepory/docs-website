--- conflicted
+++ resolved
@@ -6,12 +6,6 @@
   - Licenses
   - Product or service licenses
   - New Relic APM
-<<<<<<< HEAD
-redirects:
-  - /docs/licenses/ruby-agent-licenses
-  - /docs/licenses/license-information/agent-licenses/ruby-agent-licenses
-=======
->>>>>>> dea79b0f
 ---
 
 Remaining code in versions prior to v6.12.0 is licensed under the [New Relic agent license agreement](/docs/licenses/license-information/other-licenses/new-relic-agent-license) and applicable third party terms. License terms for v6.12.0 and later can be found on [GitHub](https://github.com/newrelic/newrelic-ruby-agent/blob/main/LICENSE).