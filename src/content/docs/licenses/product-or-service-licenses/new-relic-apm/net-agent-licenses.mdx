--- conflicted
+++ resolved
@@ -6,18 +6,6 @@
   - Licenses
   - Product or service licenses
   - New Relic APM
-<<<<<<< HEAD
-redirects:
-  - /docs/dotnet/processing-queue
-  - /docs/dotnet/processing-queue-cs
-  - /docs/licenses/dotNet-agent-licenses
-  - /docs/agents/net-agent/licenses/mongodb-driver-net-license
-  - /docs/agents/net-agent/licenses/mono-json
-  - /docs/agents/net-agent/licenses/processing-queuecs
-  - /docs/agents/net-agent/licenses
-  - /docs/licenses/license-information/agent-licenses/net-agent-licenses
-=======
->>>>>>> dea79b0f
 ---
 
 We love open-source software, and use the following in the New Relic .NET agent. Thank you, open-source community, for making these fine tools! Some of these are listed under multiple software licenses, and in that case we have listed the license we've chosen to use.
