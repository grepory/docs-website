--- conflicted
+++ resolved
@@ -6,16 +6,6 @@
   - Licenses
   - Product or service licenses
   - New Relic Browser
-<<<<<<< HEAD
-redirects:
-  - /docs/licenses/javascript-agent-licenses
-  - /docs/licenses/browser-agent-licenses
-  - /docs/licenses/license-information/agent-licenses/browser-agent-licenses
-  - >-
-    /docs/licenses/new-relic-products/new-relic-browser-licenses/browser-agent-licenses
-  - /docs/licenses/new-relic-products/new-relic-browser/browser-agent-licenses
-=======
->>>>>>> dea79b0f
 ---
 
 We love open-source software, and use the following in the New Relic Browser agent. Thank you, open-source community, for making these fine tools! Some of these are listed under multiple software licenses, and in that case we have listed the license we've chosen to use.
