--- conflicted
+++ resolved
@@ -6,12 +6,6 @@
   - Licenses
   - License information
   - Distributed licenses
-<<<<<<< HEAD
-redirects:
-  - >-
-    /docs/licenses/license-information/other-licenses/fit-instrumentation-end-user-license-agreement
-=======
->>>>>>> dea79b0f
 ---
 
 **NEW RELIC, INC.**
