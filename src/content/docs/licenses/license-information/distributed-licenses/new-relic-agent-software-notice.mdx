--- conflicted
+++ resolved
@@ -6,16 +6,6 @@
   - Licenses
   - License information
   - Distributed licenses
-<<<<<<< HEAD
-redirects:
-  - /docs/java/java-agent-license
-  - /docs/agents/java-agent/getting-started/new-relic-java-agent-license
-  - /docs/agents/java-agent/miscellaneous/new-relic-java-agent-license
-  - /docs/licenses/license-information/other-licenses/new-relic-agent-license
-  - >-
-    /docs/licenses/license-information/distributed-licenses/new-relic-agent-license
-=======
->>>>>>> dea79b0f
 ---
 
 This software is © 2008-2020 New Relic Inc. and its licensors.
