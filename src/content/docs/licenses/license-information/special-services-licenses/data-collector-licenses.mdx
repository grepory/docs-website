--- conflicted
+++ resolved
@@ -6,14 +6,6 @@
   - Licenses
   - License information
   - Special services licenses
-<<<<<<< HEAD
-redirects:
-  - /docs/licenses/data-collector-licenses
-  - /docs/licenses/license-information/other-licenses/data-collector-licenses
-  - >-
-    /docs/licenses/license-information/generally-applicable-licenses/data-collector-licenses
-=======
->>>>>>> dea79b0f
 ---
 
 We love open-source software, and use the following in New Relic data collectors. Thank you, open-source community, for making these fine tools! Some of these are listed under multiple software licenses, and in that case we have listed the license we've chosen to use.
