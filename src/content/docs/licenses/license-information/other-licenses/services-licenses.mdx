--- conflicted
+++ resolved
@@ -6,11 +6,6 @@
   - Licenses
   - License information
   - Distributed licenses
-<<<<<<< HEAD
-redirects:
-  - /docs/licenses/services-licenses
-=======
->>>>>>> dea79b0f
 ---
 
 We love open-source software, and use the following in various New Relic services. Thank you, open-source community, for making these fine tools! Some of these are listed under multiple software licenses, and in that case we have listed the license we've chosen to use.
