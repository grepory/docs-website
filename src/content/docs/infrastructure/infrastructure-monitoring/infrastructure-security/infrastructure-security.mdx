---
title: Infrastructure and security
contentType: page
template: basicDoc
topics:
  - Infrastructure
  - Infrastructure monitoring
  - Infrastructure and security
<<<<<<< HEAD
redirects:
  - /docs/windows-server-monitoring/windows-security-considerations
  - >-
    /docs/servers/new-relic-servers-windows/getting-started/windows-security-considerations
  - >-
    /docs/servers/new-relic-servers-windows/getting-started/servers-windows-security-considerations
  - >-
    /docs/infrastructure/new-relic-infrastructure/getting-started/infrastructure-security
  - >-
    /docs/infrastructure/new-relic-infrastructure/infrastructure-security/infrastructure-security
=======
>>>>>>> dea79b0f
---

New Relic's [infrastructure monitoring](/docs/infrastructure/new-relic-infrastructure/getting-started/welcome-new-relic-infrastructure) provides comprehensive data from your entire system by running comfortably on your hosts, especially when it runs with administrator privileges. What follows is an overview of our agent's security and some recommendations.

## Secure agent communication [#communication]

Every piece of information exchanged between your hosts and the [infrastructure agent](/docs/infrastructure/new-relic-infrastructure/configuration/configure-infrastructure-agent) is delivered securely. All communication from the agent occurs over HTTPS, using [Transport Layer Security (TLS)](https://en.wikipedia.org/wiki/Transport_Layer_Security). To ensure secure communication, the infrastructure agent was designed with the following protective measures:

* All communication is established directly from the agent to the service.
* The agent does not require any incoming ports to be opened.
* The agent is read-only and cannot make changes to your system.

The infrastructure agent does not support [high security mode](/docs/agents/manage-apm-agents/configuration/high-security-mode).

For more information about New Relic's security measures, see our [security and privacy documentation](/docs/using-new-relic/new-relic-security/security/security-matters-data-privacy-new-relic), or visit the [New Relic security website](https://newrelic.com/why-new-relic/security).

## Running modes [#root]

New Relic is committed to the security of your data. All data derived while running the [infrastructure agent](/docs/infrastructure/new-relic-infrastructure/configuration/configure-infrastructure-agent) is protected, and used only to deliver information related to your infrastructure back to you.

### Linux

You can run the infrastructure Linux agent in three different modes:

<CollapserGroup>
  <Collapser
    id="linux-root"
    title="Run as root"
  >
    When the agent runs as the root user it has total access to all the system metrics and inventory.
  </Collapser>

  <Collapser
    id="linux-privileged"
    title="Run as privileged user"
  >
    The agent runs a non-privileged user, named the `nri-agent`, which is granted extended kernel capabilities during the installation process. The privileged `nri-agent` user is therefore able to collect some metrics and most of the inventory. These permissions are read-only_._

    The installation scripts in privileged mode will make the following changes in your system:

    1. Create the `nri-agent` user and group.
    2. Set the `nri-agent` user and group as the owners of the following directories:

       * `/var/run/newrelic-infra`
       * `/var/db/newrelic-infra`
       * `/var/log/newrelic-infra`
       * `/etc/newrelic-infra`
    3. Add the following [kernel capabilities](http://man7.org/linux/man-pages/man7/capabilities.7.html) to the `/usr/bin/newrelic-infra` executable:

       * `CAP_SYS_PTRACE`, which allows inspecting and tracing arbitrary processes
       * `CAP_DAC_READ_SEARCH`, to bypass file and directory read and execute permission checks
  </Collapser>

  <Collapser
    id="linux-unprivileged"
    title="Run as unprivileged user"
  >
    The agent runs with a non-privileged user, `nri-agent`, which is automatically created during the upgrade/installation process, and will not have read access to all the system metrics. This provides visibility into environments with very strict security or regulatory policies. There are no special permissions or access granted to the user in this run mode.

    The installation scripts in unprivileged mode will make the following changes in your system:

    1. Create the `nri-agent` user and group.
    2. Set the `nri-agent` and group as the owners of the following system files and folders:

       * `/var/run/newrelic-infra`
       * `/var/db/newrelic-infra`
       * `/var/log/newrelic-infra`
       * `/etc/newrelic-infra`
  </Collapser>
</CollapserGroup>

For more details on the different running modes, see the comparison in the [Infrastructure installation documentation](/docs/infrastructure/install-configure-infrastructure/linux-installation/linux-agent-running-modes).

### Windows

In Windows systems, the agent must be executed with Administrator permissions.

## Sources of data collection [#sources]

The infrastructure agent gathers metrics, events, and inventory data from a variety of OS sources. While some of these sources can be read from a non-privileged account, others require elevated privileges.

For current agent versions, New Relic requires that it run as the root user (on Linux) or with full Administrator access (Windows). Here are additional details about how the infrastructure agent accesses default directories and what packages and commands it uses.

<CollapserGroup>
  <Collapser
    id="directories"
    title="Default directories accessed by the agent"
  >
    Unless otherwise noted, this information applies to any Linux operating system.

    <Table>
      <thead>
        <tr>
          <th>
            Directory or file
          </th>

          <th>
            Purpose
          </th>

          <th style={{ width: "150px" }}>
            Linux OS
          </th>
        </tr>
      </thead>

      <tbody>
        <tr>
          <td>
            `/etc/newrelic-infra.yml`
          </td>

          <td>
            Default configuration file
          </td>

          <td>
            Any
          </td>
        </tr>

        <tr>
          <td>
            `/usr/bin/newrelic-infra-service`
          </td>

          <td>
            Default agent service wrapper binary install location
          </td>

          <td>
            Any
          </td>
        </tr>

        <tr>
          <td>
            `/usr/bin/newrelic-infra`
          </td>

          <td>
            Default agent binary install location
          </td>

          <td>
            Any
          </td>
        </tr>

        <tr>
          <td>
            `/usr/bin/newrelic-infra-ctl`
          </td>

          <td>
            Default CLI agent control binary location
          </td>

          <td>
            Any
          </td>
        </tr>

        <tr>
          <td>
            `/var/db/newrelic-infra/`
          </td>

          <td>
            Default inventory cache and plugin binaries
          </td>

          <td>
            Any
          </td>
        </tr>

        <tr>
          <td>
            `/var/run/newrelic-infra.pid`
          </td>

          <td>
            Default pid file
          </td>

          <td>
            Any
          </td>
        </tr>

        <tr>
          <td>
            `stdout`, `stderr`, `logs`
          </td>

          <td>
            Depending on configuration, the agent writes logs to `stdout`, which may connect to your system logging service
          </td>

          <td>
            Any
          </td>
        </tr>
      </tbody>
    </Table>
  </Collapser>

  <Collapser
    id="packages-commands"
    title="Packages and commands used by the agent"
  >
    Some data sources are specific to particular operating systems. Unless otherwise mentioned, New Relic uses the source on all variations of an operating system when the related software is detected. Many of the tools are on a path accessible to the agent. If not otherwise indicated, the infrastructure agent typically searches for them in `/usr/bin`, `/bin`, or `/sbin`.

    New Relic uses some tools or data sources to gather information for multiple infrastructure features. Here are some primary use cases. Unless otherwise noted, New Relic uses this information primarily for the [**Inventory** page](/docs/infrastructure/new-relic-infrastructure/infrastructure-ui-pages/infrastructure-inventory-page-search-your-entire-infrastructure).

    <Table>
      <thead>
        <tr>
          <th>
            Plugin or data
          </th>

          <th>
            Tool, directory, or file
          </th>

          <th style={{ width: "150px" }}>
            Linux OS
          </th>
        </tr>
      </thead>

      <tbody>
        <tr>
          <td>
            `systemd`
          </td>

          <td>
            `initctl list`
          </td>

          <td>
            Any
          </td>
        </tr>

        <tr>
          <td>
            `upstart`
          </td>

          <td>
            `systemctl -l`, `systemctl show`, `modinfo`, `lsmod`
          </td>

          <td>
            Any
          </td>
        </tr>

        <tr>
          <td>
            `selinux`
          </td>

          <td>
            `sestatus -b, semodule -l`
          </td>

          <td>
            Any
          </td>
        </tr>

        <tr>
          <td>
            `dpkg`
          </td>

          <td>
            `dpkg-query -W -f`
          </td>

          <td>
            Debian
          </td>
        </tr>

        <tr>
          <td>
            `rpm`
          </td>

          <td>
            `rpm -qa`
          </td>

          <td>
            Redhat
          </td>
        </tr>

        <tr>
          <td>
            `hostinfo`
          </td>

          <td>
            `/sys/devices/virtual/dmi/id/sys_vendor, /sys/devices/virtual/dmi/id/product_name`
          </td>

          <td>
            Any
          </td>
        </tr>

        <tr>
          <td>
            `hostinfo`
          </td>

          <td>
            `/proc/sys/kernel/osrelease`
          </td>

          <td>
            Any
          </td>
        </tr>

        <tr>
          <td>
            `hostinfo`
          </td>

          <td>
            `uptime -s`
          </td>

          <td>
            Any
          </td>
        </tr>

        <tr>
          <td>
            `hostinfo`
          </td>

          <td>
            /etc/lsb_release
          </td>

          <td>
            Debian
          </td>
        </tr>

        <tr>
          <td>
            `hostinfo`
          </td>

          <td>
            `/etc/redhat-release`
          </td>

          <td>
            Redhat
          </td>
        </tr>

        <tr>
          <td>
            `facter`
          </td>

          <td>
            `facter -p -j`
          </td>

          <td>
            Any
          </td>
        </tr>

        <tr>
          <td>
            `daemontool`
          </td>

          <td>
            `svstat`
          </td>

          <td>
            Any
          </td>
        </tr>

        <tr>
          <td>
            `kernel_modules`
          </td>

          <td>
            `/sbin/modinfo`, `/sbin/lsmod`
          </td>

          <td>
            Any
          </td>
        </tr>

        <tr>
          <td>
            `users`
          </td>

          <td>
            `/usr/bin/env who`
          </td>

          <td>
            Any
          </td>
        </tr>

        <tr>
          <td>
            Various plugins gather system-wide details through this directory. Used for infrastructure **Inventory** and metrics.
          </td>

          <td>
            `/proc/`
          </td>

          <td>
            Any
          </td>
        </tr>

        <tr>
          <td>
            Various plugins gather `sysctl` settings through this directory. Used for infrastructure **Inventory** and metrics.
          </td>

          <td>
            `/sys/`
          </td>

          <td>
            Any
          </td>
        </tr>

        <tr>
          <td>
            Various plugins (`sshd_config`, `hostinfo`) read specific configs in this directory. Used for infrastructure **Inventory** and metrics.
          </td>

          <td>
            `/etc/`
          </td>

          <td>
            Any
          </td>
        </tr>
      </tbody>
    </Table>
  </Collapser>
</CollapserGroup>

## Proxies [#proxy]

New Relic includes optional settings so that you can configure the agent to communicate through a proxy. To define proxy settings, see the [configuration documentation](/docs/infrastructure/install-configure-manage-infrastructure/configuration/infrastructure-configuration-settings#proxy-variables) for infrastructure monitoring.

## External agent connections [#external-connections]

The agent periodically sends JSON-formatted data describing [compute metrics](/docs/infrastructure/new-relic-infrastructure/infrastructure-ui-pages/infrastructure-compute-page-measure-resource-usage), [events](/docs/infrastructure/new-relic-infrastructure/infrastructure-ui-pages/infrastructure-events-page-live-feed-every-config-change), and your [inventory](/docs/infrastructure/new-relic-infrastructure/infrastructure-ui-pages/infrastructure-inventory-page-search-your-entire-infrastructure) configuration to the infrastructure endpoint at New Relic. These communications are associated with the agent using the [license key](/docs/accounts-partnerships/accounts/account-setup/license-key) generated for your account. Once New Relic receives data from any external agent, it will display the new metrics, events, or configuration data in the infrastructure monitoring UI.

## External agent commands [#command-api]

The agent handles two different sources of commands, `newrelic-infra-ctl` and `command-API`:

* CLI commands submitted with `newrelic-infra-ctl` are sent into the agent with Linux or Docker signaling or with Windows named-pipes.
* Using New Relic's platform `command-API` endpoint, the agent polls for platform-provided commands every 60 seconds. The connection is always open from the agent into the New Relic platform command-API endpoint, never the opposite way. The `command-API` endpoint is used only to force enable or disable of dynamic entities' registration. It also applies to the Docker integration that comes with the infrastructure agent version 1.9.0 or higher.<|MERGE_RESOLUTION|>--- conflicted
+++ resolved
@@ -6,19 +6,6 @@
   - Infrastructure
   - Infrastructure monitoring
   - Infrastructure and security
-<<<<<<< HEAD
-redirects:
-  - /docs/windows-server-monitoring/windows-security-considerations
-  - >-
-    /docs/servers/new-relic-servers-windows/getting-started/windows-security-considerations
-  - >-
-    /docs/servers/new-relic-servers-windows/getting-started/servers-windows-security-considerations
-  - >-
-    /docs/infrastructure/new-relic-infrastructure/getting-started/infrastructure-security
-  - >-
-    /docs/infrastructure/new-relic-infrastructure/infrastructure-security/infrastructure-security
-=======
->>>>>>> dea79b0f
 ---
 
 New Relic's [infrastructure monitoring](/docs/infrastructure/new-relic-infrastructure/getting-started/welcome-new-relic-infrastructure) provides comprehensive data from your entire system by running comfortably on your hosts, especially when it runs with administrator privileges. What follows is an overview of our agent's security and some recommendations.
