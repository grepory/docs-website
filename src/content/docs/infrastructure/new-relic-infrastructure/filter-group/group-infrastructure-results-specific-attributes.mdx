---
title: Group infrastructure results by specific attributes
contentType: page
template: basicDoc
topics:
  - Infrastructure
  - Manage your data
  - Filter and group
<<<<<<< HEAD
redirects:
  - /docs/infrastructure-group-results-specific-attributes
  - >-
    /docs/infrastructure/new-relic-infrastructure/scope-filter/group-infrastructure-results-specific-attributes
=======
>>>>>>> dea79b0f
---

In our infrastructure monitoring tool, you can use the **Group by** feature to group chart results by specific attributes. For example, on the Hosts page, you might display the AWS regions with the highest CPU usage grouped by `awsRegion`.

**Group by** is available near the top of some [infrastructure monitoring UI pages](/docs/infrastructure/infrastructure-ui-pages/infrastructure-ui/infrastructure-hosts-page).

## Group charts by specific attributes [#grouping]

On some infrastructure pages you can use **Group by** to group page results and charts by a specific attribute, such as host name, entity ID, or AWS region. The attributes available to group by will depend on your system setup. These may include:

* [Default](/docs/infrastructure-events-attributes) infrastructure attributes
* [Custom attributes](/docs/infrastructure-configure-your-agent#attributes)
* [APM-related attributes](/docs/infrastructure/new-relic-infrastructure/data-instrumentation/new-relic-apm-data-infrastructure#filter-by-app)

To group infrastructure results by a specific attribute:

1. On pages that have this feature, select **Group by** (located beside the time picker).
2. From the dropdown, select an attribute to group by.

## Combine filter sets and grouping [#scoping-and-grouping]

Grouping applies to any **[filter sets](/docs/infrastructure-organize-your-resources-scopes)** you have selected. By combining filter sets with **Group by**, you can find detailed system information quickly.

<CollapserGroup>
  <Collapser
    id="scope-group-example"
    title="Increased CPU usage on a single host"
  >
    On the **[Filter sets](/docs/infrastructure/new-relic-infrastructure/filter-group/organize-infrastructure-hosts-filter-sets)** sidebar, you see [alert threshold violations](/docs/alerts/new-relic-alerts/getting-started/alerts-glossary#alert-threshold) as **Critical** <Icon name="fe-x-circle"/>
    icon or **Warning** <Icon name="fe-alert-triangle"/>
    icon on one of your filter sets.

    1. To view only the hosts related to the filter set on your Hosts page, click the filter set name.
    2. To determine which of the hosts is causing the problem, select **Group by**, then select the **hostname** attribute.
    3. Review the charts which now show the hosts, by name, with the highest CPU usage.
  </Collapser>
</CollapserGroup><|MERGE_RESOLUTION|>--- conflicted
+++ resolved
@@ -6,13 +6,6 @@
   - Infrastructure
   - Manage your data
   - Filter and group
-<<<<<<< HEAD
-redirects:
-  - /docs/infrastructure-group-results-specific-attributes
-  - >-
-    /docs/infrastructure/new-relic-infrastructure/scope-filter/group-infrastructure-results-specific-attributes
-=======
->>>>>>> dea79b0f
 ---
 
 In our infrastructure monitoring tool, you can use the **Group by** feature to group chart results by specific attributes. For example, on the Hosts page, you might display the AWS regions with the highest CPU usage grouped by `awsRegion`.
