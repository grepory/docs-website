---
title: Integration data
contentType: page
template: basicDoc
topics:
  - Infrastructure
  - Manage your data
  - Data and instrumentation
<<<<<<< HEAD
redirects: []
=======
>>>>>>> dea79b0f
---

doc for redirecting to Find and Use Integration Data from Data and Instrumentation category<|MERGE_RESOLUTION|>--- conflicted
+++ resolved
@@ -6,10 +6,6 @@
   - Infrastructure
   - Manage your data
   - Data and instrumentation
-<<<<<<< HEAD
-redirects: []
-=======
->>>>>>> dea79b0f
 ---
 
 doc for redirecting to Find and Use Integration Data from Data and Instrumentation category