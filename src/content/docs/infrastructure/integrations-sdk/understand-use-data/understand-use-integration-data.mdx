--- conflicted
+++ resolved
@@ -6,10 +6,6 @@
   - Create integrations
   - Infrastructure Integrations SDK
   - Get started
-<<<<<<< HEAD
-redirects: []
-=======
->>>>>>> dea79b0f
 ---
 
 Dummy doc redirect to 'Understand and use data' from SDK category