--- conflicted
+++ resolved
@@ -6,14 +6,6 @@
   - Infrastructure
   - Install the infrastructure agent
   - Config management tools
-<<<<<<< HEAD
-redirects:
-  - /docs/installupdate-new-relic-infrastructure-using-chef
-  - /docs/configure-new-relic-infrastructure-using-chef
-  - >-
-    /docs/infrastructure/new-relic-infrastructure/config-management-tools/configure-new-relic-infrastructure-using-chef
-=======
->>>>>>> dea79b0f
 ---
 
 Read on to learn how to use New Relic's Chef recipes to install and configure New Relic's infrastructure agent. For instructions on how to use Chef recipes, see the [Chef documentation](https://www.chef.io/solutions/infrastructure-automation/).
