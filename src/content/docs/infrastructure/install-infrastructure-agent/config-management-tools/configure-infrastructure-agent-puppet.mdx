--- conflicted
+++ resolved
@@ -6,12 +6,6 @@
   - Infrastructure
   - Install the infrastructure agent
   - Config management tools
-<<<<<<< HEAD
-redirects:
-  - >-
-    /docs/infrastructure/new-relic-infrastructure/config-management-tools/configure-new-relic-infrastructure-puppet
-=======
->>>>>>> dea79b0f
 ---
 
 Read on to learn how to use Puppet to install and configure New Relic's infrastructure agent using the `newrelic-infra` module. For an explanation of how to use Puppet, see [Puppet documentation](https://docs.puppet.com). This is a community-supported effort.
