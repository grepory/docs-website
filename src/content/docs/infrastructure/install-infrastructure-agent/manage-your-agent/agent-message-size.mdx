--- conflicted
+++ resolved
@@ -6,14 +6,6 @@
   - Infrastructure
   - Install the infrastructure agent
   - Manage your agent
-<<<<<<< HEAD
-redirects:
-  - >-
-    /docs/infrastructure/new-relic-infrastructure/agent-performance/agent-message-size
-  - >-
-    /docs/infrastructure/new-relic-infrastructure/infrastructure-agent-performance/agent-message-size
-=======
->>>>>>> dea79b0f
 ---
 
 Since infrastructure agent [version 1.0.989](/docs/release-notes/infrastructure-release-notes/infrastructure-agent-release-notes), the maximum message size is 1MB (10^6 bytes), and it can include events, metrics, and inventory integrations indistinctly. Previously, the maximum message size was 5MB, although inventory data was limited to 3MB.