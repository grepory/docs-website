---
title: Infrastructure agent behavior
contentType: page
template: basicDoc
topics:
  - Infrastructure
  - Install the infrastructure agent
  - Manage your agent
<<<<<<< HEAD
redirects:
  - >-
    /docs/infrastructure/new-relic-infrastructure/infrastructure-agent-performance/infrastructure-agent-behavior
  - >-
    /docs/infrastructure/install-configure-manage-infrastructure/manage-your-agent/infrastructure-agent-behavior
=======
>>>>>>> dea79b0f
---

With the infrastructure agent, you can monitor not only individual servers, but also understand how your service performs as a whole. The agent supports Amazon Linux, CentOS, Debian, RHEL, and Ubuntu as well as [Windows Server](https://docs.newrelic.com/docs/infrastructure-install-windows-server). All of these agent versions exhibit a common set of behaviors.

## Agent service [#service]

As of infrastructure agent [v1.5.59](/docs/release-notes/infrastructure-release-notes/infrastructure-agent-release-notes/new-relic-infrastructure-agent-1559), the agent bundles a binary named `newrelic-infra-service`. This binary can be managed by the OS service manager.

At service startup time, this binary spawns (executes) the usual `newrelic-infra` process and supervises its child execution. Therefore agent service process should never be restarted, unless triggered via OS service manager.

## Agent startup [#startup]

During startup the agent will:

* Register a signal handler.
* Set the loggers.
* Load the configuration from file, environment variables, and call arguments.
* Register plugins for harvesting inventory, samplers, and integrations.
* StatsD integration with `http_server_enabled`" Open an http port (by default, 8001) for receiving data.

Startup duration before harvesting and sending data is usually less than six seconds.

## Monitoring and resource caps [#monitoring-resource-caps]

By default, the infrastructure agent runs in a single core. Every second it checks if there are events to send and, if there are, it sends them to the [New Relic collector](/docs/using-new-relic/welcome-new-relic/getting-started/glossary#collector). Events that may be sent include:

* Default infrastructure events
* Events recorded by [New Relic integrations](/docs/integrations).

For descriptions of the default infrastructure events and their collection frequencies, see [Infrastructure events](/docs/infrastructure/new-relic-infrastructure/data-instrumentation/default-infrastructure-attributes-events#h2-Infrastructure-events).

### Integration data

Integration monitoring is done by executing integration commands at given intervals (set in the config files) and reading their `stout/err`. The more integrations you enable, the greater the footprint of the agent. For more information, see the [documentation for specific integrations](/docs/integrations).

## Agent shutdown [#shutdown]

When a shutdown signal is received, the agent stops all the registered plugins and integration processes.

## Maintenance

The agent runs as a service. On installation, we set up all the service manager-required files, such as the `systemD.` service file. In case of a catastrophic failure, the service manager configuration will restart the agent.

There are no automatic updates to agents. To install a new agent version:

* Linux: Manually install agent versions through the appropriate package manager (apt, yum, zypper).
* Windows: Manually download the `msi` package and install it with `msiexec.exe`.

## Retry behavior [#retry]

If a request made to the ingest service is unsuccessful, the payload is discarded; subsequent requests follow an exponential backoff pattern until one succeeds. For inventory, we store the deltas between system states in cache files. On failure, these deltas are not deleted but are reused on requests that follow.<|MERGE_RESOLUTION|>--- conflicted
+++ resolved
@@ -6,14 +6,6 @@
   - Infrastructure
   - Install the infrastructure agent
   - Manage your agent
-<<<<<<< HEAD
-redirects:
-  - >-
-    /docs/infrastructure/new-relic-infrastructure/infrastructure-agent-performance/infrastructure-agent-behavior
-  - >-
-    /docs/infrastructure/install-configure-manage-infrastructure/manage-your-agent/infrastructure-agent-behavior
-=======
->>>>>>> dea79b0f
 ---
 
 With the infrastructure agent, you can monitor not only individual servers, but also understand how your service performs as a whole. The agent supports Amazon Linux, CentOS, Debian, RHEL, and Ubuntu as well as [Windows Server](https://docs.newrelic.com/docs/infrastructure-install-windows-server). All of these agent versions exhibit a common set of behaviors.
