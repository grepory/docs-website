--- conflicted
+++ resolved
@@ -6,22 +6,6 @@
   - Infrastructure
   - Install the infrastructure agent
   - Linux installation
-<<<<<<< HEAD
-redirects:
-  - >-
-    /docs/infrastructure/new-relic-infrastructure/data-instrumentation/containerized-environments-infrastructure
-  - >-
-    /docs/infrastructure/new-relic-infrastructure/data-instrumentation/coreos-infrastructure
-  - >-
-    /docs/infrastructure/new-relic-infrastructure/data-instrumentation/monitor-containers-underlying-hosts-coreos-docker
-  - >-
-    /docs/infrastructure/new-relic-infrastructure/data-instrumentation/monitor-containers-underlying-hosts-coreos
-  - >-
-    /docs/infrastructure/install-infrastructure-agent/linux-installation/docker-container-infrastructure-monitoring
-  - >-
-    /docs/infrastructure/manage-your-data/data-instrumentation/monitor-containers-underlying-hosts-coreos
-=======
->>>>>>> dea79b0f
 ---
 
 The infrastructure agent for Linux [supports Docker environments](/docs/infrastructure/install-infrastructure-agent/linux-installation/docker-instrumentation-infrastructure) by default. If you're running a container OS or have restrictions that require deploying the agent as a container, you can run a containerized version of our infrastructure agent, which can monitor metrics for the container itself, as well as the underlying host.
