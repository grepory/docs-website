--- conflicted
+++ resolved
@@ -6,17 +6,6 @@
   - Infrastructure
   - Manage your data
   - Data and instrumentation
-<<<<<<< HEAD
-redirects:
-  - >-
-    /docs/infrastructure/new-relic-infrastructure/data-instrumentation/infra-apm-overview
-  - >-
-    /docs/infrastructure/new-relic-infrastructure/data-instrumentation/new-relic-apm-data-infrastructure
-  - /node/14346
-japaneseVersion: >-
-  https://docs.newrelic.co.jp/docs/infrastructure/manage-your-data/data-instrumentation/apm-data-infrastructure-monitoring
-=======
->>>>>>> dea79b0f
 ---
 
 The integration of [APM](/docs/apm/new-relic-apm/getting-started/welcome-new-relic-apm) and [infrastructure](/docs/infrastructure/new-relic-infrastructure/getting-started/welcome-new-relic-infrastructure) data lets you see your APM data and infrastructure data side by side so you can find the root cause of problems more quickly. Let's look at how the APM-Infrastructure integration works and how to make use of the shared data.
