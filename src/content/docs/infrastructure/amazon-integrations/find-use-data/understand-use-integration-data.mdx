---
title: Understand and use integration data
contentType: page
template: basicDoc
topics:
  - Integrations
  - Amazon integrations
  - Get started
<<<<<<< HEAD
redirects: []
=======
>>>>>>> dea79b0f
---

redirect to 'Understand and use data' doc from Amazon category<|MERGE_RESOLUTION|>--- conflicted
+++ resolved
@@ -6,10 +6,6 @@
   - Integrations
   - Amazon integrations
   - Get started
-<<<<<<< HEAD
-redirects: []
-=======
->>>>>>> dea79b0f
 ---
 
 redirect to 'Understand and use data' doc from Amazon category