--- conflicted
+++ resolved
@@ -6,14 +6,6 @@
   - Plugins
   - Plugins New Relic
   - Get started
-<<<<<<< HEAD
-redirects:
-  - /docs/plugins/getting-plugin-help
-  - /docs/platform/plugins-new-relic/getting-started/getting-plugin-help
-  - /docs/plugins/plugins-new-relic/getting-started/getting-plugin-help
-  - /docs/plugins/plugins-new-relic/getting-started/get-plugin-help
-=======
->>>>>>> dea79b0f
 watermark: Limited access
 ---
 
