---
title: Licenses for plugin developers
contentType: page
template: basicDoc
topics:
  - Plugins
  - Plugin developer resources
  - Developer reference
<<<<<<< HEAD
redirects:
  - /docs/plugin-dev/plugin-licenses
  - /docs/plugin-developer-resources/plugin-licenses
  - >-
    /docs/platform/plugin-developer-resources/planning-your-plugin/plugin-licenses
  - >-
    /docs/plugins/plugin-developer-resources/planning-your-plugin/plugin-licenses
  - >-
    /docs/plugins/plugin-developer-resources/planning-your-plugin/licenses-plugin-developers
=======
>>>>>>> dea79b0f
watermark: Limited access
---

<Callout variant="important">
  For an even better experience than plugins, go to:

  * **[newrelic.com/integrations](https://newrelic.com/integrations)**: Integrate the on-host and cloud systems you already use with New Relic, so you can filter and analyze data, create dashboards, and set alerts within a single platform.
  * **[developer.newrelic.com](https://developer.newrelic.com)**: Use developer tools to collect data from any source, automate workflows, build apps, and use our APIs.
</Callout>

## Limited access to legacy plugins [#eol-plugins]

As of December 2, 2020, plugin access is limited to accounts that have accessed a plugin in the past 30 days. We will provide access to add plugins on a per-account basis. If you’d like to continue to use plugins for your accounts, please contact your New Relic account team, and we will work with you on a per-account situation.

The plugin experience will reach end of life (EoL) in June 2021. For more information, see our [Explorers Hub post](https://discuss.newrelic.com/t/first-notice-limiting-access-to-new-relic-plugins/121832).

## Licenses for developing plugins [#licenses]

In addition to the [Plugins licenses](/docs/licenses/product-or-service-licenses/new-relic-plugins/plugins-licenses) used by New Relic, the software licenses associated with developing plugins depend on the plugin itself. For example:

* Plugins developed with the Java SDK for Plugins use the same MIT and Apache 2.0 licenses as [New Relic APM's Java agent](/docs/licenses/product-or-service-licenses/new-relic-apm/java-agent-licenses).
* Plugins developed with the Ruby SDK for Plugins use the same MIT licenses as [New Relic APM's Ruby agent](/docs/licenses/product-or-service-licenses/new-relic-apm/ruby-agent-licenses).
* Plugins developed with the .NET SDK for New Relic Plugins use the same MIT licenses as [New Relic APM's .NET agent](/docs/licenses/product-or-service-licenses/new-relic-apm/net-agent-licenses).
* Collectors for Plugins use the same MySQL Java licenses as New Relic. For more information, see [Data collector licenses](/docs/licenses/license-information/special-services-licenses/data-collector-licenses).

Plugins that do not use an SDK fall under the licensing agreements that the individual plugin author uses.<|MERGE_RESOLUTION|>--- conflicted
+++ resolved
@@ -6,18 +6,6 @@
   - Plugins
   - Plugin developer resources
   - Developer reference
-<<<<<<< HEAD
-redirects:
-  - /docs/plugin-dev/plugin-licenses
-  - /docs/plugin-developer-resources/plugin-licenses
-  - >-
-    /docs/platform/plugin-developer-resources/planning-your-plugin/plugin-licenses
-  - >-
-    /docs/plugins/plugin-developer-resources/planning-your-plugin/plugin-licenses
-  - >-
-    /docs/plugins/plugin-developer-resources/planning-your-plugin/licenses-plugin-developers
-=======
->>>>>>> dea79b0f
 watermark: Limited access
 ---
 
