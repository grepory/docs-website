--- conflicted
+++ resolved
@@ -6,14 +6,6 @@
   - Plugins
   - Plugin developer resources
   - Developer reference
-<<<<<<< HEAD
-redirects:
-  - /docs/plugin-dev/the-parts-of-a-plugin
-  - /docs/plugin-developer-resources/the-parts-of-a-plugin
-  - /docs/platform/plugin-developer-resources/planning-your-plugin/parts-plugin
-  - /docs/plugins/plugin-developer-resources/planning-your-plugin/parts-plugin
-=======
->>>>>>> dea79b0f
 watermark: Limited access
 ---
 
