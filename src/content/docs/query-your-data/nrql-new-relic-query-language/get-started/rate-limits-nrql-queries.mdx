--- conflicted
+++ resolved
@@ -6,13 +6,6 @@
   - Query your data
   - 'NRQL: New Relic Query Language'
   - Get started
-<<<<<<< HEAD
-redirects:
-  - >-
-    /docs/insights/use-insights-ui/manage-account-data/rate-limits-insights-requests
-  - /docs/insights/use-insights-ui/manage-account-data/rate-limits-insights
-=======
->>>>>>> dea79b0f
 ---
 
 New Relic's query language, NRQL, has rate limits in place to ensure a high level of availability and reliability for all users. To understand the places NRQL can be used, see [Where is NRQL used?](/docs/query-data/nrql-new-relic-query-language/getting-started/introduction-nrql#where).
