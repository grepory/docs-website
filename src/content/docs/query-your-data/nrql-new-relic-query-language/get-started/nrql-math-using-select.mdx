--- conflicted
+++ resolved
@@ -6,17 +6,6 @@
   - Query your data
   - 'NRQL: New Relic Query Language'
   - Get started
-<<<<<<< HEAD
-redirects:
-  - /docs/insights/new-relic-insights/using-new-relic-query-language/nrql-math
-  - >-
-    /docs/insights/nrql-new-relic-query-language/using-nrql/nrql-math-using-select
-  - >-
-    /docs/query-data/nrql-new-relic-query-language/getting-started/nrql-math-using-select
-japaneseVersion: >-
-  https://docs.newrelic.co.jp/docs/query-your-data/nrql-new-relic-query-language/get-started/nrql-math-using-select
-=======
->>>>>>> dea79b0f
 ---
 
 New Relic Query Language (NRQL) supports basic math functions within a `SELECT` clause. You can apply addition, subtraction, multiplication, and division on both individual attributes as well as the results of aggregator functions.
