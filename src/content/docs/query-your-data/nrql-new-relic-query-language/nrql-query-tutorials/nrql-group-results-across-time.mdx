--- conflicted
+++ resolved
@@ -6,25 +6,6 @@
   - Query your data
   - 'NRQL: New Relic Query Language'
   - NRQL query tutorials
-<<<<<<< HEAD
-redirects:
-  - /docs/insights/new-relic-insights/features/cohort-analysis
-  - >-
-    /docs/insights/new-relic-insights/features/cohort-analysis-grouping-results-across-time
-  - >-
-    /docs/insights/using-insights-ui/advanced-ui-tasks/cohort-analysis-facet-group-results-across-time
-  - >-
-    /docs/insights/using-insights-ui/filter-segment/cohort-analysis-facet-group-results-across-time
-  - >-
-    /docs/insights/using-insights-ui/time-settings/cohort-analysis-facet-group-results-across-time
-  - >-
-    /docs/insights/nrql-new-relic-query-language/nrql-query-examples/cohort-analysis-facet-group-results-across-time
-  - >-
-    /docs/insights/nrql-new-relic-query-language/nrql-query-examples/group-results-across-time
-  - >-
-    /docs/query-data/nrql-new-relic-query-language/nrql-query-examples/group-results-across-time
-=======
->>>>>>> dea79b0f
 ---
 
 With [NRQL](/docs/query-data/nrql-new-relic-query-language/getting-started/introduction-nrql), you can create queries that group results across time. For example, you can group results together based on timestamps by separating them into buckets that cover a specified range of dates and times.
