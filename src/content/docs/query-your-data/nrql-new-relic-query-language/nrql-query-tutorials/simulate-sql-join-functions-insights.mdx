---
title: Simulate SQL JOIN functions in Insights
contentType: page
template: basicDoc
topics:
  - Query your data
  - 'NRQL: New Relic Query Language'
  - NRQL query tutorials
<<<<<<< HEAD
redirects:
  - >-
    /docs/insights/new-relic-insights/using-new-relic-query-language/simulate-sql-join-functions-insights
  - >-
    /docs/insights/nrql-new-relic-query-language/using-nrql/simulate-sql-join-functions-insights
  - >-
    /docs/query-data/nrql-new-relic-query-language/nrql-query-examples/simulate-sql-join-functions-insights
=======
>>>>>>> dea79b0f
---

NRQL does not have an equivalent SQL-like `JOIN` function.

You can simulate a `JOIN` by using [custom attributes](/docs/insights/insights-data-sources/custom-data/send-custom-data-insights) in a query's [`WHERE`](/docs/insights/new-relic-insights/using-new-relic-query-language/nrql-reference#sel-where) or [`FACET`](/docs/insights/new-relic-insights/using-new-relic-query-language/nrql-reference#sel-facet) clause.

## Simulate SQL `JOIN` with custom attributes [#join-custom-attributes]

To gain more in-depth data, you can add [custom attributes](/docs/insights/insights-data-sources/custom-data/send-custom-data-insights) to some data types.

For example, you want to know which browser types are experiencing the highest web duration for a specific product purchase. You could add a custom attribute named `Product` to your application's purchase transaction method. Then you could run this NRQL query:

```
SELECT max(duration), average(duration), max(backendDuration), average(backendDuration) 
FROM PageView 
WHERE Product = 'Hat' 
FACET userAgentName 
SINCE 7 days ago
```<|MERGE_RESOLUTION|>--- conflicted
+++ resolved
@@ -6,16 +6,6 @@
   - Query your data
   - 'NRQL: New Relic Query Language'
   - NRQL query tutorials
-<<<<<<< HEAD
-redirects:
-  - >-
-    /docs/insights/new-relic-insights/using-new-relic-query-language/simulate-sql-join-functions-insights
-  - >-
-    /docs/insights/nrql-new-relic-query-language/using-nrql/simulate-sql-join-functions-insights
-  - >-
-    /docs/query-data/nrql-new-relic-query-language/nrql-query-examples/simulate-sql-join-functions-insights
-=======
->>>>>>> dea79b0f
 ---
 
 NRQL does not have an equivalent SQL-like `JOIN` function.
