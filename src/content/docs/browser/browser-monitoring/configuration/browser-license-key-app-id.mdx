---
title: Browser license key and app ID
contentType: page
template: basicDoc
topics:
  - Browser
  - Browser monitoring
  - Configuration
<<<<<<< HEAD
redirects:
  - >-
    /docs/browser/new-relic-browser/installation-configuration/viewing-your-browsers-license-key-app-id
  - >-
    /docs/browser/new-relic-browser/installation-configuration/viewing-your-browser-apps-license-key-app-id
  - >-
    /docs/browser/new-relic-browser/installation-configuration/copying-your-browser-monitoring-license-key-app-id
  - >-
    /docs/browser/new-relic-browser/installation-configuration/copy-browser-monitoring-license-key-app-id
  - >-
    /docs/browser/new-relic-browser/configuration/copy-browser-monitoring-license-key-app-id
=======
>>>>>>> dea79b0f
---

Some New Relic features require your Browser monitoring license key or your New Relic application ID.

If you use the [copy/paste method](/docs/browser/new-relic-browser/installation-configuration/adding-apps-new-relic-browser#copy-paste-app) to add an app to Browser monitoring, your app's [Browser **Settings** page](/docs/browser/new-relic-browser/installation-configuration/browser-settings-ui-options-browser-monitoring) will show the generated JavaScript snippet. The bottom of the generated JavaScript includes your Browser `licenseKey` (also known as a `browser_monitoring_key`) and `applicationID`.

* The browser monitoring `licenseKey` (`browser_monitoring_key`) is a unique key that is linked to, but is not the same as, the account license key. It is used to indicate the account in Browser monitoring where data will be reported. It cannot be used to determine your New Relic account's [license key](/docs/accounts-partnerships/accounts/account-setup/license-key).
* The browser `applicationID` is the unique identification code for each app in Browser monitoring.

To protect the security of your `browser_monitoring_key` and `applicationID`, you can [monitor or block your domain](/docs/browser/new-relic-browser/installation-configuration/monitor-or-block-specific-domains).

## Get Browser license key and app ID from the UI [#procedures]

This procedure applies **only** when you use the copy/paste deployment method. If you use the [APM app deployment method](/docs/browser/new-relic-browser/installation-configuration/adding-apps-new-relic-browser), your **Settings** page will not show the JavaScript snippet.

<Callout variant="tip">
  You can also [use the New Relic REST API (v2)](/docs/browser/new-relic-browser/browser-agent-apis/adding-or-listing-browser-apps-api-v2) or API Explorer to list these values.
</Callout>

When you select anywhere in the JavaScript snippet that appears in the user interface, Browser monitoring automatically selects the entire snippet. The browser monitoring license key and application ID appear near the end of the JavaScript snippet.

![lkey_appId.png](./images/lkey_appId.png "lkey_appId.png")

**[one.newrelic.com](https://one.newrelic.com) > Browser > Settings:** The end of the JavaScript generated for copy/paste deployments includes your browser monitoring license key and application ID.

To obtain only the browser monitoring license key and application ID information:

1. Go to **[one.newrelic.com](https://one.newrelic.com) > Browser > Settings**.
2. Select and copy the generated JavaScript, and paste it into a text file.
3. Delete everything in the text file except the browser monitoring license key and app ID information (just above the ending `</script>` tag), and save.

## Create and manage keys [#create-manage]

You can [create additional license keys and manage them using NerdGraph](https://docs.newrelic.com/docs/apis/nerdgraph/examples/use-nerdgraph-manage-license-keys-personal-api-keys).<|MERGE_RESOLUTION|>--- conflicted
+++ resolved
@@ -6,20 +6,6 @@
   - Browser
   - Browser monitoring
   - Configuration
-<<<<<<< HEAD
-redirects:
-  - >-
-    /docs/browser/new-relic-browser/installation-configuration/viewing-your-browsers-license-key-app-id
-  - >-
-    /docs/browser/new-relic-browser/installation-configuration/viewing-your-browser-apps-license-key-app-id
-  - >-
-    /docs/browser/new-relic-browser/installation-configuration/copying-your-browser-monitoring-license-key-app-id
-  - >-
-    /docs/browser/new-relic-browser/installation-configuration/copy-browser-monitoring-license-key-app-id
-  - >-
-    /docs/browser/new-relic-browser/configuration/copy-browser-monitoring-license-key-app-id
-=======
->>>>>>> dea79b0f
 ---
 
 Some New Relic features require your Browser monitoring license key or your New Relic application ID.
