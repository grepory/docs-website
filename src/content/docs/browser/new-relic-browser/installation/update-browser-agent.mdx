---
title: Update the Browser agent
contentType: page
template: basicDoc
topics:
  - Browser
  - Browser monitoring
  - Installation
<<<<<<< HEAD
redirects:
  - >-
    /docs/browser/new-relic-browser/installation-configuration/how-upgrade-browser-agent
  - >-
    /docs/browser/new-relic-browser/installation-configuration/upgrading-browser-agent
  - >-
    /docs/browser/new-relic-browser/installation-configuration/upgrade-browser-agent
  - /docs/browser/new-relic-browser/installation/upgrade-browser-agent
=======
>>>>>>> dea79b0f
---

Running the latest version of Browser monitoring ensures you can access all Browser features and enhancements. To update to the latest version, [check your version number](#checking), then follow the steps to [update an APM-managed installation](#upgrading-apm) or to [upgrade a copy/paste installation](#upgrading-copy-paste).

## Check your version number [#checking]

To verify your Browser version number:

1. View the source code of a page which includes the JavaScript snippet.
2. Search the page source for `js-agent.newrelic.com/nr-`.

The numbers that follow `nr-` are your current version. For example, `js-agent.newrelic.com/nr-593.min.js` indicates you are running version 593 of the Browser script. The Pro+SPA agent will have the format `js-agent.newrelic.com/nr-spa-1184.min.js`

To verify the latest version of the Browser script loader:

1. Go to [https://js-agent.newrelic.com/nr-loader-full-current.min.js](https://js-agent.newrelic.com/nr-loader-full-current.min.js) .
2. Search for `js-agent.newrelic.com/nr-`, then note the numbers that follow `nr-`.

If the latest version number is higher than the number of the version you are currently running, update your Browser agent.

## Check deployment method [#deploy-method]

Your Browser agent may have been deployed using the copy/paste method rather than injected with APM. To check which deployment method was used, run this command in the JavaScript console:

```
> newrelic.info.sa
```

If the command returns `1`, then your Browser agent used the copy/paste method.

## Update your APM-managed installation [#upgrading-apm]

To update your APM-managed Browser installation, restart your APM agent. Your app will automatically update to the latest JavaScript snippet.

To ensure the new script registers, you may need to clear your cache. For more information, follow the troubleshooting procedures to [manually check and clear the cache](/docs/browser/new-relic-browser/troubleshooting/troubleshooting-browser-monitoring-installation#manual_check_cache).

## Update your copy/paste installation [#upgrading-copy-paste]

Use any of the following options to access the Browser JavaScript snippet needed to update a copy/paste installation. After accessing the snippet, be sure to replace **all** of your existing snippet with the new version.

* If you have a standalone installation with a few applications, you can retrieve the snippet from the UI, and then replace it with the new version.
* If you have many applications, you can use the REST API or the loader endpoint to automate the update process.

<Callout variant="caution">
  Do not simply change the version number in the existing snippet. This can result in incomplete data collection. For best results after you use any of the following options, always update the agent.
</Callout>

<CollapserGroup>
  <Collapser
    id="snippet"
    title="Retrieve the snippet from the UI"
  >
    Download the latest version of the snippet: Go to **[one.newrelic.com](https://one.newrelic.com/) > Browser > (select an app) > Application settings**.

    This option is only available for standalone installations.
  </Collapser>

  <Collapser
    id="rest_api"
    title="Extract the snippet with the REST API"
  >
    To update the snippet using the New Relic REST API, follow the process for [viewing a specific Browser app](/docs/apm/apis/browser-examples-v2/adding-or-listing-browser-apps-api-v2#specific-browser-app). The `loader_script` attribute in your response will include the latest JavaScript snippet.

    This may be a good solution if you have many applications to manage, or if your Browser app is linked to an APM app.
  </Collapser>

  <Collapser
    id="end_point"
    title="Update using the loader endpoint"
  >
    To update the snippet from the New Relic loader endpoint, use the [Browser Pro + SPA endpoint](https://js-agent.newrelic.com/nr-loader-spa-current.min.js), the [Browser Pro endpoint](https://js-agent.newrelic.com/nr-loader-full-current.min.js), or the [Browser Lite endpoint](https://js-agent.newrelic.com/nr-loader-rum-current.min.js). These endpoints always point to the latest version of the script snippet.

    **Recommendation:** Use the Browser Pro or Pro + SPA loaders regardless of your Browser subscription level. These loaders are compatible with both the Pro and Lite subscription levels.

    These loader endpoints are generic and do not include your specific configuration data. To add your configuration data to the loaders:

    1. Find your Browser application ID and license key: Follow standard procedures to use the [New Relic UI](/docs/browser/new-relic-browser/installation-configuration/copying-your-browser-monitoring-license-key-app-id) or the [REST API](/docs/apm/apis/browser-examples-v2/adding-or-listing-browser-apps-api-v2#specific-browser-app).
    2. Set your Browser application ID and license key immediately after the snippet.

       ```
       NREUM.info = { applicationID: "YOUR-APPLICATION-ID",
                      licenseKey:    "YOUR-BROWSER-LICENSE-KEY" };
       ```
  </Collapser>
</CollapserGroup><|MERGE_RESOLUTION|>--- conflicted
+++ resolved
@@ -6,17 +6,6 @@
   - Browser
   - Browser monitoring
   - Installation
-<<<<<<< HEAD
-redirects:
-  - >-
-    /docs/browser/new-relic-browser/installation-configuration/how-upgrade-browser-agent
-  - >-
-    /docs/browser/new-relic-browser/installation-configuration/upgrading-browser-agent
-  - >-
-    /docs/browser/new-relic-browser/installation-configuration/upgrade-browser-agent
-  - /docs/browser/new-relic-browser/installation/upgrade-browser-agent
-=======
->>>>>>> dea79b0f
 ---
 
 Running the latest version of Browser monitoring ensures you can access all Browser features and enhancements. To update to the latest version, [check your version number](#checking), then follow the steps to [update an APM-managed installation](#upgrading-apm) or to [upgrade a copy/paste installation](#upgrading-copy-paste).
