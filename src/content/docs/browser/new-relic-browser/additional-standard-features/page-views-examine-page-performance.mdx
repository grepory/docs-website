---
title: 'Page views: Examine page performance'
contentType: page
template: basicDoc
topics:
  - Browser
  - Browser monitoring
  - Additional standard features
<<<<<<< HEAD
redirects:
  - /docs/new-relic-browser/page-views-dashboard
  - /docs/browser/new-relic-browser/dashboard-details/page-views-dashboard
  - >-
    /docs/browser/new-relic-browser/additional-standard-features/page-views-insights-your-sites-popularity
  - >-
    /docs/browser/new-relic-browser/additional-standard-features/page-views-understanding-your-sites-popularity
=======
>>>>>>> dea79b0f
---

The **Page views** page in Browser monitoring provides insight into the performance of your site's pages. Sort options allow you to view details by percentage of page load time, average page load time, or throughput. Detailed information about the top webpages viewed, timing and throughput details, and links to browser traces or session traces also are available as applicable.

Browser also offers [single-page app (SPA) monitoring](/docs/browser/single-page-app-monitoring/get-started/welcome-single-page-app-monitoring). If you have opted in to SPA monitoring, your [SPA **Page views** page](/docs/browser/single-page-app-monitoring/use-spa-data/view-spa-data-new-relic-browser) will be different.

## View summary information [#dashboard]

Browser monitoring lists page views as [URLs](/docs/browser/new-relic-browser/getting-started/url-whitelists-grouping-browser-metrics). This makes it easy to identify specific front-end page views; for example, `/browse/plans`. In addition:

* For browser apps that are also [monitored by APM](#other-apm-options), you can view the back-end transactions associated with the page view; for example, `ApplicationsController#Show`.
* For URLs that are also [monitored by Synthetics](/docs/synthetics/new-relic-synthetics/getting-started/introduction-new-relic-synthetics), you can use New Relic's [comparative charting feature](/docs/synthetics/new-relic-synthetics/administration/compare-page-load-performance-browser-synthetics). This provides a direct page load time comparison between real user (Browser) interactions and trends appearing in Synthetics monitors.

![pageview01_overview.png](./images/pageview01_overview_1.png "pageview01_overview.png")

**[one.newrelic.com](https://one.newrelic.com) > Browser > (select an app) > Page views**: This page provides detailed information about page load time, throughput, top transactions, and traces.

To view detailed information about which pages the end users are viewing for your app:

1. Go to **[one.newrelic.com](https://one.newrelic.com) > Browser > (select an app) > Page views**.
2. Select the [time period](/docs/apm/new-relic-apm/ui-functions/time-picker-setting-time-periods-view-data) or sort order, or keep the defaults.
3. If available, select the [type of view](/docs/apm/applications-menu/features/selecting-dashboard-views) for page load timing information as a chart (default), histogram, or percentile.
4. To view summary information about a specific transaction, mouse over the transaction's name on the list.
5. To compare page load time between real user (Browser) interactions and trends appearing in [Synthetic](/docs/synthetics/new-relic-synthetics/getting-started/introduction-new-relic-synthetics) monitors, select a page monitored by Synthetics, then examine additional [comparative charting](/docs/synthetics/new-relic-synthetics/administration/compare-page-load-performance-browser-synthetics) details.

## Examine timing details for page loads [#page_load_timing]

The **Browser page load time** [chart view](/docs/apm/applications-menu/features/selecting-dashboard-views) shows the average page load time broken down into segments. This chart also appears on the [Browser **Summary** page](/docs/browser/new-relic-browser/getting-started/browser-overview-website-performance-glance) and [**Browsers** detail page](/docs/browser/new-relic-browser/additional-standard-features/browsers-problem-patterns-type-or-location).

![pageview02_loadtime.png](./images/pageview02_loadtime.png "pageview02_loadtime.png")

**[one.newrelic.com](https://one.newrelic.com) > Browser > (select an app) > Page views:** The Browser page load time chart shows the average page load time broken down into segments indicating the end users' experience (sometimes referred to as real user monitoring or RUM).

The [page load timing process](/docs/browser/new-relic-browser/page-load-timing-resources/page-load-timing-process) shows colored-coded details:

<Table>
  <thead>
    <tr>
      <th style={{ width: "200px" }}>
        Page load timing process
      </th>

      <th>
        Description
      </th>
    </tr>
  </thead>

  <tbody>
    <tr>
      <td>
        Request queuing (black)
      </td>

      <td>
        Wait time between the web server and the application code. Large numbers indicate a busy application server.
      </td>
    </tr>

    <tr>
      <td>
        Web application (purple)
      </td>

      <td>
        Time spent in the application code.
      </td>
    </tr>

    <tr>
      <td>
        Network (brown)
      </td>

      <td>
        The network latency, or the time it takes for a request to make a round trip over the Internet.

        For apps that have been [deployed using the copy/paste method](/docs/browser/new-relic-browser/installation-configuration/adding-apps-new-relic-browser), Browser includes web app and queue time in [Network](/docs/browser/new-relic-browser/page-load-timing-resources/page-load-timing-process#h3-network) time.
      </td>
    </tr>

    <tr>
      <td>
        DOM processing (yellow)
      </td>

      <td>
        In the browser, parsing and interpreting the HTML. Measured by the browser's `DOMContent` event.
      </td>
    </tr>

    <tr>
      <td>
        Page rendering (blue)
      </td>

      <td>
        In the browser, the time to display the HTML, run the inline JavaScript, and load images. Measured by the browser's `Load` event.
      </td>
    </tr>

    <tr>
      <td>
        "Additional" timing data
      </td>

      <td>
        If you are using the [JavaScript API](/docs/browser/new-relic-browser/browser-agent-apis/manually-reporting-page-load-timing-data), your "additional" timing data appears in this chart.
      </td>
    </tr>
  </tbody>
</Table>

## Examine page view details [#view_details]

Use any of New Relic's standard [user interface functions](/docs/accounts-partnerships/education/getting-started-new-relic/new-relic-user-interface) to drill down into detailed information. In addition, to view details about a specific page view, select its name from the list. To close an individual page view and return to the **Page views** page, select **X** (Close).

Each page view listed in the list may include links to additional drill-down details:

<Table>
  <thead>
    <tr>
      <th style={{ width: "200px" }}>
        Page view details
      </th>

      <th>
        Comments
      </th>
    </tr>
  </thead>

  <tbody>
    <tr>
      <td>
        Page load performance
      </td>

      <td>
        This includes [page load timing](#page_load_timing) breakdown data, throughput, [session traces](/docs/browser/new-relic-browser/browser-pro-features/session-traces-exploring-webpages-life-cycle), and [browser traces](#other-apm-options) (if available).
      </td>
    </tr>

    <tr>
      <td>
        Historical performance
      </td>

      <td>
        This shows response time, Apdex comparisons, and throughput for the last [selected time period](/docs/apm/new-relic-apm/ui-functions/time-picker-setting-time-periods-view-data), yesterday, and last week.
      </td>
    </tr>

    <tr>
      <td>
        [AJAX](/docs/browser/new-relic-browser/browser-pro-features/ajax-dashboard-identifying-time-consuming-calls) calls
      </td>

      <td>
        Table with links to detailed information about endpoints, as well as sortable columns by endpoint, average response time, throughput, and total calls.
      </td>
    </tr>

    <tr>
      <td>
        [APM transactions](#other-apm-options)
      </td>

      <td>
        For Browser apps that are also monitored by APM, this table shows the total call time, average response time, call count, and link to the [APM **Transactions** page](/docs/apm/applications-menu/monitoring/transactions-dashboard).
      </td>
    </tr>
  </tbody>
</Table>

![pageview03_transaction.png](./images/pageview03_transaction.png "pageview03_transaction.png")

**[one.newrelic.com](https://one.newrelic.com) > Browser > (select an app) > Page views > (select a transaction):** Depending on the app, individual transactions may have links to additional drill-down details, including **Page load performance**, **Historical performance**, **AJAX calls**, and **APM transactions**.

## Use additional APM-monitored app options [#other-apm-options]

Browser apps that are also monitored by APM may have access to additional functions. To use these functions (if available): From the selected transaction's APM Transactions tab, select an APM transaction from the list. Then select any of these options (from APM):

* **Track as key transaction** ([create](/docs/apm/selected-transactions/key-transactions/creating-key-transactions) a new [key transaction](/docs/apm/selected-transactions/key-transactions/key-transactions-tracking-important-transactions-or-events))
* **Key transaction** ([view existing](/docs/apm/selected-transactions/key-transactions/viewing-key-transactions))
* **Transaction traces > (selected trace)** ([view](/docs/apm/traces/transaction-traces/transaction-traces))<|MERGE_RESOLUTION|>--- conflicted
+++ resolved
@@ -6,16 +6,6 @@
   - Browser
   - Browser monitoring
   - Additional standard features
-<<<<<<< HEAD
-redirects:
-  - /docs/new-relic-browser/page-views-dashboard
-  - /docs/browser/new-relic-browser/dashboard-details/page-views-dashboard
-  - >-
-    /docs/browser/new-relic-browser/additional-standard-features/page-views-insights-your-sites-popularity
-  - >-
-    /docs/browser/new-relic-browser/additional-standard-features/page-views-understanding-your-sites-popularity
-=======
->>>>>>> dea79b0f
 ---
 
 The **Page views** page in Browser monitoring provides insight into the performance of your site's pages. Sort options allow you to view details by percentage of page load time, average page load time, or throughput. Detailed information about the top webpages viewed, timing and throughput details, and links to browser traces or session traces also are available as applicable.
