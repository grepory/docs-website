---
title: Browser monitoring and performance impact
contentType: page
template: basicDoc
topics:
  - Browser
  - Browser monitoring
  - Performance quality
<<<<<<< HEAD
redirects:
  - >-
    /docs/browser/new-relic-browser/page-load-timing/browser-monitoring-performance-impact
=======
>>>>>>> dea79b0f
---

Browser monitoring's JavaScript snippet introduces a nearly invisible impact on website performance and user perception of the time it takes a page to load. The JavaScript is included in a packet of webpage data that is sent anyway. In addition, it immediately begins monitoring for errors and events as the rest of the webpage executes. The negligible amount of overhead required to load the JavaScript results in a significant return of actionable data.

## Contents [#qiklinks]

## Overall impact [#overall]

The JavaScript's overhead takes into consideration both the impact on the user and the impact on your systems' performance:

* **User perception:** Typically users cannot detect performance degradations on a website of less than 200ms. Browser's JavaScript adds less than 15ms in aggregated time per page load. This is split up over time, so at no point would a user be able to perceive any performance impact due to the JavaScript.
* **Webserver and systems:** Browser App Monitoring occurs on the user's browser, not on the server. Processing time does not have an impact on your CPU consumption.

In addition, we take additional steps to minimize any potential impact on the apps and webpages being monitored. For example, the "loader" script is loaded synchronously in the `<HEAD>` in order to ensure monitoring is enabled for the entire life cycle of the page. This script is included inline, which eliminates the need for another roundtrip network request to a [content delivery network (CDN)](/docs/browser/new-relic-browser/performance-quality/security-new-relic-browser#cdn). The "loader" comes with the initial page load.

Later in the life cycle of the page, New Relic loads an additional monitoring script asynchronously. This script should not have any perceivable effect to the user and is included in the overall overhead of less than 15ms per page.

## Network impact [#network]

Browser monitoring also minimizes network traffic for the end user by aggregating data locally (in the client) and sending it back to New Relic on `load`, at periodic intervals, on `unload`, or when data has been collected. (During the browser session's idle periods, transmissions may not be required.)

## For more help [#more_help]

Additional documentation resources include:

* [Instrumentation for page load timing](/docs/browser/new-relic-browser/page-load-timing/instrumentation-page-load-timing) (JavaScript elements, data transmission)
* [Browser monitoring and search engine optimization](/docs/browser/new-relic-browser/performance-quality/browser-monitoring-search-engine-optimization) (how Browser ensures that the JavaScript has a negligible impact on SEO)<|MERGE_RESOLUTION|>--- conflicted
+++ resolved
@@ -6,12 +6,6 @@
   - Browser
   - Browser monitoring
   - Performance quality
-<<<<<<< HEAD
-redirects:
-  - >-
-    /docs/browser/new-relic-browser/page-load-timing/browser-monitoring-performance-impact
-=======
->>>>>>> dea79b0f
 ---
 
 Browser monitoring's JavaScript snippet introduces a nearly invisible impact on website performance and user perception of the time it takes a page to load. The JavaScript is included in a packet of webpage data that is sent anyway. In addition, it immediately begins monitoring for errors and events as the rest of the webpage executes. The negligible amount of overhead required to load the JavaScript results in a significant return of actionable data.
