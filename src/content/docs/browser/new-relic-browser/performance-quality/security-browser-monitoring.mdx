--- conflicted
+++ resolved
@@ -6,18 +6,6 @@
   - Browser
   - Browser monitoring
   - Performance quality
-<<<<<<< HEAD
-redirects:
-  - /docs/features/security-with-real-user-monitoring
-  - /docs/new-relic-browser/security-for-new-relic-browser
-  - /docs/browser/new-relic-browser/getting-started/security-new-relic-browser
-  - /docs/browser/new-relic-browser/miscellaneous/security-new-relic-browser
-  - >-
-    /docs/browser/new-relic-browser/performance-quality/security-new-relic-browser
-japaneseVersion: >-
-  https://docs.newrelic.co.jp/docs/browser/new-relic-browser/performance-quality/security-browser-monitoring
-=======
->>>>>>> dea79b0f
 ---
 
 [Browser monitoring](/docs/browser/new-relic-browser/getting-started/introduction-new-relic-browser) provides insights into how your application or site behaves when it is loaded in a web browser. Browser only records performance data, as explained in this document. It does **not** record any data used or stored by the monitored application unless you explicitly configure it to do so.
