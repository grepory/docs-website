---
title: Cached pages
contentType: page
template: basicDoc
topics:
  - Browser
  - Browser monitoring
  - Page load timing resources
<<<<<<< HEAD
redirects:
  - /docs/new-relic-browser/cached-pages
  - /docs/browser/new-relic-browser/page-load-timing/cached-pages
=======
>>>>>>> dea79b0f
---

Pages can be cached in the browser or on a server. A cached page will contain stale (previously generated) application and queue times.

## Contents [#qiklinks]

## Detecting cached pages [#browser-traces]

Browser monitoring detects cached pages by comparing the total back-end time against app and queue time. When the sum of app and queue time is greater than the total back-end time, Browser monitoring assumes the page was cached and aggregates the request with app and queue times as 0.

Here are some additional tips for cached pages:

* **Java**: Flush the app server’s "work" cache. This forces the app server to recompile.
* **.NET**: Make sure your **asp.net** cache directory is clean by using the command `flush_dotnet_temp.cmd`. This forces the app server to recompile ASPs with page load timing instrumentation.
* **Node.js**: By default, Node.js does not cache pages.
* **PHP**: If you have a CDN cache your dynamic pages, make sure the cache contains the page load timing instrumentation.
* **Python**: Restart your app.
* **Ruby**: Look at the header information for automatic vs. manual instrumentation. For example, if you want to ignore specific webpages, you must disable automatic browser monitoring from the [user interface](/docs/browser/new-relic-browser/getting-started/browser-settings), and then manually instrument the webpages that you do want to be tagged.

## For more help [#browser-traces]

Additional documentation resources include:

* [Instrumentation for page load timing](/docs/browser/new-relic-browser/page-load-timing/instrumentation-page-load-timing) (JavaScript elements, data transmission)
* [Page load timing process](/docs/browser/new-relic-browser/page-load-timing/page-load-timing-process) (overview including time segments and colors, differences between app server requests and page load timing, outliers)<|MERGE_RESOLUTION|>--- conflicted
+++ resolved
@@ -6,12 +6,6 @@
   - Browser
   - Browser monitoring
   - Page load timing resources
-<<<<<<< HEAD
-redirects:
-  - /docs/new-relic-browser/cached-pages
-  - /docs/browser/new-relic-browser/page-load-timing/cached-pages
-=======
->>>>>>> dea79b0f
 ---
 
 Pages can be cached in the browser or on a server. A cached page will contain stale (previously generated) application and queue times.
