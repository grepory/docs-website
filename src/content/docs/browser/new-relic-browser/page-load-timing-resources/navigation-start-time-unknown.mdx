--- conflicted
+++ resolved
@@ -6,13 +6,6 @@
   - Browser
   - Browser monitoring
   - Page load timing resources
-<<<<<<< HEAD
-redirects:
-  - /docs/new-relic-browser/navigation-start-time-unknown
-  - >-
-    /docs/browser/new-relic-browser/page-load-timing/navigation-start-time-unknown
-=======
->>>>>>> dea79b0f
 ---
 
 If a browser does not use the [Navigation timing API](/docs/browser/new-relic-browser/browser-agent-apis/navigation-timing-api) for page load timing (sometimes referred to as real user monitoring or RUM), the browser uses a cookie to determine the navigation start time. If a user navigates from a site without page load timing to a site **with** page load timing (for example, to the first page on your page load timing-enabled site), special considerations for navigation start time arise.
