--- conflicted
+++ resolved
@@ -6,12 +6,8 @@
   - Browser
   - Browser monitoring
   - Page load timing resources
-<<<<<<< HEAD
-japaneseVersion: 'https://docs.newrelic.co.jp/undefined'
-=======
 japaneseVersion: >-
   https://docs.newrelic.co.jp/docs/browser/new-relic-browser/page-load-timing-resources/instrumentation-browser-monitoring
->>>>>>> 096c953b
 ---
 
 For standard [page load timing](/docs/browser/new-relic-browser/page-load-timing/page-load-timing-process), sometimes referred to as real user monitoring (RUM), we measure the overall time to load the entire webpage. Additional monitoring after page load provides details on in-page AJAX calls, JavaScript errors, and other events and interactions.
