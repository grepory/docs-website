---
title: 'Browser data doesn''t match other analytics tools '
contentType: page
template: basicDoc
topics:
  - Browser
  - Browser monitoring
  - Troubleshooting
<<<<<<< HEAD
redirects:
  - >-
    /docs/browser/new-relic-browser/troubleshooting/page-view-count-doesnt-match-other-analytics-tools
=======
>>>>>>> dea79b0f
---

## Problem

You see different data in Browser monitoring than other analytics tools you use. Common symptoms include:

* Browser records fewer [page views](https://docs.newrelic.com/docs/browser/new-relic-browser/additional-standard-features/page-views-insights-your-sites-popularity) than you expect.
* Browser's [geographical distribution](/docs/browser/new-relic-browser/additional-standard-features/geography-webpage-performance-location) for your users differs from the locations of your expected user base.
* Browser shows a different number of [active sessions](https://docs.newrelic.com/docs/browser/new-relic-browser/page-load-timing-resources/session-tracking) than you see elsewhere.

## Solution

Follow these troubleshooting steps for browser monitoring:

1. Check whether Browser monitoring is properly installed in all of your application's pages.
2. If the JavaScript snippets are missing, or if users are unable to send data to New Relic, follow the steps for [troubleshooting browser monitoring installation](/docs/browser/new-relic-browser/installation-configuration/troubleshooting-browser-monitoring-installation).
3. If you have a single-page style application and are expecting to see your route changes as views, consider using [Browser SPA monitoring](/docs/browser/single-page-app-monitoring/get-started/welcome-single-page-app-monitoring), which provides an integrated view of initial page loads and route changes.

If Browser monitoring is working properly, you may be seeing different results because New Relic collects and presents information differently from other analytics tools. For more information about how we collects data, see:

* [Page load timing process](/docs/browser/new-relic-browser/page-load-timing-resources/page-load-timing-process)
* [Instrumentation for browser monitoring](/docs/browser/new-relic-browser/page-load-timing-resources/instrumentation-browser-monitoring)
* [Understand SPA data collection](/docs/browser/single-page-app-monitoring/use-spa-data/understand-spa-data-collection)

## For more help [#more_help]

Additional documentation resources include:

* [Session tracking](/docs/browser/new-relic-browser/page-load-timing-resources/session-tracking) (getting information on active page view sessions)
* [Cached pages](/docs/browser/new-relic-browser/page-load-timing-resources/cached-pages) (how Browser monitoring handles page caching)
* [Page views](/docs/browser/new-relic-browser/additional-standard-features/page-views-insights-your-sites-popularity) (relative popularity and behavior of different pages)
* [New Relic page load timing differences](/docs/browser/single-page-app-monitoring/browser-ui/understand-spa-data-collection#page-load-timing-diff)(differences in page load timing of page views and SPA Views)<|MERGE_RESOLUTION|>--- conflicted
+++ resolved
@@ -6,12 +6,6 @@
   - Browser
   - Browser monitoring
   - Troubleshooting
-<<<<<<< HEAD
-redirects:
-  - >-
-    /docs/browser/new-relic-browser/troubleshooting/page-view-count-doesnt-match-other-analytics-tools
-=======
->>>>>>> dea79b0f
 ---
 
 ## Problem
