--- conflicted
+++ resolved
@@ -6,14 +6,6 @@
   - Browser
   - Browser monitoring
   - Browser Pro features
-<<<<<<< HEAD
-redirects:
-  - /docs/push-source-maps-api
-  - >-
-    /https:/docs.newrelic.com/docs/browser/new-relic-browser/browser-pro-features/push-source-maps-api
-  - /docs/browser/new-relic-browser/browser-pro-features/push-source-maps-api
-=======
->>>>>>> dea79b0f
 ---
 
 Browser monitoring supports the uploading of [source maps](/docs/new-relic-browser-source-maps), which are used to un-minify error stack traces on the [**JS errors** page](/docs/browser/new-relic-browser/browser-pro-features/javascript-errors-page-examining-errors-over-time). This document explains how to use the API to publish (upload) source maps to Browser.
