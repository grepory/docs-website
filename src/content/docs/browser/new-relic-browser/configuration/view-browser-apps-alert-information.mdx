--- conflicted
+++ resolved
@@ -6,14 +6,6 @@
   - Browser
   - Browser monitoring
   - Configuration
-<<<<<<< HEAD
-redirects:
-  - >-
-    /docs/browser/new-relic-browser/installation-configuration/view-browser-apps-alert-policies-conditions
-  - >-
-    /docs/browser/new-relic-browser/installation-configuration/view-browser-apps-alert-information
-=======
->>>>>>> dea79b0f
 ---
 
 <Callout variant="important">
