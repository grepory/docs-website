--- conflicted
+++ resolved
@@ -6,12 +6,8 @@
   - Browser
   - Browser monitoring
   - Getting started
-<<<<<<< HEAD
-japaneseVersion: 'https://docs.newrelic.co.jp/undefined'
-=======
 japaneseVersion: >-
   https://docs.newrelic.co.jp/docs/browser/new-relic-browser/getting-started/introduction-browser-monitoring
->>>>>>> 096c953b
 ---
 
 Your end-user experience depends on your entire technology stack. You need to quickly understand what's causing a customer complaint or issue.
