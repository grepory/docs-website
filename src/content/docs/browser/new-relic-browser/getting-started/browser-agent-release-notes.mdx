---
title: Browser agent release notes
contentType: page
template: basicDoc
topics:
  - Browser
  - Browser monitoring
  - Getting started
<<<<<<< HEAD
redirects: []
=======
>>>>>>> dea79b0f
---

Redirects to [Browser agent release notes](/docs/release-notes/new-relic-browser-release-notes/browser-agent-release-notes)<|MERGE_RESOLUTION|>--- conflicted
+++ resolved
@@ -6,10 +6,6 @@
   - Browser
   - Browser monitoring
   - Getting started
-<<<<<<< HEAD
-redirects: []
-=======
->>>>>>> dea79b0f
 ---
 
 Redirects to [Browser agent release notes](/docs/release-notes/new-relic-browser-release-notes/browser-agent-release-notes)