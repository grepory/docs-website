--- conflicted
+++ resolved
@@ -6,13 +6,6 @@
   - Browser
   - Browser monitoring
   - Getting started
-<<<<<<< HEAD
-redirects:
-  - /docs/new-relic-browser/browser-apps-list
-  - /docs/browser/new-relic-browser/getting-started/browser-apps-list
-  - /docs/browser/new-relic-browser/dashboard-details/browser-apps-list
-=======
->>>>>>> dea79b0f
 ---
 
 To get started with [Browser monitoring](/docs/browser/new-relic-browser/getting-started/introduction-new-relic-browser), go to [one.newrelic.com](http://one.newrelic.com) and select Browser at the top of the page. If you have already added apps, the Browser applications index automatically appears.
