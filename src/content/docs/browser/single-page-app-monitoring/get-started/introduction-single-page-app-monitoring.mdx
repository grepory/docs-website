--- conflicted
+++ resolved
@@ -6,15 +6,6 @@
   - Browser
   - Single page app monitoring
   - Get started
-<<<<<<< HEAD
-redirects:
-  - /node/9976
-  - >-
-    /docs/browser/single-page-app-monitoring/get-started/welcome-single-page-app-monitoring
-japaneseVersion: >-
-  https://docs.newrelic.co.jp/docs/browser/single-page-app-monitoring/get-started/introduction-single-page-app-monitoring
-=======
->>>>>>> dea79b0f
 ---
 
 Single page applications (SPAs) are web applications that load a single HTML page. The app dynamically updates without requiring a full page reload, in response to user interactions with the app, such as clicking a button or submitting a request.
