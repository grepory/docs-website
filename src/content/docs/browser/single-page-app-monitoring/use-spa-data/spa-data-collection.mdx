---
title: SPA data collection
contentType: page
template: basicDoc
topics:
  - Browser
  - Single page app monitoring
  - Use SPA data
<<<<<<< HEAD
redirects:
  - /docs/browser/single-page-app-monitoring/understand-data
  - /docs/browser/single-page-app-monitoring/understand-new-relic-spa-data
  - /docs/browser/single-page-app-monitoring/understand-spa-data-structure
  - >-
    /docs/browser/single-page-app-monitoring/browser-ui/understand-spa-data-collection
  - /docs/browser/single-page-app-monitoring/understand-spa-data-collection
  - >-
    /docs/browser/single-page-app-monitoring/use-spa-data/understand-spa-data-collection
  - >-
    /docs/browser/single-page-app-monitoring/use-spa-data/understand-collection-asynchronous-spa-data
=======
>>>>>>> dea79b0f
---

This document explains how Browser collects and stores your asynchronous single page app (SPA) data. This will give you a better understanding of the [SPA data you see in the Browser UI](/docs/browser/single-page-app-monitoring/browser-ui/view-spa-data-new-relic-browser). This will also help you more easily add custom monitoring with the [SPA API](/docs/browser/single-page-app-monitoring/use-spa-data/use-spa-api).

## Browser interactions [#browser-interaction]

At the heart of SPA monitoring is the concept of the **browser interaction**. New Relic defines a browser interaction as anything that occurs in the app user's browser; for example:

* A user interaction that leads to a page load or route change
* A scheduled, dynamic update to an app's widget

A browser interaction includes not just the initial triggering event, but also the activity caused by that event, such as AJAX requests and both synchronous and asynchronous JavaScript. By tracking not just the cause but also the effects of a browser interaction, we help you understand how users experience your application's views and route changes.

All apps are different and have different monitoring needs. That's why we include default monitoring as well as the ability to set up custom monitoring for any browser interactions you choose.

## Types of SPA data reporting [#spa-data]

Three major categories of single page app data can be reported to New Relic:

* Initial page loads
* Route changes
* Custom browser interactions created via the [SPA API](/docs/browser/single-page-app-monitoring/spa-api/spa-api)

Each of these creates a `BrowserInteraction` event. If one or more AJAX requests are part of an interaction, then associated `AjaxRequest` events are also created. These events and their attributes can be queried in the [query builder](/docs/query-your-data/explore-query-data/query-builder/use-advanced-nrql-mode-specify-data).

## Initial page loads

An **initial page load** is a traditional URL change, stemming from a complete load or reload of a URL. This is indicated in the browser when a page load event fires (the `window.onload` event). Initial page loads appear along with route changes in [the Browser UI](/docs/browser/single-page-app-monitoring/browser-ui/view-spa-data-new-relic-browser).

## Route changes

SPA users experience dynamic route changes in a similar way to page loads. Visitors to a site or app generally do not care **how** a new view was delivered; they simply know that when they perform an action, a new view appears. For this reason, we treat route changes in a similar way to page loads in the UI.

In order to optimally monitor single page applications, we start monitoring many browser interactions that could theoretically lead to route changes.

* If these interactions do **not** lead to route changes, Browser initiates monitoring but then discards them.
* If these interactions **do** lead to a route change, Browser saves the interaction sequence as a `BrowserInteraction` event, including information about both synchronous and asynchronous activity.

An interaction is considered a route change and saved as a `BrowserInteraction` event when one of the following occurs:

* The URL hash changes (usually using `window.location.hash`).
* A `popstate` event fires during a callback associated with an interaction.
* A `pushState` or `replaceState` API is called.

Route changes appear along with initial page loads in the [Browser UI](/docs/browser/single-page-app-monitoring/browser-ui/view-spa-data-new-relic-browser).

We receive and save hash fragments from route change URLs. If you use hashes to pass private or sensitive data, that data may be visible to your New Relic account users. For more information about data collection and reporting, see [Security for Browser](/docs/browser/new-relic-browser/performance-quality/security-new-relic-browser).

## Custom monitoring [#api-custom-events]

You can use the [SPA API](/docs/browser/new-relic-browser/browser-agent-spa-api) to set up custom monitoring of browser interactions that are not monitored by default. You can also use the API to disable default monitoring.

Custom events are saved as `BrowserInteraction` events and have the following attributes:

* The `category` attribute will have the value `Custom`.
* The `trigger` attribute will have the value `api`. (This is the default value but can be changed with the API.)

## Difference from traditional page load timing [#page-load-timing-diff]

To provide optimized data for single page app monitoring, we measure page load timing in a new way: by wrapping low level browser functions, both synchronous and asynchronous. This gives a fuller depiction of how long it takes to complete the changes required for a new view.

This is different from the traditional method for page load timing. [Traditional page load timing](/docs/browser/new-relic-browser/page-load-timing-resources/page-load-timing-process) uses the firing of the `window.onload` event to determine when a page is loaded. This is not an optimal way to measure view change timing because web apps often have asynchronous code that runs for a significant amount of time after the `window.onload` event occurs.

<Callout variant="tip">
  Browser's standard, non-SPA **Page views** page displays different page load times than when SPA monitoring is enabled. Because SPA monitoring is measuring all asynchronous activity, the SPA load times will generally be longer than standard page load times.
</Callout>

The traditional `window.onload` page load timing still appears on the SPA **Page views** page. When you select a specific page load event, **Window onload** appears as a red line in the page load time chart. You can also select **Switch to standard page views** to return to traditional load timing displays.

## Timers [#spa-timers]

The agent monitors all asynchronous calls, including timers. Timers with durations shorter than one second are wrapped. Timers longer than one second are not wrapped because usually they are meant for [non-web transactions](/docs/apm/transactions/intro-transactions/monitor-background-processes-other-non-web-transactions), such as background work or polling that is unrelated to a user interaction.

## Events and attributes [#event-data-structure]

We save browser interactions that lead to route changes and page loads as `BrowserInteraction` events, and AJAX requests as `AjaxRequest` events. You can query these events in the [query builder](/docs/query-your-data/explore-query-data/query-builder/use-advanced-nrql-mode-specify-data).<|MERGE_RESOLUTION|>--- conflicted
+++ resolved
@@ -6,20 +6,6 @@
   - Browser
   - Single page app monitoring
   - Use SPA data
-<<<<<<< HEAD
-redirects:
-  - /docs/browser/single-page-app-monitoring/understand-data
-  - /docs/browser/single-page-app-monitoring/understand-new-relic-spa-data
-  - /docs/browser/single-page-app-monitoring/understand-spa-data-structure
-  - >-
-    /docs/browser/single-page-app-monitoring/browser-ui/understand-spa-data-collection
-  - /docs/browser/single-page-app-monitoring/understand-spa-data-collection
-  - >-
-    /docs/browser/single-page-app-monitoring/use-spa-data/understand-spa-data-collection
-  - >-
-    /docs/browser/single-page-app-monitoring/use-spa-data/understand-collection-asynchronous-spa-data
-=======
->>>>>>> dea79b0f
 ---
 
 This document explains how Browser collects and stores your asynchronous single page app (SPA) data. This will give you a better understanding of the [SPA data you see in the Browser UI](/docs/browser/single-page-app-monitoring/browser-ui/view-spa-data-new-relic-browser). This will also help you more easily add custom monitoring with the [SPA API](/docs/browser/single-page-app-monitoring/use-spa-data/use-spa-api).
