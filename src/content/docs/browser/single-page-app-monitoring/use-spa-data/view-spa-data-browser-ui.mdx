--- conflicted
+++ resolved
@@ -6,17 +6,6 @@
   - Browser
   - Single page app monitoring
   - Use SPA data
-<<<<<<< HEAD
-redirects:
-  - /docs/browser/single-page-app-monitoring/view-spa-data-new-relic-browser
-  - >-
-    /docs/browser/single-page-app-monitoring/browser-ui/view-spa-data-new-relic-browser
-  - >-
-    /docs/browser/single-page-app-monitoring/use-spa-data/view-spa-data-new-relic-browser
-  - >-
-    /docs/browser/single-page-app-monitoring/use-spa-data/view-spa-data-new-relic-browser-ui
-=======
->>>>>>> dea79b0f
 ---
 
 If you have opted in to [SPA (single-page app) monitoring](/docs/browser/single-page-app-monitoring/get-started/welcome-single-page-app-monitoring), the Browser **Page views** page will include data on SPA route changes and initial page loads.
