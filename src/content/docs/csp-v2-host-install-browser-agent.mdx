--- conflicted
+++ resolved
@@ -3,10 +3,6 @@
 contentType: page
 template: basicDoc
 topics: []
-<<<<<<< HEAD
-redirects: []
-=======
->>>>>>> dea79b0f
 ---
 
 If your organization has strict requirements about [Content Security Policy (CSP) v2](https://www.w3.org/TR/CSP2/), you may need to host the [New Relic Browser](/docs/browser/new-relic-browser/getting-started/introduction-new-relic-browser) agent in order to properly install and run it. For example, if the New Relic domain hosting the Browser agent is being blocked by your website, you may see an error similar to this:
