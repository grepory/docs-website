---
title: 'CSP v2: Monitor Salesforce'
contentType: page
template: basicDoc
topics: []
<<<<<<< HEAD
redirects:
  - /docs/csp-v2-monitor-salesforce-lightning-pages
=======
>>>>>>> dea79b0f
---

[Salesforce](https://www.salesforce.com/campaign/lightning/) has strict requirements about [Content Security Policy (CSP) v2](https://www.w3.org/TR/CSP2/). In this situation, you must copy and paste the New Relic Browser agent's JavaScript code and self-host it as a `.js` file. This allows the page to reference the `.js` file during page load.

## Contents [#in-page-toc]

## Requirements

In order to use New Relic Browser to monitor Salesforce Lightning pages, make sure you follow these requirements:

<Table>
  <thead>
    <tr>
      <th style={{ width: "200px" }}>
        **CSP and Salesforce Lightning**
      </th>

      <th>
        **Browser agent requirements**
      </th>
    </tr>
  </thead>

  <tbody>
    <tr>
      <td>
        Application or platform
      </td>

      <td>
        Your app or platform where your site is hosted must meet New Relic Browser's standard [compatibility requirements](/docs/browser/new-relic-browser/getting-started/compatibility-requirements-new-relic-browser). **Exception:** CSP restrictions prevent you from linking an APM app for Browser monitoring.
      </td>
    </tr>

    <tr>
      <td>
        Subscription
      </td>

      <td>
        You must have a [**Pro+SPA** Browser subscription](https://newrelic.com/browser-monitoring/pricing) for your app.
      </td>
    </tr>

    <tr>
      <td>
        Host location for domains
      </td>

      <td>
        The `.js` file for New Relic Browser must be hosted on a highly available or replicated location, such as a CDN or distributed network. This helps ensure performance is not affected. Follow the [Salesforce procedures](https://help.salesforce.com/articleView?id=csp_trusted_sites.htm&type=5) to add New Relic Browser URLs to your CSP whitelist.
      </td>
    </tr>

    <tr>
      <td>
        Browser agent version
      </td>

      <td>
        * Your selected app must use the [latest Browser agent version](/docs/release-notes/new-relic-browser-release-notes/browser-agent-release-notes).
        * You must **manually update** the `.js` file whenever the New Relic Browser agent version is updated. New Relic Browser cannot make this change automatically for Salesforce Lightning apps.
      </td>
    </tr>
  </tbody>
</Table>

## 1. Whitelist New Relic Browser domains [#csp-exception]

Follow the [Salesforce procedures](https://help.salesforce.com/articleView?id=csp_trusted_sites.htm&type=5) to add New Relic Browser URLs to your CSP whitelist. Add **both** of these New Relic Browser domains to your CSP whitelist:

* `https://js-agent.newrelic.com`: This is where the New Relic Browser agent is hosted. The Browser agent download requires three files to run. Two are downloaded after the initial agent is run to continue capturing performance data.
* `https://bam.nr-data.net`: This is the endpoint where the New Relic Browser agent receives data from your site.

## 2. Copy Browser app's JS snippet [#js-snippet]

To create and host a `.js` file, you must first copy the Browser agent's JavaScript snippet from the hosting app.

1. Go to **[rpm.newrelic.com/browser](https://rpm.newrelic.com/browser)**.
2. From the list of Browser apps, select the app for which you want to self-host the Browser agent.
3. Select **Settings > Application settings > Copy/paste JavaScript code**.
4. Copy the Browser agent's JavaScript snippet.
5. Save and exit the Browser app's **Application settings** page.

Continue with the procedures to create a `.js` file for your page.

## 3. Create .js file for page [#js-file]

After you copy the Browser agent's JavaScript snippet from the selected Browser app:

1. Open a text editor and paste the Browser agent's JavaScript snippet.
2. Delete the first line (`<script type="text/javascript">`) and the last line of the JavaScript snippet (`</script>`).
3. Save the text file as `nr-spa-AGENT_VERSION.min.js`, where AGENT_VERSION is the [latest Browser agent version](/docs/release-notes/new-relic-browser-release-notes/browser-agent-release-notes).
4. Upload the `.js` file to your [Salesforce external JavaScript libs directory](https://developer.salesforce.com/docs/atlas.en-us.lightning.meta/lightning/js_libs_platform.htm), and reference the `.js` file in the `<head>` of your webpage.

After you install the Browser agent's JavaScript snippet, you can use the [New Relic Browser UI](/docs/browser/new-relic-browser/getting-started/browser-overview-page-website-performance-summary) to monitor website performance.

## 4. Keep Browser agent up to date [#agent-update]

You must [manually update the `.js` file](#js-file) whenever New Relic updates the [Browser agent version](/docs/release-notes/new-relic-browser-release-notes/browser-agent-release-notes). New Relic Browser cannot make this change automatically for Salesforce Lightning apps.<|MERGE_RESOLUTION|>--- conflicted
+++ resolved
@@ -3,11 +3,6 @@
 contentType: page
 template: basicDoc
 topics: []
-<<<<<<< HEAD
-redirects:
-  - /docs/csp-v2-monitor-salesforce-lightning-pages
-=======
->>>>>>> dea79b0f
 ---
 
 [Salesforce](https://www.salesforce.com/campaign/lightning/) has strict requirements about [Content Security Policy (CSP) v2](https://www.w3.org/TR/CSP2/). In this situation, you must copy and paste the New Relic Browser agent's JavaScript code and self-host it as a `.js` file. This allows the page to reference the `.js` file during page load.
