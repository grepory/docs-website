---
title: Find help and use the Support portal
contentType: page
template: basicDoc
topics:
  - Using New Relic
  - Welcome to New Relic
  - Get started
<<<<<<< HEAD
japaneseVersion: 'https://docs.newrelic.co.jp/undefined'
=======
japaneseVersion: >-
  https://docs.newrelic.co.jp/docs/using-new-relic/welcome-new-relic/get-started/find-help-use-support-portal
>>>>>>> 096c953b
---

New Relic offers a variety of support options, including online help, a troubleshooting tool, a documentation library with detailed procedures and troubleshooting tips, and support assistance.

* [Ask in New Relic's Explorers Hub.](#nr-forum)
* [Run the New Relic Diagnostics tool.](#diagnostics)
* [Find answers in New Relic Docs and New Relic University.](#find-answers)
* [Give us feedback about our documentation.](#send-feedback)
* [File a ticket in the support portal.](#file-ticket)
* [Check the status of our systems.](#check-status)
* [Read about our licenses, data security, and compliance information.](#licenses-policies)

## Ask in New Relic's Explorers Hub, our free forum

[New Relic's Explorer Hub](https://discuss.newrelic.com/) is our forum that's free for all users. New Relic users and employees engage every day in conversations to troubleshoot and solve issues, find workarounds, and discuss new features.

![New Relic's Explorer Hub](./images/new-relic-explorers-hub.png "New Relic's Explorer Hub")

[**discuss.newrelic.com**](https://discuss.newrelic.com/): The Explorer Hub is our public forum. Use it to ask questions and find answers. Join our community of users to learn more about New Relic and get some inspiration.

## Run the New Relic Diagnostics tool

[New Relic Diagnostics](/docs/using-new-relic/cross-product-functions/troubleshooting/new-relic-diagnostics) is our automated diagnostic tool for Linux, Windows, and Mac. If it detects a problem with any of our agents, it suggests solutions and saves troubleshooting logs that you can attach to tickets.

## Find answers in New Relic Docs and New Relic University

New Relic's [Docs site](https://docs.newrelic.com/) contains helpful installation, configuration, and troubleshooting tips. From the [main page](http://docs.newrelic.com), select from frequently-used categories and topics, like [release notes](/docs/release-notes). Or, [search from any page](http://docs.newrelic.com/search).

For a library of additional videos, webinars, and other information about using New Relic features, visit [New Relic University](https://learn.newrelic.com/) and [newrelic.com/resources](https://newrelic.com/resources/videos).

## Give us feedback about our documentation

If you still can't find an answer in the documentation, leave a comment using our feedback widget.

![New Relic Docs - Customer satisfaction feedback](./images/docs-csat-widget.png "New Relic Docs - Customer satisfaction feedback")

[**docs.newrelic.com**](http://docs.newrelic.com): At the top of each page you can find a feedback widget. Use it to send your comments to the docs team.

## File a ticket in the support portal

If none of the above methods worked, go to [support.newrelic.com](https://support.newrelic.com/home). The Support portal gives you access to unified search across all of New Relic's help resources. If you can't find what you are looking for and your subscription level includes technical support, you can [file a support ticket](https://support.newrelic.com/tickets).

<Callout variant="important">
  Support for beta or limited release features may not be available.
</Callout>

To file a new ticket:

1. Go to **[support.newrelic.com](https://support.newrelic.com) > Login**.
2. From the Support portal, select the area of New Relic where you need help.
3. Select your account.
4. Provide as many details as possible. Include a [permalink](/docs/data-analysis/user-interface-functions/share-your-data/permalink) as applicable, or select **Attach file** to include a log file, a New Relic Diagnostics file, screenshots, or other useful attachments.
5. Click **Submit**.

## Check the status of our systems

It's always a good idea to visit [status.newrelic.com](https://status.newrelic.com/) to check the status of our systems. If there are open incidents, you'll be able to find more information.

## Licenses and security information

* Review New Relic's [licenses, attributions, and other notices](/docs/licenses).
* Read about our [data security, privacy, and compliance policies](/docs/security).<|MERGE_RESOLUTION|>--- conflicted
+++ resolved
@@ -6,12 +6,8 @@
   - Using New Relic
   - Welcome to New Relic
   - Get started
-<<<<<<< HEAD
-japaneseVersion: 'https://docs.newrelic.co.jp/undefined'
-=======
 japaneseVersion: >-
   https://docs.newrelic.co.jp/docs/using-new-relic/welcome-new-relic/get-started/find-help-use-support-portal
->>>>>>> 096c953b
 ---
 
 New Relic offers a variety of support options, including online help, a troubleshooting tool, a documentation library with detailed procedures and troubleshooting tips, and support assistance.
