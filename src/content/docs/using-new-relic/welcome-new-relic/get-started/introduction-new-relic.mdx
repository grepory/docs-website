---
title: Introduction to New Relic
contentType: page
template: basicDoc
topics:
  - Using New Relic
  - Welcome to New Relic
  - Get started
<<<<<<< HEAD
redirects:
  - >-
    /docs/accounts-partnerships/education/getting-started-new-relic/introduction-new-relic
  - /docs/accounts-partnerships/getting-started-new-relic/introduction-new-relic
  - >-
    /docs/using-new-relic/welcome-new-relic/getting-started/introduction-new-relic
  - /taxonomy/term/5766
  - >-
    /docs/using-new-relic/welcome-new-relic/getting-started/what-new-relic-can-do-you
japaneseVersion: >-
  https://docs.newrelic.co.jp/docs/using-new-relic/welcome-new-relic/get-started/introduction-new-relic
=======
>>>>>>> dea79b0f
---

New Relic is an observability platform that helps you build better software. You can bring in data from any digital source so that you can fully understand your system, and how to improve it.

With New Relic, you can:

* **[Bring all your data together](#bring-your-data):** Instrument everything and import data from across your technology stack using our agents, integrations, and APIs, and access it from a single UI.
* [**Analyze your data**](#analyze-your-data): Get all your data at your fingertips to find the root causes of problems and optimize your systems. Build dashboards and charts or use our powerful query language.
* **[Respond to incidents quickly](#respond-faster)**: Our machine learning solution proactively detects and explains anomalies and warns you before they become problems.
* [**Develop New Relic apps**](#develop): Create your own New Relic One applications to suit the needs of your team or company. Use our extensive development resources to reduce development time.

## All the answers in one place

New Relic is built for [Full-Stack Observability](/docs/introduction-full-stack-observability). It links all relevant data so that you get the whole picture of everything that enables your systems to deliver value to your customers, from the container running a microservice in the cloud to a mobile website's shopping cart button.

![Observability](./images/observability.png "Observability")

Monitoring vs Observability: New Relic provides answers to essential questions in one place.

As just one example of what you can do with New Relic, imagine you are a Kubernetes administrator overseeing many clusters and pods of software containers. Where do you start troubleshooting? This short video shows how you can locate a problem cluster and drill through transaction traces to relevant logs:

<Video
  type="wistia"
  id="hytv3kad74"
/>

## Bring all your data together [#bring-your-data]

Capture, organize, and make sense of your data in [our Telemetry Data Platform](/docs/data-ingest-apis/get-data-new-relic/getting-started/get-started-telemetry-data-platform)—no matter where it comes from. Use our [agents and integrations](/docs/integrations/intro-integrations/get-started/introduction-new-relic-integrations) to automatically collect data from common frameworks and tools, or use [our APIs](/docs/apis/get-started/intro-apis/introduction-new-relic-apis) for data that’s more specific to your business or technology.

If you don't see your technologies or tasks listed here, see a larger list at [New Relic integrations](https://newrelic.com/integrations).

<Table>
  <thead>
    <tr>
      <th style={{ width: "200px" }}>
        If you want to...
      </th>

      <th>
        New Relic can help you...
      </th>
    </tr>
  </thead>

  <tbody>
    <tr>
      <td>
        Instrument your application
      </td>

      <td>
        * [Instrument your code:](/docs/apm/new-relic-apm/getting-started/introduction-new-relic-apm) Use our APM agents to automatically instrument your applications in C, Go, Java, .NET, Node.js, PHP, Python, and Ruby.
        * [Track transactions:](/docs/understand-dependencies/distributed-tracing/get-started/introduction-distributed-tracing) Gather distributed tracing details as your transactions cross boundaries between apps and services.
      </td>
    </tr>

    <tr>
      <td>
        Instrument your environment
      </td>

      <td>
        * [Instrument your infrastructure:](/docs/infrastructure/new-relic-infrastructure/get-started/introduction-new-relic-infrastructure) Observe your entire environment (including Linux, Windows, AWS, Azure, Google Cloud Platform, Kubernetes, Docker, and more).
        * [Collect and centralize logs:](/docs/logs/new-relic-logs/get-started/introduction-new-relic-logs) See your log data in context with your other application and infrastructure data. Save time switching between tools and reach solutions more quickly.
      </td>
    </tr>

    <tr>
      <td>
        Instrument your digital experiences
      </td>

      <td>
        * [Enhance browser performance:](/docs/browser/new-relic-browser/getting-started/introduction-new-relic-browser) Decrease page load times, as well as triage and eliminate errors.
        * [Monitor mobile apps:](/docs/mobile-monitoring/new-relic-mobile/getting-started/introduction-new-relic-mobile) Troubleshoot crashes and check the health of your Android and iOS apps with our mobile agents.
        * [Simulate user activity:](/docs/synthetics/new-relic-synthetics/getting-started/introduction-new-relic-synthetics) Ensure you’re meeting customer expectations by running automated checks to monitor key user flows and experiences.
      </td>
    </tr>

    <tr>
      <td>
        Send data via APIs or build your own solution
      </td>

      <td>
        * [Collect data without an agent:](/docs/apis/get-started/intro-apis/introduction-new-relic-apis) Call our APIs directly if you prefer to use OpenTelemetry or other agents.
        * Build your own integration: You can use our [Flex tool](/docs/integrations/host-integrations/host-integrations-list/flex-integration-tool-build-your-own-integration), or one of language-specific [SDKs](/docs/data-ingest-apis/get-data-new-relic/new-relic-sdks/telemetry-sdks-send-custom-telemetry-data-new-relic) for creating your own exporters to send data to New Relic.
      </td>
    </tr>
  </tbody>
</Table>

As a [full user](/docs/users-roles#user-type) you get access to our entire set of observability tools in [New Relic One](/docs/new-relic-one/use-new-relic-one/get-started/introduction-new-relic-one):

* [Application monitoring](/docs/apm)
* [Browser monitoring](/docs/browser)
* [Mobile monitoring](/docs/mobile-monitoring)
* [Synthetic monitoring](/docs/synthetics)
* [Serverless monitoring](/docs/serverless-function-monitoring)
* [Infrastructure monitoring](/docs/infrastructure)
* [Log management](/docs/logs)

You can start anywhere, but you'll never get lost: full-stack observability means that you're in control.

## Analyze your data

With your data [secure](/docs/security/new-relic-security/compliance/data-encryption) at New Relic, our platform can alert you to problems and help you organize, process, and understand your data, whether it's [metrics, events, logs, or traces](https://newrelic.com/platform/telemetry-data-101/ "Link opens in a new window."):

* [Explore your data visually](/docs/query-your-data/explore-query-data/data-explorer/introduction-data-explorer): Jump into our data explorer to navigate all your data and make connections between your [entities](/docs/new-relic-one/use-new-relic-one/core-concepts/what-entity-new-relic) without any knowledge of query languages.
* [Query and visualize your data:](/docs/chart-builder/use-chart-builder/get-started/introduction-chart-builder) Use our curated dashboard visualizations or create your own. Use [NRQL](/docs/query-data/nrql-new-relic-query-language/getting-started/introduction-nrql) (New Relic Query Language) to slice and dice your data and dig deeper into questions.
* [Query your data programmatically:](/docs/apis/nerdgraph/get-started/introduction-new-relic-nerdgraph) Access your data through our NerdGraph GraphQL API. Easily prototype queries in our GraphiQL editor.

## Respond to incidents faster [#respond-faster]

DevOps, site-reliability, and network operation teams need reliable, real-time alerts and anomaly detection to ensure their systems are always up and running efficiently.

* Let [Applied Intelligence](/docs/new-relic-one/use-new-relic-one/new-relic-ai/introduction-new-relic-ai), our hybrid machine learning engine, automatically detect anomalies, reduce alert noise, and enrich incidents with context so that you can respond faster to incidents.
* [Proactive detection](/docs/new-relic-one/use-new-relic-one/new-relic-ai/proactive-detection-new-relic-ai): Be notified of unusual app behavior and get an analysis of this unusual behavior sent to Slack. Not using Slack? Set up a webhook to deliver messages when you need them.
* [Get notifications:](/docs/alerts/new-relic-alerts/getting-started/introduction-new-relic-alerts) Set up alerts across your data sources and get notified when systems need your attention. Preserve your attention and control how many threshold violations should fire before you're notified.

## Develop with New Relic [#develop]

With New Relic you can build your own observability app to answer unique business, IT, and operational questions, using the same data that you brought in.

We’ve made it easy to build custom applications on top of New Relic: Go to our [Developers website](http://developer.newrelic.com/) and start creating your app! You may even [share it with the world](https://developer.newrelic.com/build-apps/publish-deploy)!

<Video
  type="wistia"
  id="lzrwubc09a"
/>

Our agents and integrations are also [open source](https://opensource.newrelic.com/), so you can improve them or create your own New Relic tool based on our code. Visit [our code repositories on GitHub](https://github.com/newrelic).

## Get started with New Relic [#get-started-now]

Here's how you can quickly get started capturing and analyzing your data:

* If you don't have a New Relic account, sign up at [newrelic.com/signup.](https://newrelic.com/signup)
* To see what technologies New Relic can instrument, see [newrelic.com/integrations](http://newrelic.com/integrations).
* To install an agent now, see [Install the agent](/docs/agents/manage-apm-agents/installation/install-agent).
* To learn about sending data directly via our APIs, see [Introduction to New Relic APIs](/docs/apis/get-started/intro-apis/introduction-new-relic-apis).
* To start developing New Relic applications, go to our [Developers website](http://developer.newrelic.com/).

After you have data coming into New Relic, learn more about the [New Relic user interface](/docs/new-relic-one/use-new-relic-one/get-started/introduction-new-relic-one).<|MERGE_RESOLUTION|>--- conflicted
+++ resolved
@@ -6,20 +6,6 @@
   - Using New Relic
   - Welcome to New Relic
   - Get started
-<<<<<<< HEAD
-redirects:
-  - >-
-    /docs/accounts-partnerships/education/getting-started-new-relic/introduction-new-relic
-  - /docs/accounts-partnerships/getting-started-new-relic/introduction-new-relic
-  - >-
-    /docs/using-new-relic/welcome-new-relic/getting-started/introduction-new-relic
-  - /taxonomy/term/5766
-  - >-
-    /docs/using-new-relic/welcome-new-relic/getting-started/what-new-relic-can-do-you
-japaneseVersion: >-
-  https://docs.newrelic.co.jp/docs/using-new-relic/welcome-new-relic/get-started/introduction-new-relic
-=======
->>>>>>> dea79b0f
 ---
 
 New Relic is an observability platform that helps you build better software. You can bring in data from any digital source so that you can fully understand your system, and how to improve it.
