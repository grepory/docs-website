---
title: Update the New Relic agent
contentType: page
template: basicDoc
topics:
  - Using New Relic
  - Cross-product functions
  - Install and configure
<<<<<<< HEAD
redirects:
  - /docs/site/keeping-new-relic-up-to-date
  - /docs/apm/new-relic-apm/maintenance/keeping-new-relic-date
  - /docs/agents/cross-agent-info/maintenance/agent-established-releases
  - /docs/apm/new-relic-apm/maintenance/keep-new-relic-date
  - /docs/agents/manage-apm-agents/installation/update-new-relic-agent
=======
>>>>>>> dea79b0f
---

Some [New Relic solutions](https://newrelic.com/integrations "Link opens in a new window.") require installation of an agent. To ensure that you have the most up-to-date version of an agent, refer to the [release notes](/docs/release-notes) for that agent. To download and install the latest version, see the docs for that agent.

## Update APM agents [#apm]

To see what is the most recent agent version available for your app:

1. From the [account dropdown](/docs/using-new-relic/welcome-new-relic/getting-started/glossary#account-dropdown), select **Account settings**.
2. Review the **Update your New Relic agent** table on the right side of the **Summary** page.

The UI also includes download links as applicable. For more information, review the docs for your agent:

* **C SDK**: [Update](/docs/agents/c-sdk/install-configure/update-your-c-sdk-library) \| [Release notes](/docs/release-notes/agent-release-notes/c-sdk-release-notes)
* **Go**: [Update](/docs/agents/go-agent/installation/update-go-agent) \| [Release notes](/docs/release-notes/agent-release-notes/go-release-notes)
* **Java**: [Update](/docs/agents/java-agent/installation/upgrading-java-agent) \| [Release notes](/docs/release-notes/agent-release-notes/java-release-notes)
* **.NET**: [Update](/docs/agents/net-agent/installation-configuration/upgrading-net-agent) \| [Release notes](/docs/release-notes/agent-release-notes/net-release-notes)
* **Node.js**: [Update](/docs/agents/nodejs-agent/installation-configuration/upgrade-nodejs-agent) \| [Release notes](/docs/release-notes/agent-release-notes/nodejs-release-notes)
* **PHP**: [Update](/docs/agents/php-agent/installation/upgrading-php-agent) \| [Release notes](/docs/release-notes/agent-release-notes/php-release-notes)
* **Python**: [Update](/docs/agents/python-agent/installation-configuration/upgrade-python-agent) \| [Release notes](/docs/release-notes/agent-release-notes/python-release-notes)
* **Ruby**: [Update](/docs/agents/ruby-agent/installation/upgrade-ruby-agent-versions) \| [Release notes](/docs/release-notes/agent-release-notes/ruby-release-notes)

## Update browser agent [#browser]

* **Browser**: [Update](/docs/browser/new-relic-browser/installation/upgrade-browser-agent) \| [Release notes](/docs/release-notes/new-relic-browser-release-notes/browser-agent-release-notes)

## Update infrastructure agent [#infrastructure]

* **Linux**: [Update](/docs/infrastructure/new-relic-infrastructure/installation/update-infrastructure-agent#update) \| [Release notes](/docs/release-notes/infrastructure-release-notes/infrastructure-agent-release-notes)
* **Windows**: [Update](/docs/infrastructure/new-relic-infrastructure/installation/update-infrastructure-agent#windows-update) \| [Release notes](/docs/release-notes/infrastructure-release-notes/infrastructure-agent-release-notes)

## Update mobile agent [#mobile]

To see what is the most recent agent version available for your mobile app:

1. From the [account dropdown](/docs/using-new-relic/welcome-new-relic/getting-started/glossary#account-dropdown), select **Account settings**.
2. Review the **Update your New Relic agent** table on the right side of the **Summary** page.

The UI also includes download links as applicable. For more information, review the documentation for your agent:

* **Android**: [Install](/docs/mobile-apps/android-installation-and-configuration) \| [Release notes](/docs/release-notes/mobile-release-notes/android-release-notes)
* **iOS**: [Install](/docs/mobile-apps/ios-installation-and-configuration) \| [Release notes](/docs/release-notes/mobile-release-notes/ios-release-notes)
* **tvOS**: [Update](/docs/mobile-monitoring/new-relic-mobile-ios/tvos/upgrading-new-relic-mobiles-tvos-sdk) \| [Release notes](/docs/release-notes/mobile-release-notes/tvos-release-notes)

## Other New Relic tools [#other]

For information on other tools, see the [documentation for that tool](https://newrelic.com/integrations).<|MERGE_RESOLUTION|>--- conflicted
+++ resolved
@@ -6,15 +6,6 @@
   - Using New Relic
   - Cross-product functions
   - Install and configure
-<<<<<<< HEAD
-redirects:
-  - /docs/site/keeping-new-relic-up-to-date
-  - /docs/apm/new-relic-apm/maintenance/keeping-new-relic-date
-  - /docs/agents/cross-agent-info/maintenance/agent-established-releases
-  - /docs/apm/new-relic-apm/maintenance/keep-new-relic-date
-  - /docs/agents/manage-apm-agents/installation/update-new-relic-agent
-=======
->>>>>>> dea79b0f
 ---
 
 Some [New Relic solutions](https://newrelic.com/integrations "Link opens in a new window.") require installation of an agent. To ensure that you have the most up-to-date version of an agent, refer to the [release notes](/docs/release-notes) for that agent. To download and install the latest version, see the docs for that agent.
