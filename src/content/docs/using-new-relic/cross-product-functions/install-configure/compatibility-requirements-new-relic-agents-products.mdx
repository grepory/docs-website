--- conflicted
+++ resolved
@@ -6,15 +6,6 @@
   - Using New Relic
   - Cross-product functions
   - Install and configure
-<<<<<<< HEAD
-redirects:
-  - /docs/agents/manage-apm-agents/installation/compatibility-requirements
-  - >-
-    /docs/agents/manage-apm-agents/installation/compatibility-requirements-new-relic-agents
-  - >-
-    /docs/agents/manage-apm-agents/installation/compatibility-requirements-new-relic-agents-products
-=======
->>>>>>> dea79b0f
 ---
 
 A New Relic [agent](/docs/using-new-relic/welcome-new-relic/get-started/glossary#agent) is a piece of software that you install on a host or in an application that sends performance data to New Relic. We use different agents for different products and coding languages.
