--- conflicted
+++ resolved
@@ -6,15 +6,6 @@
   - Using New Relic
   - Cross-product functions
   - Install and configure
-<<<<<<< HEAD
-redirects:
-  - /docs/general/what-are-the-networks-new-relic-uses
-  - /docs/site/networks
-  - /docs/apm/new-relic-apm/getting-started/networks
-japaneseVersion: >-
-  https://docs.newrelic.co.jp/docs/using-new-relic/cross-product-functions/install-configure/networks
-=======
->>>>>>> dea79b0f
 ---
 
 **This list is current. Last updated 13 November 2020.**
