--- conflicted
+++ resolved
@@ -6,19 +6,6 @@
   - Using New Relic
   - Cross-product functions
   - Install and configure
-<<<<<<< HEAD
-redirects:
-  - /docs/apm/new-relic-apm/maintenance/new-relic-agent-plugin-end-life-policy
-  - >-
-    /docs/agents/manage-apm-agents/maintenance/new-relic-agent-plugin-end-life-policy
-  - >-
-    /docs/licenses/product-or-service-licenses/miscellaneous/new-relic-agent-plugin-end-life-policy
-  - >-
-    /docs/using-new-relic/cross-product-functions/install-configure/new-relic-agent-plugin-end-life-policy
-  - >-
-    /docs/using-new-relic/cross-product-functions/install-configure/notification-changes-new-relic-saas-features-distributed-software
-=======
->>>>>>> dea79b0f
 ---
 
 At New Relic, we support our customers by continually improving our Software as a Service (SaaS) features and distributed software. Sometimes that means we introduce changes that can include moving away from existing software components and features, called end-of-life (EOL).
