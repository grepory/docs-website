---
title: 'Integration dashboards in Infrastructure: Transition guide '
contentType: page
template: basicDoc
topics: []
<<<<<<< HEAD
redirects:
  - >-
    /docs/integrations/new-relic-integrations/getting-started/integrations-dashboard-transition-guide
  - /docs/integration-dashboards-infrastructure-transition-guide
=======
>>>>>>> dea79b0f
---

Starting August 10, 2018, New Relic integration dashboards are now located in Infrastructure, instead of in Insights as they were previously. This document is for users of integrations who were accustomed to the previous functionality. It describes the new functionality and gives recommendations for ensuring a problem-free transition to the new functionality.

## New dashboard functionality [#about]

Previously, when you selected an Infrastructure integration's dashboard link, it would open up a data dashboard in New Relic Insights. Now, those dashboards open up in Infrastructure. If you have dashboards created before the new functionality, those dashboards will have links to open them in Insights.

Additionally, you have the ability to add charts to existing or new Insights dashboards, and share charts as images.

Your links to Insights dashboards will be removed at some point in the near future; there will be a notification in the UI announcing the removal date. To ensure an easy transition to the new functionality, consider the options below.

## Recommended: Replace dashboard links [#replace-links]

If you use integration dashboard URLs elsewhere (such as in bookmarks, in APIs, or in workbooks), you will need to update those URLs with the new Infrastructure dashboard URLs.

## Recommended: Replicate dashboards in Insights [#replicate]

If you wish to retain an Insights dashboard, you will need to recreate it by adding an Infrastructure dashboard's charts to an Insights dashboard.

To recreate a dashboard:

1. Mouse over an integration chart in Infrastructure, then select the overflow <Icon name="fe-more-horizontal"/>
   icon.
2. Select **Add to Insights dashboard**.
3. If adding to an existing dashboard, select the dashboard from the list. If creating a new dashboard, select **Copy to a new dashboard** and name the dashboard.
4. Select **Copy**.
5. Do this for all charts in a dashboard that you wish to add.<|MERGE_RESOLUTION|>--- conflicted
+++ resolved
@@ -3,13 +3,6 @@
 contentType: page
 template: basicDoc
 topics: []
-<<<<<<< HEAD
-redirects:
-  - >-
-    /docs/integrations/new-relic-integrations/getting-started/integrations-dashboard-transition-guide
-  - /docs/integration-dashboards-infrastructure-transition-guide
-=======
->>>>>>> dea79b0f
 ---
 
 Starting August 10, 2018, New Relic integration dashboards are now located in Infrastructure, instead of in Insights as they were previously. This document is for users of integrations who were accustomed to the previous functionality. It describes the new functionality and gives recommendations for ensuring a problem-free transition to the new functionality.
