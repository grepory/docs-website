---
title: Polling intervals for GCP integrations
contentType: page
template: basicDoc
topics:
  - Integrations
  - Google Cloud Platform integrations
  - Get started
<<<<<<< HEAD
redirects: []
=======
>>>>>>> dea79b0f
---

New Relic's GCP integrations query your GCP services according to a polling interval, which varies depending [on the integration](#aws-integrations). Each polling interval by New Relic occurs for every GCP entity.

## New Relic polling intervals [#manage-polling]

<Table>
  <thead>
    <tr>
      <th style={{ width: "200px" }}>
        GCP integration
      </th>

      <th style={{ width: "125px" }}>
        New Relic polling interval
      </th>

      <th>
        Resolution
      </th>
    </tr>
  </thead>

  <tbody>
    <tr>
      <td>
        [App Engine](https://docs.newrelic.com/docs/integrations/google-cloud-platform-integrations/gcp-integrations-list/google-app-engine-monitoring-integration)
      </td>

      <td>
        5 minutes
      </td>

      <td>
        1 data point per minute
      </td>
    </tr>

    <tr>
      <td>
        [BigQuery](/docs/integrations/google-cloud-platform-integrations/gcp-integrations-list/google-bigquery-monitoring-integration)
      </td>

      <td>
        5 minutes
      </td>

      <td>
        Resolution for this integration varies. See [BigQuery metric data](https://docs.newrelic.com/docs/integrations/google-cloud-platform-integrations/gcp-integrations-list/google-bigquery-monitoring-integration#metrics) for more information.
      </td>
    </tr>

    <tr>
      <td>
        [Cloud Functions](/docs/integrations/google-cloud-platform-integrations/gcp-integrations-list/google-cloud-functions-monitoring-integration)
      </td>

      <td>
        5 minutes
      </td>

      <td>
        1 data point per minute
      </td>
    </tr>

    <tr>
      <td>
        [Cloud Load Balancing](/docs/integrations/google-cloud-platform-integrations/gcp-integrations-list/google-cloud-load-balancing-monitoring-integration)
      </td>

      <td>
        5 minutes
      </td>

      <td>
        1 data point per minute
      </td>
    </tr>

    <tr>
      <td>
        [Cloud Pub/Sub](/docs/integrations/google-cloud-platform-integrations/gcp-integrations-list/google-cloud-pubsub-monitoring-integration)
      </td>

      <td>
        5 minutes
      </td>

      <td>
        1 data point per minute
      </td>
    </tr>

    <tr>
      <td>
        [Cloud Spanner](/docs/integrations/google-cloud-platform-integrations/gcp-integrations-list/google-cloud-spanner-monitoring-integration)
      </td>

      <td>
        5 minutes
      </td>

      <td>
        1 data point per minute
      </td>
    </tr>

    <tr>
      <td>
        [Cloud SQL](/docs/integrations/google-cloud-platform-integrations/gcp-integrations-list/google-cloud-sql-monitoring-integration)
      </td>

      <td>
        5 minutes
      </td>

      <td>
        1 data point per minute
      </td>
    </tr>

    <tr>
      <td>
        [Cloud Storage](/docs/integrations/google-cloud-platform-integrations/gcp-integrations-list/google-cloud-storage-monitoring-integration)
      </td>

      <td>
        5 minutes
      </td>

      <td>
        1 data point per minute
      </td>
    </tr>

    <tr>
      <td>
        [Compute Engine](/docs/integrations/google-cloud-platform-integrations/gcp-integrations-list/google-app-engine-monitoring-integration)
      </td>

      <td>
        5 minutes
      </td>

      <td>
        1 data point per minute
      </td>
    </tr>

    <tr>
      <td>
        [Kubernetes Engine](/docs/integrations/google-cloud-platform-integrations/gcp-integrations-list/google-kubernetes-engine-monitoring-integration)
      </td>

      <td>
        5 minutes
      </td>

      <td>
        1 data point per minute
      </td>
    </tr>
  </tbody>
</Table><|MERGE_RESOLUTION|>--- conflicted
+++ resolved
@@ -6,10 +6,6 @@
   - Integrations
   - Google Cloud Platform integrations
   - Get started
-<<<<<<< HEAD
-redirects: []
-=======
->>>>>>> dea79b0f
 ---
 
 New Relic's GCP integrations query your GCP services according to a polling interval, which varies depending [on the integration](#aws-integrations). Each polling interval by New Relic occurs for every GCP entity.
