--- conflicted
+++ resolved
@@ -6,16 +6,6 @@
   - Integrations
   - Google Cloud Platform integrations
   - Get started
-<<<<<<< HEAD
-redirects:
-  - /docs/infrastructure/gcp-integrations
-  - /docs/connect-google-cloud-platform-services-infrastructure
-  - >-
-    /docs/connect-google-cloud-platform-services-infrastructure-using-service-account
-  - >-
-    /docs/integrations/google-cloud-platform-integrations/getting-started/connect-google-cloud-platform-services-infrastructure
-=======
->>>>>>> dea79b0f
 ---
 
 To start receiving Google Cloud Platform (GCP) data with [New Relic GCP integrations](/docs/introduction-google-cloud-platform-integrations), connect your Google project to New Relic [infrastructure monitoring](/docs/infrastructure).
