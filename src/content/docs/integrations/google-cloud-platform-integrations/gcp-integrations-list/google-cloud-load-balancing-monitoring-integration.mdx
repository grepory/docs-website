---
title: Google Cloud Load Balancing monitoring integration
contentType: page
template: basicDoc
topics:
  - Integrations
  - Google Cloud Platform integrations
  - GCP integrations list
<<<<<<< HEAD
redirects:
  - /docs/gcp-gcp_loadbalancing-integration
  - /docs/gcp-loadbalancing
=======
>>>>>>> dea79b0f
---

[New Relic's integrations](/docs/infrastructure/integrations-getting-started/getting-started/introduction-infrastructure-integrations) with the [Google Cloud Platform (GCP)](https://cloud.google.com) include an integration to report [Google Cloud Load Balancing](https://cloud.google.com/load-balancing/) data to New Relic. This document explains how to activate the GCP Cloud Load Balancing integration and describes the data that can be reported.

## Features

Google Cloud Load Balancing is a software-based managed service for distributing traffic in a single or multiple region. It provides seamless, immediate autoscaling and supports the latest application delivery protocols.

## Activate integration [#activate]

To enable the integration follow standard procedures to [connect your GCP service to New Relic](https://docs.newrelic.com/docs/connect-google-cloud-platform-services-infrastructure).

## Polling frequency [#polling]

New Relic integrations query your GCP services according to a polling interval, which varies depending on the integration. The polling frequency for Google Cloud Load Balancer is five minutes. The resolution is 1 data point every minute.

## Find and use data [#find-data]

After activating the integration and waiting a few minutes (based on the [polling frequency](#polling)), data will appear in the New Relic UI. To [find and use your data](/docs/infrastructure/integrations/find-use-infrastructure-integration-data), including links to your dashboards and alert settings, go to [**one.newrelic.com**](http://one.newrelic.com) **> Infrastructure > GCP > (select an integration)**.

## Metric data [#metrics]

To view [metric data](/docs/integrations/new-relic-integrations/getting-started/understand-use-data-infrastructure-integrations#metric) for your GCP Load Balancing integration in New Relic, [create NRQL queries](/docs/integrations/new-relic-integrations/getting-started/use-integration-data-new-relic-insights#nrql) for `GcpHttpLoadBalancerSample`, `GcpTcpSslProxyLoadBalancerSample`, and `GcpInternalLoadBalancerSample` [events](/docs/insights/use-insights-ui/getting-started/introduction-new-relic-insights#event-type) and their related attributes.

### GcpHttpLoadBalancerSample [#gcp-http-load-balancer-sample]

Query `GcpHttpLoadBalancerSample` events in New Relic to view data for the following attributes:

<dd>
  <Table>
    <thead>
      <tr>
        <th style={{ width: "300px" }}>
          Attribute
        </th>

        <th>
          Description
        </th>
      </tr>
    </thead>

    <tbody>
      <tr>
        <td>
          `https.BackendLatencies`
        </td>

        <td>
          Mean latency (in milliseconds) calculated from when the request was sent by the proxy to the backend until the proxy received from the backend the last byte of response.
        </td>
      </tr>

      <tr>
        <td>
          `https.BackendRequestBytes`
        </td>

        <td>
          The number of bytes sent as requests from HTTP/S load balancer to backends.
        </td>
      </tr>

      <tr>
        <td>
          `https.BackendRequests`
        </td>

        <td>
          The number of requests served by backends of HTTP/S load balancer.
        </td>
      </tr>

      <tr>
        <td>
          `https.BackendResponseBytes`
        </td>

        <td>
          The number of bytes sent as responses from backends (or cache) to HTTP/S load balancer.
        </td>
      </tr>

      <tr>
        <td>
          `https.FrontendTcpRtt`
        </td>

        <td>
          Mean of the Round-Trip Time (RTT) measured for each connection between client and proxy.
        </td>
      </tr>

      <tr>
        <td>
          `https.RequestBytes`
        </td>

        <td>
          The number of bytes sent as requests from clients to HTTP/S load balancer.
        </td>
      </tr>

      <tr>
        <td>
          `https.Requests`
        </td>

        <td>
          The number of requests served by HTTP/S load balancer.
        </td>
      </tr>

      <tr>
        <td>
          `https.ResponseBytes`
        </td>

        <td>
          The number of bytes sent as responses from HTTP/S load balancer to clients.
        </td>
      </tr>

      <tr>
        <td>
          `https.TotalLatencies`
        </td>

        <td>
          Mean of the latency (in milliseconds) calculated from when the request was received by the proxy until the proxy got ACK from client on last response byte.
        </td>
      </tr>
    </tbody>
  </Table>
</dd>

### GcpTcpSslProxyLoadBalancerSample [#gcp-tcp-ssl-proxy-load-balancer-sample]

Query `GcpTcpSslProxyLoadBalancerSample` events in New Relic to view data for the following attributes:

<dd>
  <Table>
    <thead>
      <tr>
        <th style={{ width: "300px" }}>
          Attribute
        </th>

        <th>
          Description
        </th>
      </tr>
    </thead>

    <tbody>
      <tr>
        <td>
          `tcpSslProxy.ClosedConnections`
        </td>

        <td>
          Number of connections that were terminated over TCP/SSL proxy.
        </td>
      </tr>

      <tr>
        <td>
          `tcpSslProxy.EgressBytes`
        </td>

        <td>
          Number of bytes sent from VM to client using proxy.
        </td>
      </tr>

      <tr>
        <td>
          `tcpSslProxy.FrontendTcpRtt`
        </td>

        <td>
          Mean of the smoothed RTT (in milliseconds) measured by the proxy's TCP stack, each minute application layer bytes pass from proxy to client.
        </td>
      </tr>

      <tr>
        <td>
          `tcpSslProxy.IngressBytes`
        </td>

        <td>
          Number of bytes sent from client to VM using proxy.
        </td>
      </tr>

      <tr>
        <td>
          `tcpSslProxy.NewConnections`
        </td>

        <td>
          Number of connections that were created over TCP/SSL proxy.
        </td>
      </tr>

      <tr>
        <td>
          `tcpSslProxy.OpenConnections`
        </td>

        <td>
          Current number of outstanding connections through the TCP/SSL proxy.
        </td>
      </tr>
    </tbody>
  </Table>
</dd>

### GcpInternalLoadBalancerSample [#gcp-tcp-ssl-proxy-load-balancer-sample]

Query `GcpInternalLoadBalancerSample` events in New Relic to view data for the following attributes:

<dd>
  <Table>
    <thead>
      <tr>
        <th style={{ width: "300px" }}>
          Attribute
        </th>

        <th>
          Description
        </th>
      </tr>
    </thead>

    <tbody>
      <tr>
        <td>
          `l3.internal.EgressBytes`
        </td>

        <td>
          The number of bytes sent from Internal Load Balancing (ILB) backend to client (for TCP flows it only counts bytes on the application stream).
        </td>
      </tr>

      <tr>
        <td>
          `l3.internal.EgressPackets`
        </td>

        <td>
          The number of packets sent from ILB backend to client.
        </td>
      </tr>

      <tr>
        <td>
          `l3.internal.IngressBytes`
        </td>

        <td>
          The number of bytes sent from client to ILB backend (for TCP flows it only counts bytes on the application stream).
        </td>
      </tr>

      <tr>
        <td>
          `l3.internal.IngressPackets`
        </td>

        <td>
          The number of packets sent from client to ILB backend.
        </td>
      </tr>

      <tr>
        <td>
          `l3.internal.RttLatencies`
        </td>

        <td>
          Mean of the RTT (in milliseconds) measured over TCP connections for ILB flows.
        </td>
      </tr>
    </tbody>
  </Table>
</dd>

## Inventory data [#inventory]

To view [inventory data](/docs/integrations/new-relic-integrations/getting-started/understand-use-data-infrastructure-integrations#inventory-data) for GCP Load Balancing services, go to [**one.newrelic.com**](http://one.newrelic.com) **> Infrastructure > Inventory** and search for or select the following:

### gcp/loadbalancing/http-loadbalancer

This entity represents HTTP and HTTPS Load Balancers.

<dd>
  <Table>
    <thead>
      <tr>
        <th style={{ width: "300px" }}>
          Name
        </th>

        <th>
          Description
        </th>
      </tr>
    </thead>

    <tbody>
      <tr>
        <td>
          `project`
        </td>

        <td>
          The project id and/or name.
        </td>
      </tr>

      <tr>
        <td>
          `zone`
        </td>

        <td>
          The zone or region of the entity.
        </td>
      </tr>

      <tr>
        <td>
          `name`
        </td>

        <td>
          The name of the entity.
        </td>
      </tr>

      <tr>
        <td>
          `urlMapName`
        </td>

        <td>
          The name of the urlmap. This is also used as the name of the load balancer.
        </td>
      </tr>

      <tr>
        <td>
          `forwardingRuleName`
        </td>

        <td>
          The name of the forwarding rule.
        </td>
      </tr>

      <tr>
        <td>
          `targetProxyName`
        </td>

        <td>
          The name of the target HTTP/S proxy.
        </td>
      </tr>

      <tr>
        <td>
          `matchedUrlPathRule`
        </td>

        <td>
          The prefix of the URL defined in urlmap tree. `UNMATCHED` is the sink default rule.
        </td>
      </tr>

      <tr>
        <td>
          `backendName`
        </td>

        <td>
          The name of the backend group. It can be a special value if the backend wasn't assigned.
        </td>
      </tr>

      <tr>
        <td>
          `backendType`
        </td>

        <td>
          The type of the backend group. It can be `INSTANCE_GROUP`, `NETWORK_ENDPOINT_GROUP`, or a special value if the backend wasn't assigned.
        </td>
      </tr>

      <tr>
        <td>
          `backendScope`
        </td>

        <td>
          The scope (zone-name or region-name) of the backend group. It can be a special value if the backend wasn't assigned, or be empty if there is no response from the backend.
        </td>
      </tr>

      <tr>
        <td>
          `backendScopeType`
        </td>

        <td>
          The type of the scope of the backend group. It can be `ZONE`, `REGION`, or another special value in case the backend wasn't assigned.
        </td>
      </tr>

      <tr>
        <td>
          `backendTargetName`
        </td>

        <td>
          The name of the backend target - service or bucket.
        </td>
      </tr>

      <tr>
        <td>
          `backendTargetType`
        </td>

        <td>
          The type of the backend target. It can be either `BACKEND_SERVICE` or `BACKEND_BUCKET`.
        </td>
      </tr>
    </tbody>
  </Table>
</dd>

### gcp/loadbalancing/tcp-ssl-proxy-loadbalancer

This entity represents SSL and TCP Proxy Load Balancers.

<dd>
  <Table>
    <thead>
      <tr>
        <th style={{ width: "300px" }}>
          Name
        </th>

        <th>
          Description
        </th>
      </tr>
    </thead>

    <tbody>
      <tr>
        <td>
          `project`
        </td>

        <td>
          The project id and/or name.
        </td>
      </tr>

      <tr>
        <td>
          `zone`
        </td>

        <td>
          The zone or region of the entity.
        </td>
      </tr>

      <tr>
        <td>
          `name`
        </td>

        <td>
          The name of the entity.
        </td>
      </tr>

      <tr>
        <td>
          `backendName`
        </td>

        <td>
          The name of the backend group.
        </td>
      </tr>

      <tr>
        <td>
          `backendType`
        </td>

        <td>
          The type of the backend group. It can be `INSTANCE_GROUP` or `NETWORK_ENDPOINT_GROUP`.
        </td>
      </tr>

      <tr>
        <td>
          `backendScope`
        </td>

        <td>
          The scope (zone or region) of the backend group.
        </td>
      </tr>

      <tr>
        <td>
          `backendScopeType`
        </td>

        <td>
          The type of the scope of the backend group. It can be either `ZONE` or `REGION`.
        </td>
      </tr>

      <tr>
        <td>
          `backendTargetName`
        </td>

        <td>
          The name of the backend target (`backend service`, equivalent to `proxy name`).
        </td>
      </tr>

      <tr>
        <td>
          `backentTargetType`
        </td>

        <td>
          The type of the backend target. Currently it can only be `BACKEND_SERVICE`.
        </td>
      </tr>

      <tr>
        <td>
          `forwardingRuleName`
        </td>

        <td>
          The name of the forwarding rule.
        </td>
      </tr>

      <tr>
        <td>
          `targetProxyName`
        </td>

        <td>
          The name of the target TCP/SSL proxy.
        </td>
      </tr>
    </tbody>
  </Table>
</dd>

### gcp/loadbalancing/tcp-internal-loadbalancer

<dd>
  <Table>
    <thead>
      <tr>
        <th style={{ width: "300px" }}>
          Name
        </th>

        <th>
          Description
        </th>
      </tr>
    </thead>

    <tbody>
      <tr>
        <td>
          `project`
        </td>

        <td>
          The project id and/or name.
        </td>
      </tr>

      <tr>
        <td>
          `zone`
        </td>

        <td>
          The zone or region of the entity.
        </td>
      </tr>

      <tr>
        <td>
          `name`
        </td>

        <td>
          The name of the entity.
        </td>
      </tr>

      <tr>
        <td>
          `networkName`
        </td>

        <td>
          The name of the virtual network.
        </td>
      </tr>

      <tr>
        <td>
          `loadBalancerName`
        </td>

        <td>
          The name of the load balancer.
        </td>
      </tr>

      <tr>
        <td>
          `backendName`
        </td>

        <td>
          The name of the backend group that handled the connection.
        </td>
      </tr>

      <tr>
        <td>
          `backendType`
        </td>

        <td>
          The type of the backend group that handled the connection. Currently it's `INSTANCE_GROUP`.
        </td>
      </tr>

      <tr>
        <td>
          `backendScope`
        </td>

        <td>
          The scope (zone or region) of the backend group that handled the connection.
        </td>
      </tr>

      <tr>
        <td>
          `backendScopeType`
        </td>

        <td>
          The type of the scope of the backend group that handled the connection. It can be either `ZONE` or `REGION`.
        </td>
      </tr>

      <tr>
        <td>
          `backendTargetName`
        </td>

        <td>
          The name of the backend target that handled the connection (equivalent to `load_balancer_name`).
        </td>
      </tr>

      <tr>
        <td>
          `backentTargetType`
        </td>

        <td>
          The type of the backend target that handled the connection. Currently it's `BACKEND_SERVICE`.
        </td>
      </tr>

      <tr>
        <td>
          `backendSubNetworkName`
        </td>

        <td>
          The name of the subnetwork of the backend.
        </td>
      </tr>

      <tr>
        <td>
          `forwardingRuleName`
        </td>

        <td>
          The name of the forwarding rule.
        </td>
      </tr>

      <tr>
        <td>
          `protocol`
        </td>

        <td>
          The load balancer protocol. It can be either `TCP` or `UDP`.
        </td>
      </tr>
    </tbody>
  </Table>
</dd>

### gcp/loadbalancing/udp-internal-loadbalancer

<dd>
  <Table>
    <thead>
      <tr>
        <th style={{ width: "300px" }}>
          Name
        </th>

        <th>
          Description
        </th>
      </tr>
    </thead>

    <tbody>
      <tr>
        <td>
          `project`
        </td>

        <td>
          The project id and/or name.
        </td>
      </tr>

      <tr>
        <td>
          `zone`
        </td>

        <td>
          The zone or region of the entity.
        </td>
      </tr>

      <tr>
        <td>
          `name`
        </td>

        <td>
          The name of the entity.
        </td>
      </tr>

      <tr>
        <td>
          `networkName`
        </td>

        <td>
          The name of the virtual network.
        </td>
      </tr>

      <tr>
        <td>
          `loadBalancerName`
        </td>

        <td>
          The name of the load balancer.
        </td>
      </tr>

      <tr>
        <td>
          `backendName`
        </td>

        <td>
          The name of the backend group that handled the connection.
        </td>
      </tr>

      <tr>
        <td>
          `backendType`
        </td>

        <td>
          The type of the backend group that handled the connection. Currently it's `INSTANCE_GROUP`.
        </td>
      </tr>

      <tr>
        <td>
          `backendScope`
        </td>

        <td>
          The scope (zone or region) of the backend group that handled the connection.
        </td>
      </tr>

      <tr>
        <td>
          `backendScopeType`
        </td>

        <td>
          The type of the scope of the backend group that handled the connection. It can be either `ZONE` or `REGION`.
        </td>
      </tr>

      <tr>
        <td>
          `backendTargetName`
        </td>

        <td>
          The name of the backend target that handled the connection (equivalent to `load_balancer_name`).
        </td>
      </tr>

      <tr>
        <td>
          `backentTargetType`
        </td>

        <td>
          The type of the backend target that handled the connection. Currently it's `BACKEND_SERVICE`.
        </td>
      </tr>

      <tr>
        <td>
          `backendSubNetworkName`
        </td>

        <td>
          The name of the subnetwork of the backend.
        </td>
      </tr>

      <tr>
        <td>
          `forwardingRuleName`
        </td>

        <td>
          The name of the forwarding rule.
        </td>
      </tr>

      <tr>
        <td>
          `protocol`
        </td>

        <td>
          The load balancer protocol. It can be either `TCP` or `UDP`.
        </td>
      </tr>
    </tbody>
  </Table>
</dd><|MERGE_RESOLUTION|>--- conflicted
+++ resolved
@@ -6,12 +6,6 @@
   - Integrations
   - Google Cloud Platform integrations
   - GCP integrations list
-<<<<<<< HEAD
-redirects:
-  - /docs/gcp-gcp_loadbalancing-integration
-  - /docs/gcp-loadbalancing
-=======
->>>>>>> dea79b0f
 ---
 
 [New Relic's integrations](/docs/infrastructure/integrations-getting-started/getting-started/introduction-infrastructure-integrations) with the [Google Cloud Platform (GCP)](https://cloud.google.com) include an integration to report [Google Cloud Load Balancing](https://cloud.google.com/load-balancing/) data to New Relic. This document explains how to activate the GCP Cloud Load Balancing integration and describes the data that can be reported.
