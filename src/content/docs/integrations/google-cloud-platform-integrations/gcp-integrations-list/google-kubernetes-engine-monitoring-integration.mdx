--- conflicted
+++ resolved
@@ -6,12 +6,6 @@
   - Integrations
   - Google Cloud Platform integrations
   - GCP integrations list
-<<<<<<< HEAD
-redirects:
-  - /docs/gcp-gcp_kubernetes-integration
-  - /docs/google-kubernetes-engine-monitoring-integration
-=======
->>>>>>> dea79b0f
 ---
 
 [New Relic's integration](/docs/infrastructure/integrations-getting-started/getting-started/introduction-infrastructure-integrations) with [Google Kubernetes Engine](https://cloud.google.com/kubernetes-engine/) (GKE) reports data about clusters hosted on Google's infrastructure. You can monitor and alert on your GKE instances data from [New Relic's Infrastructure UI](/docs/infrastructure), and you can create custom queries and chart dashboards in [New Relic One](/docs/insights).
