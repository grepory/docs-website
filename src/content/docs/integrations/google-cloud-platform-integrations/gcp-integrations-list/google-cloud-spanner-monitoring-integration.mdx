--- conflicted
+++ resolved
@@ -6,11 +6,6 @@
   - Integrations
   - Google Cloud Platform integrations
   - GCP integrations list
-<<<<<<< HEAD
-redirects:
-  - /docs/gcp-gcp_spanner-integration
-=======
->>>>>>> dea79b0f
 ---
 
 [New Relic's integrations](/docs/infrastructure/integrations-getting-started/getting-started/introduction-infrastructure-integrations) with the [Google Cloud Platform (GCP)](https://cloud.google.com) include an integration to report [Google Cloud Spanner](https://cloud.google.com/spanner/) data to New Relic. This document explains how to activate the GCP Cloud Spanner integration and describes the data that can be reported.
