--- conflicted
+++ resolved
@@ -6,13 +6,6 @@
   - Integrations
   - Google Cloud Platform integrations
   - GCP integrations list
-<<<<<<< HEAD
-redirects:
-  - /docs/gcp-gcp_pubsub-integration
-  - >-
-    /https:/docs.newrelic.com/docs/integrations/google-cloud-platform-integrations/gcp-integrations-list/google-cloud-pubsub-monitoring-integration
-=======
->>>>>>> dea79b0f
 ---
 
 [New Relic's integrations](/docs/infrastructure/integrations-getting-started/getting-started/introduction-infrastructure-integrations) with the [Google Cloud Platform (GCP)](https://cloud.google.com/) include an integration to report [Google Cloud Pub/Sub](https://cloud.google.com/pubsub/) data to New Relic. This document explains how to activate the GCP Pub/Sub integration and describes the data that will be reported.
