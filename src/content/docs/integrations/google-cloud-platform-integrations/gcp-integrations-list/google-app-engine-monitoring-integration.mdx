---
title: Google App Engine monitoring integration
contentType: page
template: basicDoc
topics:
  - Integrations
  - Google Cloud Platform integrations
  - GCP integrations list
<<<<<<< HEAD
redirects:
  - /docs/google-app-cloud-functions-monitoring-integration
  - /docs/google-app-engine-monitoring-integration
  - /docs/gcp-gcp_appengine-integration
=======
>>>>>>> dea79b0f
---

New Relic offers an [integration](/docs/infrastructure/integrations-getting-started/getting-started/introduction-infrastructure-integrations) that fetches data about your [Google App Engine](https://cloud.google.com/appengine/) services so that you can view the data in the New Relic UI.

For more information about monitoring applications that **reside in** a Google App Engine environment with New Relic APM (instead of how to monitor your Google App Engine services), see [Google App Engine environment](/docs/accounts/install-new-relic/partner-based-installation/google-app-engine-environment).

## Features of the Google App Engine integration [#features]

You can use the Google App Engine integration to view charts and set alerts for your Google App Engine services in New Relic and to [create custom queries and charts](/docs/using-new-relic/data/understand-data/query-new-relic-data). Google App Engine is a Google Cloud Platform service that abstracts away the underlying infrastructure for your mobile and web applications, allowing you to focus on their development.

* The **Google App Engine Standard environment** provides a set of preconfigured runtimes and is suitable for applications that require fully-managed, fast scaling.
* The **Google App Engine Flexible environment** runs applications within Docker containers and is suitable for applications that require configurable, gradual scaling.

## Activate integration [#activate]

To enable the integration follow standard procedures to [connect your GCP service to New Relic](https://docs.newrelic.com/docs/connect-google-cloud-platform-services-infrastructure).

## Polling frequency [#polling]

New Relic queries your Google App Engine services based on a polling interval of 5 minutes. The resolution is 1 data point every minute.

## Find and use data [#find-data]

After [connecting the Google App Engine integration to New Relic](https://docs.newrelic.com/docs/connect-google-cloud-platform-services-infrastructure) and waiting a few minutes (based on the [polling frequency](#polling)), you can [find and use integration data](/docs/integrations/new-relic-integrations/getting-started/understand-use-data-infrastructure-integrations):

<Table>
  <thead>
    <tr>
      <th style={{ width: "200px" }}>
        View Google App Engine integrations data
      </th>

      <th>
        Here...
      </th>
    </tr>
  </thead>

  <tbody>
    <tr>
      <td>
        Dashboards and [alerts](/docs/infrastructure/new-relic-infrastructure/infrastructure-alert-conditions/infrastructure-alerts-add-edit-or-view-host-alert-information#integration)
      </td>

      <td>
        Go to [**one.newrelic.com**](http://one.newrelic.com) **> Infrastructure** **> GCP > Google App Engine**.
      </td>
    </tr>

    <tr>
      <td>
        [Metric data](#metrics) on custom dashboards
      </td>

      <td>
        [Create custom queries and charts](applewebdata://36A4FE39-00DA-4D24-8EEB-8A8E329B2924/docs/using-new-relic/data/understand-data/query-new-relic-data) using `GcpAppEngineServiceSample` and `GcpCloudTasksQueueSample` events.
      </td>
    </tr>

    <tr>
      <td>
        [Inventory data](#inventory) for Google App Engine services
      </td>

      <td>
        Go to[**one.newrelic.com**](http://one.newrelic.com) **> Infrastructure** **> Inventory** and search for or select `gcp/appengine/service` or `gcp/cloudtasks/queue` .
      </td>
    </tr>
  </tbody>
</Table>

## Metric data [#metrics]

To view [metric data](/docs/integrations/new-relic-integrations/getting-started/understand-use-data-infrastructure-integrations#metric) for your Google App Engine integration in New Relic, [create NRQL queries](/docs/integrations/new-relic-integrations/getting-started/use-integration-data-new-relic-insights#nrql) for `GcpAppEngineServiceSample` and `GcpCloudTasksQueueSample` [events](/docs/insights/use-insights-ui/getting-started/introduction-new-relic-insights#event-type) and their related attributes.

<Callout variant="important">
  Different metrics are available depending on whether your application is running in a [standard or flexible environment](#environments), so some metrics may not be available for your application.
</Callout>

### GcpAppEngineServiceSample [#gcp-app-engine-service-sample]

<dd>
  Query `GcpAppEngineServiceSample` events in New Relic to view data for the following attributes:

  <Table>
    <thead>
      <tr>
        <th style={{ width: "300px" }}>
          Attribute
        </th>

        <th>
          Description
        </th>
      </tr>
    </thead>

    <tbody>
      <tr>
        <td>
          `flex.Cpu.ReservedCores`
        </td>

        <td>
          Total number of CPU cores allocated to an App Engine flexible environment version.
        </td>
      </tr>

      <tr>
        <td>
          `flex.Cpu.Utilization`
        </td>

        <td>
          The fraction of allocated CPU in use across an App Engine flexible environment version.
        </td>
      </tr>

      <tr>
        <td>
          `flex.Disk.ReadBytes`
        </td>

        <td>
          Delta count of bytes read from disk across an App Engine flexible environment version.
        </td>
      </tr>

      <tr>
        <td>
          `flex.Disk.WriteBytes`
        </td>

        <td>
          Delta count of bytes written from disk across an App Engine flexible environment version.
        </td>
      </tr>

      <tr>
        <td>
          `flex.Disk.ReceivedBytes`
        </td>

        <td>
          Delta count of incoming network bytes across all VMs in an App Engine flexible environment version.
        </td>
      </tr>

      <tr>
        <td>
          `flex.Disk.SentBytes`
        </td>

        <td>
          Delta count of outgoing network bytes across all VMs in an App Engine flexible environment version.
        </td>
      </tr>

      <tr>
        <td>
          `server.DosIntercepts`
        </td>

        <td>
          Delta count of interceptions performed to prevent DoS attacks.
        </td>
      </tr>

      <tr>
        <td>
          `server.QuotaDenials`
        </td>

        <td>
          Delta count of requests that failed due to the app being over quota.
        </td>
      </tr>

      <tr>
        <td>
          `server.Responses`
        </td>

        <td>
          Delta HTTP response count.
        </td>
      </tr>

      <tr>
        <td>
          `server.ResponseLatenciesMilliseconds`
        </td>

        <td>
          HTTP response latency, in milliseconds.
        </td>
      </tr>

      <tr>
        <td>
          `server.ResponseStyle`
        </td>

        <td>
          Delta counts on the HTTP serve style.
        </td>
      </tr>

      <tr>
        <td>
          `memcache.CentiMcu`
        </td>

        <td>
          Memcache utilization, in 1/100th of a Memcache Compute Unit.
        </td>
      </tr>

      <tr>
        <td>
          `memcache.Operations`
        </td>

        <td>
          Count of memcache key operations.
        </td>
      </tr>

      <tr>
        <td>
          `memcache.ReceivedBytes`
        </td>

        <td>
          Number of bytes received by app from the memcache API.
        </td>
      </tr>

      <tr>
        <td>
          `memcache.SentBytes`
        </td>

        <td>
          Number of bytes sent by app through the memcache API.
        </td>
      </tr>

      <tr>
        <td>
          `system.cpu.Usage`
        </td>

        <td>
          CPU usage in megacycles.
        </td>
      </tr>

      <tr>
        <td>
          `system.Instances`
        </td>

        <td>
          Number of instances that exist.
        </td>
      </tr>

      <tr>
        <td>
          `system.Memory.UsageBytes`
        </td>

        <td>
          Total memory used by running instances.
        </td>
      </tr>

      <tr>
        <td>
          `system.Network.ReceivedBytes`
        </td>

        <td>
          Delta count of incoming network bandwidth.
        </td>
      </tr>

      <tr>
        <td>
          `system.Network.SentBytes`
        </td>

        <td>
          Delta count of outgoing network bandwidth.
        </td>
      </tr>
    </tbody>
  </Table>

  ### GcpCloudTasksQueueSample [#gcp-cloud-tasks-queue-sample]

  Query `GcpCloudTasksQueueSample` events in New Relic to view data for the following attributes:

  <Table>
    <thead>
      <tr>
        <th style={{ width: "300px" }}>
          Attribute
        </th>

        <th>
          Description
        </th>
      </tr>
    </thead>

    <tbody>
      <tr>
        <td>
          `api.Requests`
        </td>

        <td>
          Count of Cloud Tasks API calls.
        </td>
      </tr>

      <tr>
        <td>
          `queue.TaskAttempts`
        </td>

        <td>
          Count of task attempts broken down by response code.
        </td>
      </tr>

      <tr>
        <td>
          `queue.taskAttemptDelaysMilliseconds`
        </td>

        <td>
          Delay between each scheduled attempt time and actual attempt time.
        </td>
      </tr>
    </tbody>
  </Table>

  ## Inventory data [#inventory]

  To view [inventory data](/docs/integrations/new-relic-integrations/getting-started/understand-use-data-infrastructure-integrations#inventory-data) for Google App Engine services, go to [**one.newrelic.com**](http://one.newrelic.com) **> Infrastructure > Inventory** and search for or select the following:

  ### gcp/appengine/service [#gcp-appengine-service]

  <Table>
    <thead>
      <tr>
        <th style={{ width: "200px" }}>
          Inventory data
        </th>

        <th>
          Description
        </th>
      </tr>
    </thead>

    <tbody>
      <tr>
        <td>
          `name`
        </td>

        <td>
          The identifier of the service or application, which is a concatenation of `serviceId` and `version` data, separated by a '.' character.
        </td>
      </tr>

      <tr>
        <td>
          `serviceId`
        </td>

        <td>
          The name of the service or application.
        </td>
      </tr>

      <tr>
        <td>
          `version`
        </td>

        <td>
          The deployment version of the service or application.
        </td>
      </tr>
    </tbody>
  </Table>

  ### gcp/cloudtasks/queue [#gcp-cloudtasks-queue]

  <Table>
    <thead>
      <tr>
        <th style={{ width: "200px" }}>
          Inventory data
        </th>

        <th>
          Description
        </th>
      </tr>
    </thead>

    <tbody>
      <tr>
        <td>
          `name`
        </td>

        <td>
          The name of the queue.
        </td>
      </tr>

      <tr>
        <td>
          `targetType`
        </td>

        <td>
          The target type the queue is dispatching to.
        </td>
      </tr>
    </tbody>
  </Table>
</dd><|MERGE_RESOLUTION|>--- conflicted
+++ resolved
@@ -6,13 +6,6 @@
   - Integrations
   - Google Cloud Platform integrations
   - GCP integrations list
-<<<<<<< HEAD
-redirects:
-  - /docs/google-app-cloud-functions-monitoring-integration
-  - /docs/google-app-engine-monitoring-integration
-  - /docs/gcp-gcp_appengine-integration
-=======
->>>>>>> dea79b0f
 ---
 
 New Relic offers an [integration](/docs/infrastructure/integrations-getting-started/getting-started/introduction-infrastructure-integrations) that fetches data about your [Google App Engine](https://cloud.google.com/appengine/) services so that you can view the data in the New Relic UI.
