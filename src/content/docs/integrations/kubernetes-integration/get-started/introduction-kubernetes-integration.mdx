---
title: Introduction to the Kubernetes integration
contentType: page
template: basicDoc
topics:
  - Integrations
  - Kubernetes integration
  - Get started
<<<<<<< HEAD
redirects:
  - /docs/integrations/kubernetes-integration/getting-started/getting-started
  - /node/27631
  - /docs/integrations/kubernetes-integration/getting-started/intro-kubernetes
  - /node/36901
japaneseVersion: >-
  https://docs.newrelic.co.jp/docs/integrations/kubernetes-integration/get-started/introduction-kubernetes-integration
=======
>>>>>>> dea79b0f
---

import { Link } from 'gatsby'

New Relic's Kubernetes integration gives you full observability into the health and performance of your environment, no matter whether you run Kubernetes on-premises or in the cloud. With our [cluster explorer](/docs/integrations/kubernetes-integration/cluster-explorer/kubernetes-cluster-explorer), you can cut through layers of complexity to see how your cluster is performing, from the heights of the control plane down to applications running on a single pod.

![New Relic One - Kubernetes Cluster Explorer](./images/2020-04-28-17.26.02.gif "2020-04-28 17.26.02.gif")

**[one.newrelic.com](https://one.newrelic.com) > Kubernetes cluster explorer**: The cluster explorer is our powerful, fully visual answer to the challenges associated with running Kubernetes at a large scale.

You can see the power of the Kubernetes integration in the [cluster explorer](/docs/integrations/kubernetes-integration/cluster-explorer/kubernetes-cluster-explorer), where the full picture of a cluster is made available on a single screen: nodes and pods are visualized according to their health and performance, with pending and alerting nodes in the innermost circles. [Predefined alert conditions](/docs/integrations/kubernetes-integration/kubernetes-events/kubernetes-integration-predefined-alert-policy) help you troubleshoot issues right from the start. Clicking each node reveals its status and how each app is performing.

## Get started: Install the Kubernetes integration [#install]

We have an automated installer to help you with many types of installations: servers, virtual machines, and unprivileged environments. It can also help you with installations in managed services or platforms, but you'll need to review a few [preliminary notes](/docs/integrations/kubernetes-integration/installation/kubernetes-installation-configuration#cloud-platforms) before getting started.

Here's what the automated installer does:

1. Asks for the cluster name and namespace of the integration.
2. Asks for additional setup options, such as Kube state metrics.
3. Asks for the installation method: manifest file or Helm.
4. Generates either the manifest or Helm chart.

<Button
  role="button"
  as={Link}
  to="/docs/integrations/kubernetes-integration/installation/kubernetes-integration-install-configure"
  variant="link"
>
  Read the install docs
</Button>

<Button
  data-tessen="stitchedPathLinkClick"
  role="button"
  as={Link}
  to="https://one.newrelic.com/launcher/nr1-core.settings?pane=eyJuZXJkbGV0SWQiOiJrOHMtY2x1c3Rlci1leHBsb3Jlci1uZXJkbGV0Lms4cy1zZXR1cCJ9"
  variant="primary"
>
  Start the installer
</Button>

<Callout variant="tip">
  If your New Relic account [is in the EU region](/docs/using-new-relic/welcome-new-relic/get-started/our-eu-us-region-data-centers), access the automated installer from [one.eu.newrelic.com](http://one.eu.newrelic.com/launcher/nr1-core.settings?pane=eyJuZXJkbGV0SWQiOiJrOHMtY2x1c3Rlci1leHBsb3Jlci1uZXJkbGV0Lms4cy1zZXR1cCJ9).
</Callout>

## Why it matters [#features]

Governing the complexity of Kubernetes can be challenging; there's so much going on at any given moment, with containers being created and deleted in a matter of minutes, applications crashing, and resources being consumed unexpectedly. Our integration helps you navigate Kubernetes abstractions across on-premises, cloud, and hybrid deployments.

In New Relic, you can build your own charts and [query](/docs/using-new-relic/data/understand-data/query-new-relic-data) all your [Kubernetes data](#metrics), which our integration collects by instrumenting the container orchestration layer. This gives you additional insight into nodes, namespaces, deployments, replica sets, pods, and containers.

![New Relic One - Kubernetes dashboard](./images/2020-04-28-17.33.47.gif "2020-04-28 17.33.47.gif")

**[one.newrelic.com](https://one.newrelic.com) > Dashboards**: Using the [chart builder](/docs/chart-builder/use-chart-builder/get-started/introduction-chart-builder) you can turn any query on Kubernetes data to clear visuals.

With the Kubernetes integration you can also:

* [Link your APM data to Kubernetes](/docs/integrations/kubernetes-integration/link-your-applications/link-your-applications-kubernetes) to measure the performance of your web and mobile applications, with metrics such as request rate, throughput, error rate, and availability.
* [Monitor services running on Kubernetes](/docs/integrations/kubernetes-integration/link-apps-services/monitor-services-running-kubernetes), such as Apache, NGINX, Cassandra, and many more (see our [tutorial for monitoring Redis on Kubernetes](/docs/integrations/kubernetes-integration/link-apps-services/tutorial-monitor-redis-running-kubernetes)).
* Create new alert policies and alert conditions based on your Kubernetes data, or extend the [predefined alert conditions](/docs/integrations/kubernetes-integration/kubernetes-events/kubernetes-integration-predefined-alert-policy).

These features are in addition to the data New Relic already reports for [containerized processes running on instrumented hosts](/docs/infrastructure/new-relic-infrastructure/data-instrumentation/docker-instrumentation-infrastructure).

## Navigate all your Kubernetes events [#navigate-events]

The [Kubernetes events integration](/docs/integrations/kubernetes-integration/kubernetes-events/install-kubernetes-events-integration), which is installed separately, watches for events happening in your Kubernetes clusters and sends those events to New Relic. Events data is then visualized in the cluster explorer. To set it up, check the **Kubernetes events** box in step 3 of [our install wizard](/docs/integrations/kubernetes-integration/installation/kubernetes-installation-configuration#install-wizard), or follow the [instructions](/docs/integrations/kubernetes-integration/kubernetes-events/install-kubernetes-events-integration#install).

![New Relic One - Kubernetes Events](./images/2020-04-28-17.40.27.gif "2020-04-28 17.40.27.gif")

**[one.newrelic.com](https://one.newrelic.com) > Kubernetes cluster explorer > Events**: Browse and filter all your Kubernetes events, and dig into application logs and infrastructure data.

## Bring your cluster logs to New Relic [#k8s-logs]

Our [Kubernetes plugin for log monitoring](/docs/logs/enable-logs/enable-logs/kubernetes-plugin-logs) can collect all your cluster's logs and send them to our platform, so that you can set up new alerts and charts. To set it up, check the **Log data** box in step 3 of [our install wizard](/docs/integrations/kubernetes-integration/installation/kubernetes-installation-configuration#install-wizard), or follow the [instructions](/docs/logs/enable-logs/enable-logs/kubernetes-plugin-logs#enable-process).

## Check the source code [#source-code]

This integration is open source software. That means you can [browse its source code](https://github.com/newrelic/nri-kubernetes "Link opens in a new window.") and send improvements, or you can create your own fork and build it. For more information, see the [README](https://github.com/newrelic/nri-kubernetes/blob/main/README.md "Link opens in a new window.").<|MERGE_RESOLUTION|>--- conflicted
+++ resolved
@@ -6,16 +6,6 @@
   - Integrations
   - Kubernetes integration
   - Get started
-<<<<<<< HEAD
-redirects:
-  - /docs/integrations/kubernetes-integration/getting-started/getting-started
-  - /node/27631
-  - /docs/integrations/kubernetes-integration/getting-started/intro-kubernetes
-  - /node/36901
-japaneseVersion: >-
-  https://docs.newrelic.co.jp/docs/integrations/kubernetes-integration/get-started/introduction-kubernetes-integration
-=======
->>>>>>> dea79b0f
 ---
 
 import { Link } from 'gatsby'
