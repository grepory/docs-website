---
title: Certificate signed by unknown authority
contentType: page
template: basicDoc
topics:
  - Integrations
  - Kubernetes integration
  - Troubleshooting
<<<<<<< HEAD
redirects: []
=======
>>>>>>> dea79b0f
---

## Problem [#logs-versions]

You are getting the message **`x509: certificate signed by unknown authority`**.

## Solution

You need to ensure your signed certificates are properly configured. To do so, use the following files in the .pem file:

```
- name: NRIA_CA_BUNDLE_DIR 
  value: YOUR_CA_BUNDLE_DIR 
- name: NRIA_CA_BUNDLE_FILE  
  value: YOUR_CA_BUNDLE_NAME
```

## For more help [#more_help]<|MERGE_RESOLUTION|>--- conflicted
+++ resolved
@@ -6,10 +6,6 @@
   - Integrations
   - Kubernetes integration
   - Troubleshooting
-<<<<<<< HEAD
-redirects: []
-=======
->>>>>>> dea79b0f
 ---
 
 ## Problem [#logs-versions]
