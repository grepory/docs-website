--- conflicted
+++ resolved
@@ -6,14 +6,6 @@
   - Integrations
   - Microsoft Azure integrations
   - Get started
-<<<<<<< HEAD
-redirects:
-  - >-
-    /docs/infrastructure/microsoft-azure-integrations/getting-started/introduction-azure-monitoring-integrations
-japaneseVersion: >-
-  https://docs.newrelic.co.jp/docs/integrations/microsoft-azure-integrations/getting-started/introduction-azure-monitoring-integrations
-=======
->>>>>>> dea79b0f
 ---
 
 Our [Microsoft Azure](https://azure.microsoft.com/) integrations allow you to monitor and report data about your Azure services to New Relic, providing a comprehensive view of your entire architecture in one place.
