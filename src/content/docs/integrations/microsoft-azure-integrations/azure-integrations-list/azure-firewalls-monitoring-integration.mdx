--- conflicted
+++ resolved
@@ -6,11 +6,6 @@
   - Integrations
   - Microsoft Azure integrations
   - Azure integrations list
-<<<<<<< HEAD
-redirects:
-  - /docs/azure-azure_firewalls-integration
-=======
->>>>>>> dea79b0f
 ---
 
 [New Relic includes an integration](https://docs.newrelic.com/docs/infrastructure/integrations-getting-started/getting-started/introduction-infrastructure-integrations) for reporting your Azure Firewalls data to our platform. Here we explain how to activate the integration and what data it collects.
