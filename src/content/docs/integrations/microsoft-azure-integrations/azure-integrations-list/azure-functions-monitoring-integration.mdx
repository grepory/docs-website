---
title: Azure Functions monitoring integration
contentType: page
template: basicDoc
topics:
  - Integrations
  - Microsoft Azure integrations
  - Azure integrations list
<<<<<<< HEAD
redirects:
  - /docs/azure-azure_functions-integration
  - >-
    /docs/infrastructure/microsoft-azure-integrations/azure-integrations-list/azure-functions-integration-new-relic-infrastructure
  - >-
    /docs/infrastructure/microsoft-azure-integrations/azure-integrations-list/azure-functions-monitoring-integration
  - /node/34481
=======
>>>>>>> dea79b0f
---

Our [infrastructure monitoring](/docs/infrastructure) provides an integration for [Microsoft Azure Functions](https://azure.microsoft.com/en-us/services/functions/) that reports data from your Azure Functions service to New Relic. This document explains how to activate this integration and describes the data that can be captured.

## Features

Our Azure Functions integration reports metric data about your Functions service, like the number of function executions, bytes sent and received and HTTP error counts. It also collects inventory data about the status and configuration of the service.

You can monitor and alert on your Azure Functions data with our [Infrastructure monitoring](/docs/infrastructure), and you can [create custom queries and chart dashboards](/docs/using-new-relic/data/understand-data/query-new-relic-data).

## Activate integration [#requirements]

To enable this integration follow the standard procedures to [activate your Azure service for infrastructure monitoring](/docs/infrastructure/microsoft-azure-integrations/getting-started/activate-azure-integrations).

## Configuration and polling [#polling]

You can change the polling frequency and filter data using [configuration options](/docs/integrations/new-relic-integrations/getting-started/configure-polling-frequency-data-collection-cloud-integrations).

Default [polling](/docs/infrastructure/microsoft-azure-integrations/azure-integrations-list/azure-polling-intervals-infrastructure-integrations) information for the Azure Functions integration:

* Polling interval: 5 minutes
* Resolution: 1 data point per minute

## Find and use data [#find-and-use]

To find your integration data, go to **[one.newrelic.com](http://one.newrelic.com)**, in the top nav click **Infrastructure**, then click **Azure** and look for the integration.

You can [query and explore your data](https://docs.newrelic.com/docs/using-new-relic/data/understand-data/query-new-relic-data) using the `AzureFunctionsAppSample` [event type](/docs/insights/use-insights-ui/getting-started/introduction-new-relic-insights#event-type). Inventory data has a `provider` value of `AzureFunctionsApp`.

For more on how to find and use integration data, see [Understand and use data](/docs/infrastructure/integrations/find-use-infrastructure-integration-data).

## Metric data [#metrics]

To view metrics reported by the Azure Functions integration, query the `AzureFunctionsAppSample` event type. Use the metadata associated with each metric to [filter and facet](/docs/infrastructure/integrations-getting-started/getting-started/understand-integration-data-data-types#metric) the data being reported. For detailed metric information, see the [Azure supported metrics](https://docs.microsoft.com/en-us/azure/azure-monitor/platform/metrics-supported#microsoftwebsites-functions) documentation.

<Table>
  <thead>
    <tr>
      <th style={{ width: "290px" }}>
        Metric
      </th>

      <th>
        Description
      </th>

      <th>
        Metadata
      </th>
    </tr>
  </thead>

  <tbody>
    <tr>
      <td>
        `averageMemoryWorkingSetBytes`
      </td>

      <td>
        Average count in bytes of memory working set.
      </td>

      <td>
        `instance`
      </td>
    </tr>

    <tr>
      <td>
        `functionExecutionCount`
      </td>

      <td>
        Function execution count.
      </td>

      <td>
        `instance`
      </td>
    </tr>

    <tr>
      <td>
        `functionExecutionUnits`
      </td>

      <td>
        Function execution in units.
      </td>

      <td>
        `instance`
      </td>
    </tr>

    <tr>
      <td>
        `http5xx`
      </td>

      <td>
        Total number of HTTP server errors 500-599.
      </td>

      <td>
        `instance`
      </td>
    </tr>

    <tr>
      <td>
        `memoryWorkingSetBytes`
      </td>

      <td>
        Total bytes of memory working set.
      </td>

      <td>
        `instance`
      </td>
    </tr>

    <tr>
      <td>
        `receivedBytes`
      </td>

      <td>
        Total bytes received by the functions.
      </td>

      <td>
        `instance`
      </td>
    </tr>

    <tr>
      <td>
        `sentBytes`
      </td>

      <td>
        Total bytes sent by the functions.
      </td>

      <td>
        `instance`
      </td>
    </tr>
  </tbody>
</Table>

## Inventory data [#inventory]

Inventory data is information about your system's state and configuration. For details on how to find and use inventory data, see [Understand and use data](/docs/infrastructure/integrations/find-use-infrastructure-integration-data#inventory-data).

The Azure Functions integration reports this inventory data:

* `alwaysOn`
* `availabilityState`
* `clientAffinityEnabled`
* `clientCertEnabled`
* `containerSize`
* `cors`
* `defaultDocuments`
* `defaultHostName`
* `detailedErrorLoggingEnabled`
* `enabled`
* `enabledHostNames`
* `gatewaySiteName`
* `hostNames`
* `hostNameBinding`
* `hostNamesDisabled`
* `hostNameSslStates`
* `httpLoggingEnabled`
* `isPremiumApp`
* `lastModifiedTime`
* `loadBalancing`
* `logsDirectorySizeLimit`
* `managedPipelineMode`
* `microService`
* `netFrameworkVersion`
* `numberOfWorkers`
* `operatingSystem`
* `outboundIpAddresses`
* `phpVersion`
* `platformArchitecture`
* `remoteDebuggingEnabled`
* `remoteDebuggingVersion`
* `repositorySiteName`
* `scmType`
* `state`
* `scmSiteAlsoStopped`
* `storageAccount`
* `targetSwapSlot`
* `tracingOptions`
* `usageState`

## Other system data [#other-attributes]

The Azure Functions integration also collects these [attributes](/docs/accounts-partnerships/education/getting-started-new-relic/glossary#attribute) about the service and its configuration:

* `availabilityState`
* `defaultHostName`
* `enabled`
* `isPremiumApp`
* `javaVersion`
* `netFrameworkVersion`
* `nodeVersion`
* `operatingSystem`
* `phpVersion`
* `pythonVersion`
* `platformArchitecture`
* `state`
* `usageState`<|MERGE_RESOLUTION|>--- conflicted
+++ resolved
@@ -6,16 +6,6 @@
   - Integrations
   - Microsoft Azure integrations
   - Azure integrations list
-<<<<<<< HEAD
-redirects:
-  - /docs/azure-azure_functions-integration
-  - >-
-    /docs/infrastructure/microsoft-azure-integrations/azure-integrations-list/azure-functions-integration-new-relic-infrastructure
-  - >-
-    /docs/infrastructure/microsoft-azure-integrations/azure-integrations-list/azure-functions-monitoring-integration
-  - /node/34481
-=======
->>>>>>> dea79b0f
 ---
 
 Our [infrastructure monitoring](/docs/infrastructure) provides an integration for [Microsoft Azure Functions](https://azure.microsoft.com/en-us/services/functions/) that reports data from your Azure Functions service to New Relic. This document explains how to activate this integration and describes the data that can be captured.
