---
title: Azure Virtual Network monitoring integration
contentType: page
template: basicDoc
topics:
  - Integrations
  - Microsoft Azure integrations
  - Azure integrations list
<<<<<<< HEAD
redirects:
  - /docs/azure-azure_virtualnetworks-integration
  - >-
    /docs/infrastructure/microsoft-azure-integrations/azure-integrations-list/azure-virtualnetwork-monitoring-integration
=======
>>>>>>> dea79b0f
---

[New Relic infrastructure monitoring](/docs/infrastructure) provides an integration for [Microsoft Azure's Virtual Network](https://docs.microsoft.com/en-us/azure/virtual-network/virtual-networks-overview) that reports data from your Virtual Network service to New Relic. This document explains how to activate this integration and describes the data that can be captured.

## Features

New Relic's integration for Azure Virtual Network reports metric data about your virtual networks (VNets), like packets dropped per second or bytes forwarded per second. It also collects inventory data about the status and configuration of your account.

You can monitor and alert on your Virtual Network data from [New Relic](/docs/infrastructure), and you can [create custom queries and chart dashboards](/docs/using-new-relic/data/understand-data/query-new-relic-data).

## Activate integration [#requirements]

To enable this integration follow standard procedures to [activate your Azure service in New Relic](/docs/infrastructure/microsoft-azure-integrations/getting-started/activate-azure-integrations).

## Configuration and polling [#polling]

You can change the polling frequency and filter data using [configuration options](/docs/integrations/new-relic-integrations/getting-started/configure-polling-frequency-data-collection-cloud-integrations).

Default [polling](/docs/infrastructure/microsoft-azure-integrations/azure-integrations-list/azure-polling-intervals-infrastructure-integrations) information for the Virtual Network integration:

* Polling interval: 1 minute for metrics; 5 minutes for inventory
* Resolution: 1 data point per minute

## Find and use data [#find-and-use]

To find your integration data, go to [**one.newrelic.com**](http://one.newrelic.com) **> Infrastructure > Azure** and look for the integration.

You can [query and explore your data](https://docs.newrelic.com/docs/using-new-relic/data/understand-data/query-new-relic-data) using the `AzureVirtualNetworksPublicIpAddressSample` [event type](/docs/insights/use-insights-ui/getting-started/introduction-new-relic-insights#event-type).

For more on how to find and use integration data, see [Understand and use data](/docs/infrastructure/integrations/find-use-infrastructure-integration-data).

## Metric data [#metrics]

Here are the metrics reported by the Azure Virtual Network integration. For more about how data is structured and reported to New Relic, see [Understand and use integration data](/docs/infrastructure/integrations-getting-started/getting-started/understand-integration-data-data-types#metric).

<Table>
  <thead>
    <tr>
      <th style={{ width: "270px" }}>
        Metric
      </th>

      <th>
        Description
      </th>
    </tr>
  </thead>

  <tbody>
    <tr>
      <td>
        `BytesDroppedDDoS`
      </td>

      <td>
        Average inbound bytes dropped per second, DDoS.
      </td>
    </tr>

    <tr>
      <td>
        `BytesForwardedDDoS`
      </td>

      <td>
        Average inbound bytes forwarded per second, DDoS.
      </td>
    </tr>

    <tr>
      <td>
        `BytesInDDoS`
      </td>

      <td>
        Average inbound bytes per second, DDoS.
      </td>
    </tr>

    <tr>
      <td>
        `DDoSTriggerTCPPackets`
      </td>

      <td>
        Average inbound TCP packets per second to trigger DDoS mitigation.
      </td>
    </tr>

    <tr>
      <td>
        `DDoSTriggerUDPPackets`
      </td>

      <td>
        Inbound UDP packets to trigger DDoS mitigation.
      </td>
    </tr>

    <tr>
      <td>
        `IfUnderDDoSAttack`
      </td>

      <td>
        Count of entities under DDoS attack.
      </td>
    </tr>

    <tr>
      <td>
        `PacketsInDDoS`
      </td>

      <td>
        Average inbound packets per second, DDoS
      </td>
    </tr>

    <tr>
      <td>
        `PacketsDroppedDDoS`
      </td>

      <td>
        Average inbound packets dropped per second, DDoS.
      </td>
    </tr>

    <tr>
      <td>
        `PacketsForwardedDDoS`
      </td>

      <td>
        Average inbound packets forwarded per second, DDoS.
      </td>
    </tr>

    <tr>
      <td>
        `TCPBytesInDDoS`
      </td>

      <td>
        Average inbound TCP bytes per second, DDoS.
      </td>
    </tr>

    <tr>
      <td>
        `TCPBytesDroppedDDoS`
      </td>

      <td>
        Average inbound TCP bytes dropped per second, DDoS.
      </td>
    </tr>

    <tr>
      <td>
        `TCPBytesForwardedDDoS`
      </td>

      <td>
        Average inbound TCP bytes forwarded per second, DDoS.
      </td>
    </tr>

    <tr>
      <td>
        `TCPPacketsInDDoS`
      </td>

      <td>
        Average inbound TCP packets per second, DDoS.
      </td>
    </tr>

    <tr>
      <td>
        `TCPPacketsDroppedDDoS`
      </td>

      <td>
        Average inbound TCP packets dropped per second, DDoS.
      </td>
    </tr>

    <tr>
      <td>
        `TCPPacketsForwardedDDoS`
      </td>

      <td>
        Average inbound TCP packets forwarded per second, DDoS.
      </td>
    </tr>

    <tr>
      <td>
        `UDPPacketsInDDoS`
      </td>

      <td>
        Average inbound UDP packets per second, DDoS.
      </td>
    </tr>

    <tr>
      <td>
        `UDPPacketsDroppedDDoS`
      </td>

      <td>
        Average inbound UDP packets dropped per second, DDoS.
      </td>
    </tr>

    <tr>
      <td>
        `UDPPacketsForwardedDDoS`
      </td>

      <td>
        Average inbound UDP packets forwarded per second, DDoS.
      </td>
    </tr>

    <tr>
      <td>
        `UDPBytesInDDoS`
      </td>

      <td>
        Average inbound UDP bytes per second, DDoS.
      </td>
    </tr>

    <tr>
      <td>
        `UDPBytesDroppedDDoS`
      </td>

      <td>
        Average inbound UDP bytes dropped per second, DDoS.
      </td>
    </tr>

    <tr>
      <td>
        `UDPBytesForwardedDDoS`
      </td>

      <td>
        Average inbound UDP bytes forwarded per second, DDoS.
      </td>
    </tr>
  </tbody>
</Table>

## Inventory data [#inventory]

Inventory data is information about your system's state and configuration. For details on how to find and use inventory data, see [Understand and use data](/docs/infrastructure/integrations/find-use-infrastructure-integration-data#inventory-data).

The Azure Virtual Network integration reports this inventory data:

<Table>
  <thead>
    <tr>
      <th style={{ width: "250px" }}>
        Inventory category
      </th>

      <th>
        Data reported
      </th>
    </tr>
  </thead>

  <tbody>
    <tr>
      <td>
        **azure/virtualnetworks/peering**
      </td>

      <td>
        This category includes Azure's [Virtual Network peering](https://docs.microsoft.com/en-us/azure/virtual-network/virtual-network-peering-overview). Data includes:

        * `allowVirtualNetworkAccess`
        * `allowForwardedTraffic`
        * `allowGatewayTransit`
        * `useRemoteGateways`
        * `virtualNetworkId`
        * `remoteVirtualNetworkId`
        * `peeringState`
        * `provisioningState`
      </td>
    </tr>

    <tr>
      <td>
        **azure/virtualnetworks/subnet**
      </td>

      <td>
        This category includes subnet and queue data. Data includes:

        * `addressPrefix`
        * `networkSecurityGroupId`
        * `routeTableId`
        * `provisioningState`
        * `virtualNetworkId`
        * `fullSubnetName`
      </td>
    </tr>

    <tr>
      <td>
        **azure/virtualnetworks/virtual-network**
      </td>

      <td>
        This category includes subscription data. Data includes:

        * `addressSpace`
        * `dnsServers`
        * `provisioningState`
        * `resourceGroupName` (deprecates `ResourceGroup`)
      </td>
    </tr>

    <tr>
      <td>
        **azure/virtualnetworks/security-rule/**
      </td>

      <td>
        Security rules allow or deny inbound or outbound network traffic based on source or destination IP address, port, and protocol. Data includes:

        * `access description`
        * `destinationAddressPrefix`
        * `destinationPortRange`
        * `direction`
        * `priority`
        * `protocol`
        * `provisioningState`
        * `regionName`
        * `resourceGroupName`
        * `sourceAddressPrefix`
        * `sourcePortRange`
      </td>
    </tr>

    <tr>
      <td>
        **azure/virtualnetworks/security-group/**
      </td>

      <td>
        Security groups contain a list of security rules, and are used to limit network traffic to resources in a virtual network. Data includes:

        * `name`
        * `networkInterfaceIds`
        * `provisioningState`
        * `regionName`
        * `resourceGroupName`
        * `subnetIds`
        * `type`
      </td>
    </tr>

    <tr>
      <td>
        **azure/virtualnetworks/route/**
      </td>

      <td>
        This category includes route data. Data includes:

        * `destinationAddressPrefix`
        * `name`
        * `nextHopIpAddress`
        * `nextHopType`
        * `provisioningState`
        * `regionName`
        * `resourceGroupName`
        * `routeTableId`
      </td>
    </tr>

    <tr>
      <td>
        **azure/virtualnetworks/route-table/**
      </td>

      <td>
        Route tables enable resources connected to any subnet in any virtual network to communicate with each other, and the Internet. Data includes:

        * `name`
        * `provisioningState`
        * `regionName`
        * `resourceGroupName`
        * `type`
      </td>
    </tr>

    <tr>
      <td>
        **azure/virtualnetworks/public-ip-address/**
      </td>

      <td>
        Public IP addresses are used for communication with the Internet, including Azure public-facing services. Data includes:

        * `assignedNetworkInterface`
        * `idleTimeoutInMinutes`
        * `ipAllocationMethod`
        * `name`
        * `provisionedState`
        * `regionName`
        * `resourceGroupName`
        * `type`
        * `version`
        * `assignedLoadBalancer`
        * `fqdn`
        * `leafDomainLabel`
      </td>
    </tr>

    <tr>
      <td>
        **azure/virtualnetworks/network-interface/**
      </td>

      <td>
        A network interface enables an Azure Virtual Machine to communicate with Internet, Azure, and on-premises resources. Data includes:

        * `appliedDnsServers`
        * `dnsServers`
        * `isAcceleratedNetworkingEnabled`
        * `isIpForwardingEnabled`
        * `name`
        * `networkSecurityGroup`
        * `privateIp`
        * `privateIpAllocationMethod`
        * `provisioningState`
        * `regionName`
        * `resourceGroupName`
        * `type`
        * `virtualMachineId`
        * `internalDomainNameSuffix`
        * `macAddress`
      </td>
    </tr>

    <tr>
      <td>
        **azure/virtualnetworks/ip-configuration/**
      </td>

      <td>
        This category includes Azure's [IP configuration](https://docs.microsoft.com/en-us/azure/virtual-network/virtual-network-network-interface-addresses) Data includes:

        * `isPrimary`
        * `name`
        * `networkInterfaceId`
        * `privateIp`
        * `privateIpAllocationMethod`
        * `privateIpVersion`
        * `regionName`
        * `resourceGroupName`
        * `subnet`
      </td>
    </tr>
  </tbody>
</Table><|MERGE_RESOLUTION|>--- conflicted
+++ resolved
@@ -6,13 +6,6 @@
   - Integrations
   - Microsoft Azure integrations
   - Azure integrations list
-<<<<<<< HEAD
-redirects:
-  - /docs/azure-azure_virtualnetworks-integration
-  - >-
-    /docs/infrastructure/microsoft-azure-integrations/azure-integrations-list/azure-virtualnetwork-monitoring-integration
-=======
->>>>>>> dea79b0f
 ---
 
 [New Relic infrastructure monitoring](/docs/infrastructure) provides an integration for [Microsoft Azure's Virtual Network](https://docs.microsoft.com/en-us/azure/virtual-network/virtual-networks-overview) that reports data from your Virtual Network service to New Relic. This document explains how to activate this integration and describes the data that can be captured.
