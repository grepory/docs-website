--- conflicted
+++ resolved
@@ -6,17 +6,6 @@
   - Integrations
   - Microsoft Azure integrations
   - Azure integrations list
-<<<<<<< HEAD
-redirects:
-  - /docs/azure-azure_servicebus-integration
-  - >-
-    /docs/infrastructure/azure-integrations/getting-started/azure-servicebus-monitoring-integration
-  - >-
-    /docs/infrastructure/microsoft-azure-integrations/azure-integrations-list/azure-servicebus-monitoring-integration
-  - >-
-    /docs/infrastructure/microsoft-azure-integrations/azure-integrations-list/azure-service-bus-monitoring-integration
-=======
->>>>>>> dea79b0f
 ---
 
 [New Relic infrastructure monitoring](/docs/infrastructure) provides an integration for [Microsoft Azure Service Bus](https://docs.microsoft.com/en-us/azure/service-bus-messaging/service-bus-messaging-overview) that reports data from your Azure Service Bus service to New Relic. This document explains how to activate this integration and describes the data that can be captured.
