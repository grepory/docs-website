---
title: Azure VMs monitoring integration
contentType: page
template: basicDoc
topics:
  - Integrations
  - Microsoft Azure integrations
  - Azure integrations list
<<<<<<< HEAD
redirects:
  - /docs/azure-azure_vms-integration
  - >-
    /docs/infrastructure/azure-integrations/getting-started/azure-vms-integrations
  - >-
    /docs/infrastructure/azure-integrations/getting-started/azure-vms-monitoring-integrations
  - >-
    /docs/infrastructure/microsoft-azure-integrations/getting-started/azure-vms-monitoring-integrations
  - >-
    /docs/infrastructure/microsoft-azure-integrations/azure-integrations-list/azure-vms-monitoring-integration
=======
>>>>>>> dea79b0f
---

[New Relic infrastructure monitoring](/docs/infrastructure) provides an integration for [Microsoft Azure Virtual Machines (VMs)](https://docs.microsoft.com/en-us/azure/virtual-machines/) that reports data from your Azure VMs service to New Relic. This document explains how to activate this integration and describes the data that can be captured.

## Features

New Relic's integration for Azure Virtual Machines reports data about your VMs service, like the VM ID, the VM size, the availability set, and the region name. You can monitor and alert on your Azure VMs data from [New Relic](/docs/infrastructure), and you can [create custom queries and chart dashboards](/docs/using-new-relic/data/understand-data/query-new-relic-data).

## Requirements

Requirements include:

* [New Relic infrastructure agent installed](/docs/infrastructure/new-relic-infrastructure/installation) with [Infrastructure agent version 1.0.775](/docs/release-notes/infrastructure-release-notes/infrastructure-agent-release-notes) or higher. ([Update the infrastructure agent](/docs/infrastructure/new-relic-infrastructure/installation/update-infrastructure-agent).)
* [New Relic Azure integrations activated](/docs/infrastructure/microsoft-azure-integrations/getting-started/activate-azure-integrations)

## Activate integration [#requirements]

To enable this integration follow standard procedures to [activate your Azure service in New Relic](/docs/infrastructure/microsoft-azure-integrations/getting-started/activate-azure-integrations).

<Callout variant="important">
  You must install the infrastructure agent on each VM to see metrics from that host. Connecting your Azure subscription allows New Relic to access VM metadata.
</Callout>

## Configuration and polling [#polling]

You can change the polling frequency and filter data using [configuration options](/docs/integrations/new-relic-integrations/getting-started/configure-polling-frequency-data-collection-cloud-integrations).

Default [polling](/docs/infrastructure/microsoft-azure-integrations/azure-integrations-list/azure-polling-intervals-infrastructure-integrations) information for the Virtual Machines integration:

* Polling interval: 5 minutes
* Resolution: 1 data point per minute

## Find and use data [#find-and-use]

To find your integration data, go to [**one.newrelic.com**](http://one.newrelic.com) **> Infrastructure > Azure** and look for the integration.

You can [query and explore your data](https://docs.newrelic.com/docs/using-new-relic/data/understand-data/query-new-relic-data) using the `AzureVirtualMachineSample` [event type](/docs/insights/use-insights-ui/getting-started/introduction-new-relic-insights#event-type). The `provider` value is `AzureVirtualMachine`.

For more on how to find and use integration data, see [Understand and use data](/docs/infrastructure/integrations/find-use-infrastructure-integration-data).

## Inventory data [#inventory]

Inventory data is information about your system's state and configuration. For details on how to find and use inventory data, see [Understand and use data](/docs/infrastructure/integrations/find-use-infrastructure-integration-data#inventory-data).

The Azure Virtual Machines integration reports this inventory data:

* `availabilitySet`
* `bootDiagnosticsEnabled`
* `image`
* `linuxConfiguration`
* `name`
* `networkInterfaces`
* `osDisk`
* `provisioningState`
* `regionName`
* `resourceGroupName` (deprecates `resourceGroup`)
* `vmId`
* `vmSize`
* `windowsConfiguration`

## Other system data [#other-attributes]

The Azure Virtual Machines integration also collects these [attributes](/docs/accounts-partnerships/education/getting-started-new-relic/glossary#attribute) and others about the service and its configuration:

* Region
* Availability zone
* Instance type
* Instance ID

## Troubleshooting

If you use **Host not reporting** alert conditions, the importing of Azure metadata for your VMs will change the hosts registry and result in false alert notifications. To prevent false positives:

1. For each Azure instance, [disable](/docs/infrastructure/new-relic-infrastructure/infrastructure-alert-conditions/infrastructure-alerts-add-edit-or-view-host-alert-information#maintain-alerts) its **Host not reporting** alert condition.
2. [Update the infrastructure agent](/docs/infrastructure/new-relic-infrastructure/installation/update-infrastructure-agent) for all instances that used this alert condition.
3. [Re-enable](/docs/infrastructure/new-relic-infrastructure/infrastructure-alert-conditions/infrastructure-alerts-add-edit-or-view-host-alert-information#maintain-alerts) each **Host not reporting** alert condition.<|MERGE_RESOLUTION|>--- conflicted
+++ resolved
@@ -6,19 +6,6 @@
   - Integrations
   - Microsoft Azure integrations
   - Azure integrations list
-<<<<<<< HEAD
-redirects:
-  - /docs/azure-azure_vms-integration
-  - >-
-    /docs/infrastructure/azure-integrations/getting-started/azure-vms-integrations
-  - >-
-    /docs/infrastructure/azure-integrations/getting-started/azure-vms-monitoring-integrations
-  - >-
-    /docs/infrastructure/microsoft-azure-integrations/getting-started/azure-vms-monitoring-integrations
-  - >-
-    /docs/infrastructure/microsoft-azure-integrations/azure-integrations-list/azure-vms-monitoring-integration
-=======
->>>>>>> dea79b0f
 ---
 
 [New Relic infrastructure monitoring](/docs/infrastructure) provides an integration for [Microsoft Azure Virtual Machines (VMs)](https://docs.microsoft.com/en-us/azure/virtual-machines/) that reports data from your Azure VMs service to New Relic. This document explains how to activate this integration and describes the data that can be captured.
