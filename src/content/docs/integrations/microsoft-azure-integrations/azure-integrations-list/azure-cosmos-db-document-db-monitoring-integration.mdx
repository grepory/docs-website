--- conflicted
+++ resolved
@@ -6,19 +6,6 @@
   - Integrations
   - Microsoft Azure integrations
   - Azure integrations list
-<<<<<<< HEAD
-redirects:
-  - /docs/azure-azure_cosmosdb-integration
-  - >-
-    /docs/infrastructure/amazon-integrations/amazon-integrations/azure-document-dbcosmos-db
-  - >-
-    /docs/infrastructure/amazon-integrations/aws-integrations-list/azure-document-dbcosmos-db
-  - >-
-    /docs/infrastructure/microsoft-azure-integrations/azure-integrations-list/azure-document-dbcosmos-db
-  - >-
-    /docs/infrastructure/microsoft-azure-integrations/azure-integrations-list/azure-document-dbcosmos-db-monitoring-integration
-=======
->>>>>>> dea79b0f
 ---
 
 [New Relic infrastructure monitoring](/docs/infrastructure) provides an integration for [Microsoft Azure's Cosmos DB](https://docs.microsoft.com/en-us/azure/cosmos-db/introduction) service that reports your Cosmos DB metrics and inventory data to New Relic. This document explains how to activate the Cosmos DB integration and describes the data that can be captured.
