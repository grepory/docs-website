---
title: Azure App Service monitoring integration
contentType: page
template: basicDoc
topics:
  - Integrations
  - Microsoft Azure integrations
  - Azure integrations list
<<<<<<< HEAD
redirects:
  - >-
    /docs/infrastructure/microsoft-azure-integrations/azure-integrations-list/azure-app-service-monitoring-integration
  - /docs/azure-azure_appservice-integration
  - /docs/azure-app-service-monitoring-integration
=======
>>>>>>> dea79b0f
---

[New Relic infrastructure monitoring](/docs/infrastructure) provides an integration for [Microsoft Azure App Service](https://azure.microsoft.com/en-us/services/app-service/) that reports data from Azure Apps Service to the New Relic platform. This document explains how to activate this integration and describes the data that can be captured.

## Features

An Azure App Service is a service for hosting and running web applications, REST APIs, and mobile back ends in a fully managed platform. New Relic's integration for Azure App Service reports metric data about your Web Apps, including:

* Number of requests received
* Number of HTTP responses and errors

It also collects inventory data about the service's status and configuration. Using New Relic, you can:

* View Azure Storage data in pre-built infrastructure dashboards.
* Run custom queries and visualize the data in [New Relic One](/docs/infrastructure/integrations-getting-started/getting-started/use-integration-data-new-relic-insights).
* Create alert conditions to notify you of changes in Storage data.

## Activate integration [#activate]

To enable the integration follow standard procedures to [activate your Azure service in New Relic](/docs/infrastructure/microsoft-azure-integrations/getting-started/activate-azure-integrations).

## Configuration and polling [#polling]

You can change the polling frequency and filter data using [configuration options](/docs/integrations/new-relic-integrations/getting-started/configure-polling-frequency-data-collection-cloud-integrations).

New Relic query your Azure App Services according to a default [polling](/docs/integrations/microsoft-azure-integrations/getting-started/azure-integration-polling) interval, which varies depending on the integration. Polling frequency for the Azure App Services integration:

* Polling interval: 5 minutes
* Resolution: 1 data point per minute

## Find and use data [#find-and-use]

To [explore your integration data](/docs/infrastructure/integrations/find-use-infrastructure-integration-data), go to [**one.newrelic.com**](http://one.newrelic.com) **> Infrastructure > Azure**.

The [event types](/docs/insights/use-insights-ui/getting-started/introduction-new-relic-insights#event-type) are:

* `AzureAppServiceWebAppSample`: Represents each of the Azure App Service Web Apps in the account. [Inventory data](#inventory) has a `provider` value of `AzureAppServiceWebApp`.
* `AzureAppServiceHostNameSample`: Represents each of the domain names bound to a Web App that can be used for accessing it. [Inventory data](#inventory) has a `provider` value of `AzureAppServiceHostName`.
* `AzureAppServicePlan:` Represents a set of compute resources for a web app to run on.

## Metric data [#metrics]

To view metrics reported by the Azure App Service integration, query the `AzureAppServiceWebAppSample` or `AzureAppServicePlanSample` event types. Use the metadata associated with each metric to [filter and facet](/docs/infrastructure/integrations-getting-started/getting-started/understand-integration-data-data-types#metric) the data being reported. For detailed metric information, see the [Azure supported metrics](https://docs.microsoft.com/en-us/azure/azure-monitor/platform/metrics-supported#microsoftwebsites-excluding-functions) documentation.

### WebApp Metrics

<Table>
  <thead>
    <tr>
      <th style={{ width: "350px" }}>
        Metric
      </th>

      <th>
        Description
      </th>

      <th>
        Metadata
      </th>
    </tr>
  </thead>

  <tbody>
    <tr>
      <td>
        `appConnections`
      </td>

      <td>
        Average number of connections.
      </td>

      <td>
        `instance`
      </td>
    </tr>

    <tr>
      <td>
        `averageMemoryWorkingSetBytes`
      </td>

      <td>
        Average memory working set, in bytes.
      </td>

      <td>
        `instance`
      </td>
    </tr>

    <tr>
      <td>
        `averageResponseTimeSeconds`
      </td>

      <td>
        Average response time, in seconds.
      </td>

      <td>
        `instance`
      </td>
    </tr>

    <tr>
      <td>
        `cpuTimeSeconds`
      </td>

      <td>
        Total CPU time, in seconds.
      </td>

      <td>
        `instance`
      </td>
    </tr>

    <tr>
      <td>
        `currentAssemblies`
      </td>

      <td>
        Average number of current assemblies.
      </td>

      <td>
        `instance`
      </td>
    </tr>

    <tr>
      <td>
        `handles`
      </td>

      <td>
        Average number of resources handled.
      </td>

      <td>
        `instance`
      </td>
    </tr>

    <tr>
      <td>
        `gen0Collections`
      </td>

      <td>
        Total number of Gen 0 garbage collections.
      </td>

      <td>
        `instance`
      </td>
    </tr>

    <tr>
      <td>
        `gen1Collections`
      </td>

      <td>
        Total number of Gen 1 garbage collections.
      </td>

      <td>
        `instance`
      </td>
    </tr>

    <tr>
      <td>
        `gen2Collections`
      </td>

      <td>
        Total number of Gen 2 garbage collections.
      </td>

      <td>
        `instance`
      </td>
    </tr>

    <tr>
      <td>
        `http101`
      </td>

      <td>
        Total number of HTTP responses 101.
      </td>

      <td>
        `instance`
      </td>
    </tr>

    <tr>
      <td>
        `http2xx`
      </td>

      <td>
        Total number of HTTP responses 200-299.
      </td>

      <td>
        `instance`
      </td>
    </tr>

    <tr>
      <td>
        `http3xx`
      </td>

      <td>
        Total number of HTTP responses 300-399.
      </td>

      <td>
        `instance`
      </td>
    </tr>

    <tr>
      <td>
        `http401`
      </td>

      <td>
        Total number of HTTP responses 401.
      </td>

      <td>
        `instance`
      </td>
    </tr>

    <tr>
      <td>
        `http403`
      </td>

      <td>
        Total number of HTTP responses 403.
      </td>

      <td>
        `instance`
      </td>
    </tr>

    <tr>
      <td>
        `http404`
      </td>

      <td>
        Total number of HTTP responses 404.
      </td>

      <td>
        `instance`
      </td>
    </tr>

    <tr>
      <td>
        `http406`
      </td>

      <td>
        Total number of HTTP responses 406.
      </td>

      <td>
        `instance`
      </td>
    </tr>

    <tr>
      <td>
        `http4xx`
      </td>

      <td>
        Total number of HTTP responses 400-499.
      </td>

      <td>
        `instance`
      </td>
    </tr>

    <tr>
      <td>
        `http5xx`
      </td>

      <td>
        Total number of HTTP server errors 500-599.
      </td>

      <td>
        `instance`
      </td>
    </tr>

    <tr>
      <td>
        `ioOtherBytesPerSecond`
      </td>

      <td>
        Total number of IO Other bytes per second.
      </td>

      <td>
        `instance`
      </td>
    </tr>

    <tr>
      <td>
        `ioOtherOperationsPerSecond`
      </td>

      <td>
        Total number of IO Other operations per second.
      </td>

      <td>
        `instance`
      </td>
    </tr>

    <tr>
      <td>
        `ioReadBytesPerSecond`
      </td>

      <td>
        Total number of IO Read bytes per second.
      </td>

      <td>
        `instance`
      </td>
    </tr>

    <tr>
      <td>
        `ioReadOperationsPerSecond`
      </td>

      <td>
        Total number of IO Other operations bytes per second.
      </td>

      <td>
        `instance`
      </td>
    </tr>

    <tr>
      <td>
        `ioWriteBytesPerSecond`
      </td>

      <td>
        Total number of IO Write bytes per second.
      </td>

      <td>
        `instance`
      </td>
    </tr>

    <tr>
      <td>
        `ioWriteOperationsPerSecond`
      </td>

      <td>
        Total number of IO Other operations bytes per second.
      </td>

      <td>
        `instance`
      </td>
    </tr>

    <tr>
      <td>
        `memoryWorkingSetBytes`
      </td>

      <td>
        Total bytes of memory working set.
      </td>

      <td>
        `instance`
      </td>
    </tr>

    <tr>
      <td>
        `privateBytes`
      </td>

      <td>
        Average number of private bytes.
      </td>

      <td>
        `instance`
      </td>
    </tr>

    <tr>
      <td>
        `requests`
      </td>

      <td>
        Total number of requests to the app.
      </td>

      <td>
        `instance`
      </td>
    </tr>

    <tr>
      <td>
        `requestsInApplicationQueue`
      </td>

      <td>
        Average number of requests in application queue.
      </td>

      <td>
        `instance`
      </td>
    </tr>

    <tr>
      <td>
        `receivedBytes`
      </td>

      <td>
        Total number of bytes received by the app.
      </td>

      <td>
        `instance`
      </td>
    </tr>

    <tr>
      <td>
        `sentBytes`
      </td>

      <td>
        Total number of bytes sent by the app.
      </td>

      <td>
        `instance`
      </td>
    </tr>

    <tr>
      <td>
        `threads`
      </td>

      <td>
        Average number of threads.
      </td>

      <td>
        `instance`
      </td>
    </tr>

    <tr>
      <td>
        `totalAppDomains`
      </td>

      <td>
        Total App domains.
      </td>

      <td>
        `instance`
      </td>
    </tr>

    <tr>
      <td>
        `totalAppDomainsUnloaded`
      </td>

      <td>
        Total App domains unloaded.
      </td>

      <td>
        `instance`
      </td>
    </tr>
  </tbody>
</Table>

### Service Plan Metrics

<Table>
  <thead>
    <tr>
      <th style={{ width: "350px" }}>
        Metric
      </th>

      <th>
        Description
      </th>

      <th>
        Metadata
      </th>
    </tr>
  </thead>

  <tbody>
    <tr>
      <td>
        bytesReceivedBytes
      </td>

      <td>
        Amount of data received by the application, in bytes.
      </td>

      <td>
        `instance`
      </td>
    </tr>

    <tr>
      <td>
        bytesSentBytes
      </td>

      <td>
        Amount of data received by the application, in bytes.
      </td>

      <td>
        `instance`
      </td>
    </tr>

    <tr>
      <td>
        cpuPercent
      </td>

      <td>
        CPU usage.
      </td>

      <td>
        `instance`
      </td>
    </tr>

    <tr>
      <td>
        diskQueueLength
      </td>

      <td>
        Length of the disk queue.
      </td>

      <td>
        `instance`
      </td>
    </tr>

    <tr>
      <td>
        httpQueueLength
      </td>

      <td>
        Length of the HTTP queue.
      </td>

      <td>
        `instance`
      </td>
    </tr>

    <tr>
      <td>
        memoryPercent
      </td>

      <td>
        Memory usage.
      </td>

      <td>
        `instance`
      </td>
    </tr>
  </tbody>
</Table>

## Inventory data [#inventory]

The Azure App Service integration reports the following [inventory data](/docs/infrastructure/integrations/find-use-infrastructure-integration-data#inventory-data) about your system's state and configuration.

### azure/appservice/webapp/ [#webapp]

* `alwaysOn`
* `availabilityState`
* `clientAffinityEnabled`
* `clientCertEnabled`
* `containerSize`
* `defaultDocuments`
* `detailedErrorLoggingEnabled`
* `enabled`
* `hostNamesDisabled`
* `httpLoggingEnabled`
* `isPremiumApp`
* `linuxFxVersion`
* `loadBalancing`
* `logsDirectorySizeLimit`
* `managedPipelineMode`
* `netFrameworkVersion`
* `numberOfWorkers`
* `operatingSystem`
* `phpVersion`
* `platformArchitecture`
* `regionName`
* `remoteDebuggingEnabled`
* `resourceGroupName`
* `scmSiteAlsoStopped`
* `scmType`
* `state`
* `type`
* `usageState`
* `vnetName`

### azure/appservice/host-name [#host-name]

* `dnsRecordType`
* `hostNameType`
* `hostType`
* `webAppName`
* `name`
* `providerAccountId`
* `providerAccountName`
* `sslState`
* `virtualIp`

### azure/appservice/service-plan

* `capacity`
* `maxInstances`
* `numberOfWebApps`
* `OperatingSystem`
* `pricingTier`
* `regionName`
* `resourceGroupName`
* `type`<|MERGE_RESOLUTION|>--- conflicted
+++ resolved
@@ -6,14 +6,6 @@
   - Integrations
   - Microsoft Azure integrations
   - Azure integrations list
-<<<<<<< HEAD
-redirects:
-  - >-
-    /docs/infrastructure/microsoft-azure-integrations/azure-integrations-list/azure-app-service-monitoring-integration
-  - /docs/azure-azure_appservice-integration
-  - /docs/azure-app-service-monitoring-integration
-=======
->>>>>>> dea79b0f
 ---
 
 [New Relic infrastructure monitoring](/docs/infrastructure) provides an integration for [Microsoft Azure App Service](https://azure.microsoft.com/en-us/services/app-service/) that reports data from Azure Apps Service to the New Relic platform. This document explains how to activate this integration and describes the data that can be captured.
