---
title: Azure Storage monitoring integration
contentType: page
template: basicDoc
topics:
  - Integrations
  - Microsoft Azure integrations
  - Azure integrations list
<<<<<<< HEAD
redirects:
  - >-
    /docs/infrastructure/microsoft-azure-integrations/azure-integrations-list/azure-storage-monitoring-integration
  - /docs/azure-azure_storage-integration
  - /docs/azure-storage-monitoring-integration
=======
>>>>>>> dea79b0f
---

[New Relic's integrations](/docs/infrastructure/integrations-getting-started/getting-started/introduction-infrastructure-integrations) include an integration for reporting your Microsoft Azure Storage data to New Relic. This document explains how to activate the integration and describes the data reported.

## Features

[Microsoft Azure Storage](https://azure.microsoft.com/en-us/services/storage/) is a managed cloud service that provides highly available, secure, durable, scalable, and redundant storage.

With New Relic's Azure Storage integration, data reported includes account used capacity, the amount of ingress and egress data and latency, as well as other metrics and inventory data from blobs, files, tables and queues data services. Using New Relic, you can:

* View Azure Storage data in pre-built infrastructure dashboards.
* [Run custom queries and visualize the data](https://docs.newrelic.com/docs/using-new-relic/data/understand-data/query-new-relic-data).
* Create alert conditions to notify you of changes in Storage data.

## Activate integration [#activate]

To enable the integration follow standard procedures to [activate your Azure service in New Relic](/docs/infrastructure/microsoft-azure-integrations/getting-started/activate-azure-integrations).

## Configuration and polling [#polling]

New Relic queries your Azure Storage services according to a [polling](/docs/integrations/microsoft-azure-integrations/getting-started/azure-integration-polling) interval, which varies depending on the integration. Polling frequency for the Azure Storage integration:

* Polling interval: 30 minutes
* Resolution: 1 minute

Azure creates Storage accounts to support other services. For large cloud infrastructures, Azure Storage integration may increase the API quota consumption significantly. This may cause API request throttling, which can affect data collection in other Azure integrations.

For this reason, New Relic recommends starting with a conservative polling period, such as 30 minutes, even though the polling frequency for Azure Storage can be set as often as five minute intervals via [configuration options](/docs/integrations/new-relic-integrations/getting-started/configure-polling-frequency-data-collection-cloud-integrations). Then, after checking the **Remaining hourly quota** chart in the [Infrastructure integration's **Account status** dashboard](/docs/infrastructure/integrations/find-use-infrastructure-integration-data), you may change the polling period as needed.

## Find and use data [#find-data]

To [explore your integration data](/docs/infrastructure/integrations/find-use-infrastructure-integration-data), go to [**one.newrelic.com**](http://one.newrelic.com) **> Infrastructure [](https://infrastructure.newrelic.com/) > Azure > (select an integration)**.

You can [query and explore your data](https://docs.newrelic.com/docs/using-new-relic/data/understand-data/query-new-relic-data) using the `AzureStorageAccountSample` [event type](/docs/insights/use-insights-ui/getting-started/introduction-new-relic-insights#event-type), with a `provider` value of `AzureStorageAccount`.

## Metric data [#metrics]

To view metrics reported by the Azure Storage integration, query the `AzureStorageAccountSample` event type. There are different metrics for Storage Accounts and for the Blobs, Tables, Queues, and Files sub-entities.

Use the metadata associated with each metric to [filter and facet](/docs/infrastructure/integrations-getting-started/getting-started/understand-integration-data-data-types#metric) the data being reported. For detailed metric information, see the [Azure supported metrics](https://docs.microsoft.com/en-us/azure/azure-monitor/platform/metrics-supported#microsoftstoragestorageaccounts) documentation.

### Account [#account-data]

<Table>
  <thead>
    <tr>
      <th width={350}>
        **Metric**
      </th>

      <th>
        **Description**
      </th>

      <th>
        Metadata
      </th>
    </tr>
  </thead>

  <tbody>
    <tr>
      <td>
        `transactions`
      </td>

      <td>
        Total number of requests made to a storage service or the specified API operation.
      </td>

      <td>
        `responseType`

        `geoType`

        `apiName`

        `authentication`
      </td>
    </tr>

    <tr>
      <td>
        `ingressBytes`
      </td>

      <td>
        Total amount of ingress data into the storage service, in bytes.
      </td>

      <td>
        `geoType`

        `apiName`

        `authentication`
      </td>
    </tr>

    <tr>
      <td>
        `egressBytes`
      </td>

      <td>
        Total amount of egress data from the storage service, in bytes.
      </td>

      <td>
        `geoType`

        `apiName`

        `authentication`
      </td>
    </tr>

    <tr>
      <td>
        `successServerLatencyMilliseconds`
      </td>

      <td>
        The average latency used by Azure Storage to process a successful request, in milliseconds.
      </td>

      <td>
        `geoType`

        `apiName`

        `authentication`
      </td>
    </tr>

    <tr>
      <td>
        `successE2ELatencyMilliseconds`
      </td>

      <td>
        The average end-to-end latency of successful requests made to the storage service, in milliseconds.
      </td>

      <td>
        `geoType`

        `apiName`

        `authentication`
      </td>
    </tr>

    <tr>
      <td>
        `availabilityPercent`
      </td>

      <td>
        The percentage of availability for the storage service.
      </td>

      <td>
        `geoType`

        `apiName`

        `authentication`
      </td>
    </tr>
  </tbody>
</Table>

### Blobs [#blob-data]

<Table>
  <thead>
    <tr>
      <th width={350}>
        **Metric**
      </th>

      <th>
        **Description**
      </th>

      <th>
        Metadata
      </th>
    </tr>
  </thead>

  <tbody>
    <tr>
      <td>
        `blobs.blobCapacityBytes`
      </td>

      <td>
        Average amount of storage used by the storage account’s Blob service in bytes.
      </td>

      <td>
        `blobType`

        `tier`
      </td>
    </tr>

    <tr>
      <td>
        `blobs.blobCount`
      </td>

      <td>
        Average number of Blobs in the storage account’s Blob service.
      </td>

      <td>
        `blobType`
      </td>
    </tr>

    <tr>
      <td>
        `blobs.containerCount`
      </td>

      <td>
        Average number of containers in the storage account’s Blob service.
      </td>

      <td>
        None
      </td>
    </tr>

    <tr>
      <td>
        `blobs.transactions`
      </td>

      <td>
        Total number of requests made to a Blob storage service.
      </td>

      <td>
        `responseType`

        `geoType`

        `apiName`

        `authentication`
      </td>
    </tr>

    <tr>
      <td>
        `blobs.ingressBytes`
      </td>

      <td>
        Total amount of ingress data into the Blob storage service, in bytes.
      </td>

      <td>
        `geoType`

        `apiName`

        `authentication`
      </td>
    </tr>

    <tr>
      <td>
        `blobs.egressBytes`
      </td>

      <td>
        Total amount of egress data from the Blob storage service, in bytes.
      </td>

      <td>
        `geoType`

        `apiName`

        `authentication`
      </td>
    </tr>

    <tr>
      <td>
        `blobs.successServerLatencyMilliseconds`
      </td>

      <td>
        The average latency used by Azure Storage to process a successful request, in milliseconds.
      </td>

      <td>
        `geoType`

        `apiName`

        `authentication`
      </td>
    </tr>

    <tr>
      <td>
        `blobs.successE2ELatencyMilliseconds`
      </td>

      <td>
        The average end-to-end latency of successful requests made to the Blob storage service, in milliseconds.
      </td>

      <td>
        `geoType`

        `apiName`

        `authentication`
      </td>
    </tr>

    <tr>
      <td>
        `blobs.availabiltyPercent`
      </td>

      <td>
        The percentage of availability for the Blob storage service.
      </td>

      <td>
        `geoType`

        `apiName`

        `authentication`
      </td>
    </tr>
  </tbody>
</Table>

### Tables [#tables-data]

<Table>
  <thead>
    <tr>
      <th width={350}>
        **Metric**
      </th>

      <th>
        **Description**
      </th>

      <th>
        Metadata
      </th>
    </tr>
  </thead>

  <tbody>
    <tr>
      <td>
        `tables.tableCapacityBytes`
      </td>

      <td>
        Average amount of storage used by the storage account’s Table service in bytes.
      </td>

      <td>
        None
      </td>
    </tr>

    <tr>
      <td>
        `tables.tableCount`
      </td>

      <td>
        Average number of tables in the storage account’s Table service.
      </td>

      <td>
        None
      </td>
    </tr>

    <tr>
      <td>
        `tables.tableEntityCount`
      </td>

      <td>
        Average number of table entities in the storage account’s Table service.
      </td>

      <td>
        None
      </td>
    </tr>

    <tr>
      <td>
        `tables.transactions`
      </td>

      <td>
        Total number of requests made to a Table storage service.
      </td>

      <td>
        `responseType`

        `geoType`

        `apiName`

        `authentication`
      </td>
    </tr>

    <tr>
      <td>
        `tables.ingressBytes`
      </td>

      <td>
        Total amount of ingress data into the Table storage service, in bytes.
      </td>

      <td>
        `geoType`

        `apiName`

        `authentication`
      </td>
    </tr>

    <tr>
      <td>
        `tables.egressBytes`
      </td>

      <td>
        Total amount of egress data from the Table storage service, in bytes.
      </td>

      <td>
        `geoType`

        `apiName`

        `authentication`
      </td>
    </tr>

    <tr>
      <td>
        `tables.successServerLatencyMilliseconds`
      </td>

      <td>
        The average latency used by Azure Storage to process a successful request, in milliseconds.
      </td>

      <td>
        `geoType`

        `apiName`

        `authentication`
      </td>
    </tr>

    <tr>
      <td>
        `tables.successE2ELatencyMilliseconds`
      </td>

      <td>
        The average end-to-end latency of successful requests made to the Table storage service, in milliseconds.
      </td>

      <td>
        `geoType`

        `apiName`

        `authentication`
      </td>
    </tr>

    <tr>
      <td>
        `tables.availabiltyPercent`
      </td>

      <td>
        The percentage of availability for the Table storage service.
      </td>

      <td>
        `geoType`

        `apiName`

        `authentication`
      </td>
    </tr>
  </tbody>
</Table>

### Queues [#queues-data]

<Table>
  <thead>
    <tr>
      <th width={350}>
        **Metric**
      </th>

      <th>
        **Description**
      </th>

      <th>
        Metadata
      </th>
    </tr>
  </thead>

  <tbody>
    <tr>
      <td>
        `queues.queueCapacityBytes`
      </td>

      <td>
        Average amount of storage used by the storage account’s Queue service in bytes.
      </td>

      <td>
        None
      </td>
    </tr>

    <tr>
      <td>
        `queues.queueCount`
      </td>

      <td>
        Average number of queues in the storage account’s Queue service.
      </td>

      <td>
        None
      </td>
    </tr>

    <tr>
      <td>
        `queues.queueMessagesCount`
      </td>

      <td>
        Approximate average number of queue messages in the storage account’s Queue service.
      </td>

      <td>
        None
      </td>
    </tr>

    <tr>
      <td>
        `queues.transactions`
      </td>

      <td>
        Total number of requests made to a Queue storage service.
      </td>

      <td>
        `responseType`

        `geoType`

        `apiName`

        `authentication`
      </td>
    </tr>

    <tr>
      <td>
        `queues.ingressBytes`
      </td>

      <td>
        Total amount of ingress data into the Queue storage service, in bytes.
      </td>

      <td>
        `geoType`

        `apiName`

        `authentication`
      </td>
    </tr>

    <tr>
      <td>
        `queues.egressBytes`
      </td>

      <td>
        Total amount of egress data from the Queue storage service, in bytes.
      </td>

      <td>
        `geoType`

        `apiName`

        `authentication`
      </td>
    </tr>

    <tr>
      <td>
        `queues.successServerLatencyMilliseconds`
      </td>

      <td>
        The average latency used by Azure Storage to process a successful request, in milliseconds.
      </td>

      <td>
        `geoType`

        `apiName`

        `authentication`
      </td>
    </tr>

    <tr>
      <td>
        `queues.successE2ELatencyMilliseconds`
      </td>

      <td>
        The average end-to-end latency of successful requests made to the Queue storage service, in milliseconds.
      </td>

      <td>
        `geoType`

        `apiName`

        `authentication`
      </td>
    </tr>

    <tr>
      <td>
        `queues.availabilityPercent`
      </td>

      <td>
        The percentage of availability for the Queue storage service.
      </td>

      <td>
        `geoType`

        `apiName`

        `authentication`
      </td>
    </tr>
  </tbody>
</Table>

### Files [#files-data]

<Table>
  <thead>
    <tr>
      <th width={350}>
        **Metric**
      </th>

      <th>
        **Description**
      </th>

      <th>
        Metadata
      </th>
    </tr>
  </thead>

  <tbody>
    <tr>
      <td>
        `files.fileCapacityBytes`
      </td>

      <td>
        Average amount of storage used by the storage account’s File service in bytes.
      </td>

      <td>
        None
      </td>
    </tr>

    <tr>
      <td>
        `files.fileCount`
      </td>

      <td>
        Average number of file in the storage account’s File service.
      </td>

      <td>
        None
      </td>
    </tr>

    <tr>
      <td>
        `files.fileShareCount`
      </td>

      <td>
        Average number of file shares in the storage account’s File service.
      </td>

      <td>
        None
      </td>
    </tr>

    <tr>
      <td>
        `files.transactions`
      </td>

      <td>
        Total number of requests made to a File storage service.
      </td>

      <td>
        `responseType`

        `geoType`

        `apiName`

        `authentication`
      </td>
    </tr>

    <tr>
      <td>
        `files.ingressBytes`
      </td>

      <td>
        Total amount of ingress data into the File storage service, in bytes.
      </td>

      <td>
        `geoType`

        `apiName`

        `authentication`
      </td>
    </tr>

    <tr>
      <td>
        `files.egressBytes`
      </td>

      <td>
        Total amount of egress data from the File storage service, in bytes.
      </td>

      <td>
        `geoType`

        `apiName`

        `authentication`
      </td>
    </tr>

    <tr>
      <td>
        `files.successServerLatencyMilliseconds`
      </td>

      <td>
        The average latency used by Azure Storage to process a successful request, in milliseconds.
      </td>

      <td>
        `geoType`

        `apiName`

        `authentication`
      </td>
    </tr>

    <tr>
      <td>
        `files.successE2ELatencyMilliseconds`
      </td>

      <td>
        The average end-to-end latency of successful requests made to the File storage service, in milliseconds.
      </td>

      <td>
        `geoType`

        `apiName`

        `authentication`
      </td>
    </tr>

    <tr>
      <td>
        `files.availabilityPercent`
      </td>

      <td>
        The percentage of availability for the File storage service.
      </td>

      <td>
        `geoType`

        `apiName`

        `authentication`
      </td>
    </tr>
  </tbody>
</Table>

## Inventory data [#inventory]

This integration collects the following [inventory data](/docs/infrastructure/integrations-getting-started/getting-started/understand-integration-data-data-types#inventory-data) about your system's state and configuration.

### /azure/storage/storage-account [#bucket]

* `encryptionEnabled`
* `hasSecondary`
* `primaryStatus`
* `provisioningState`
* `regionName`
* `resourceGroupName`
* `sku`
* `type`
* `secondaryStatus`<|MERGE_RESOLUTION|>--- conflicted
+++ resolved
@@ -6,14 +6,6 @@
   - Integrations
   - Microsoft Azure integrations
   - Azure integrations list
-<<<<<<< HEAD
-redirects:
-  - >-
-    /docs/infrastructure/microsoft-azure-integrations/azure-integrations-list/azure-storage-monitoring-integration
-  - /docs/azure-azure_storage-integration
-  - /docs/azure-storage-monitoring-integration
-=======
->>>>>>> dea79b0f
 ---
 
 [New Relic's integrations](/docs/infrastructure/integrations-getting-started/getting-started/introduction-infrastructure-integrations) include an integration for reporting your Microsoft Azure Storage data to New Relic. This document explains how to activate the integration and describes the data reported.
