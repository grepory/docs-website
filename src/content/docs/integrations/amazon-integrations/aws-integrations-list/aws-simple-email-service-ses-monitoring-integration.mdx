--- conflicted
+++ resolved
@@ -6,16 +6,6 @@
   - Integrations
   - Amazon integrations
   - AWS integrations list
-<<<<<<< HEAD
-redirects:
-  - >-
-    /docs/infrastructure/amazon-integrations/aws-integrations-list/aws-ses-monitoring-integration
-  - >-
-    /docs/infrastructure/amazon-integrations/aws-integrations-list/aws-simple-email-service-ses-monitoring-integration
-  - /docs/aws-ses-integration
-  - /docs/aws-simple-email-service-ses-monitoring-integration
-=======
->>>>>>> dea79b0f
 ---
 
 [Amazon Simple Email Service (SES)](https://aws.amazon.com/ses/) is a cloud-based service for sending and receiving email. With New Relic's integration with Amazon SES, you can gather metrics and configuration options related to emails sent and received.
