---
title: Amazon EMR monitoring integration
contentType: page
template: basicDoc
topics:
  - Integrations
  - Amazon integrations
  - AWS integrations list
<<<<<<< HEAD
redirects:
  - >-
    /docs/integrations/amazon-integrations/aws-integrations-list/aws-emr-monitoring-integration
  - /docs/aws-emr-integration
  - /docs/aws-emr-monitoring-integration
=======
>>>>>>> dea79b0f
---

[New Relic infrastructure integrations](/docs/infrastructure/integrations-getting-started/getting-started/introduction-infrastructure-integrations) include an integration for reporting your [Amazon EMR (Elastic MapReduce)](https://aws.amazon.com/emr/) data to New Relic. This document explains how to activate this integration and describes the data that can be reported.

## Features

You can monitor and alert on your EMR data directly from [New Relic](/docs/infrastructure), and query data and create dashboards.

## Activate integration [#activate]

To enable this integration follow standard procedures to [Connect AWS services to New Relic](https://docs.newrelic.com/docs/infrastructure/infrastructure-integrations/getting-started/connect-aws-integrations-infrastructure).

## Configuration and polling [#polling]

You can change the polling frequency and filter data using [configuration options](/docs/integrations/new-relic-integrations/getting-started/configure-polling-frequency-data-collection-cloud-integrations).

[Default polling](/docs/infrastructure/amazon-integrations/aws-integrations-list/aws-polling-intervals-infrastructure-integrations) information for the Amazon EMR integration:

* New Relic polling interval: 5 minutes
* Resolution: 1 data point every 5 minutes

## Explore integration data [#find-data]

To use your [integration data](/docs/infrastructure/integrations/find-use-infrastructure-integration-data), go to [**one.newrelic.com**](http://one.newrelic.com) **> Infrastructure > AWS** and select one of the EMR integration links.

You can [query and explore your data](https://docs.newrelic.com/docs/using-new-relic/data/understand-data/query-new-relic-data) using the `ElasticMapReduceClusterSample` [event type](/docs/insights/use-insights-ui/getting-started/introduction-new-relic-insights#event-type), with a `provider` value of `ElasticMapReduceCluster`.

## Metric data [#metrics]

This New Relic Infrastructure integration collects the following Amazon EMR data. For use cases and additional information, see [Amazon's EMR documentation](https://docs.aws.amazon.com/emr/latest/ManagementGuide/UsingEMR_ViewingMetrics.html#UsingEMR_ViewingMetrics_MetricsReported).

<Table>
  <thead>
    <tr>
      <th width={300}>
        Name
      </th>

      <th>
        Description
      </th>
    </tr>
  </thead>

  <tbody>
    <tr>
      <td>
        `isIdle`
      </td>

      <td>
        Indicates that a cluster is no longer performing work, but is still alive and accruing charges. It is set to 1 if no tasks are running and no jobs are running, and set to 0 otherwise.

        This value is checked at five-minute intervals, and a value of 1 indicates only that the cluster was idle when checked, not that it was idle for the entire five minutes. **Recommendation:** To avoid false positives, raise an alerting threshold when this value has been 1 for more than one consecutive five-minute check. For example, raise an alert on this value if it has been 1 for thirty minutes or longer.
      </td>
    </tr>

    <tr>
      <td>
        `coreNodesRunning`
      </td>

      <td>
        The number of core nodes working. Data points for this metric are reported only when a corresponding instance group exists.
      </td>
    </tr>

    <tr>
      <td>
        `coreNodesPending`
      </td>

      <td>
        The number of core nodes waiting to be assigned. All of the core nodes requested may not be immediately available; this metric reports the pending requests. Data points for this metric are reported only when a corresponding instance group exists.
      </td>
    </tr>

    <tr>
      <td>
        `liveDataNodesPercentage`
      </td>

      <td>
        The percentage of data nodes that are receiving work from Hadoop.
      </td>
    </tr>

    <tr>
      <td>
        `s3WrittenBytes`
      </td>

      <td>
        The number of bytes written to Amazon S3. This metric aggregates MapReduce jobs only. It does not apply for other workloads on EMR.
      </td>
    </tr>

    <tr>
      <td>
        `s3ReadBytes`
      </td>

      <td>
        The number of bytes read from Amazon S3. This metric aggregates MapReduce jobs only, and does not apply for other workloads on EMR.
      </td>
    </tr>

    <tr>
      <td>
        `hdfsUtilizationPercentage`
      </td>

      <td>
        The percentage of HDFS storage currently used.
      </td>
    </tr>

    <tr>
      <td>
        `hdfsReadBytes`
      </td>

      <td>
        The number of bytes read from HDFS.
      </td>
    </tr>

    <tr>
      <td>
        `hdfsWrittenBytes`
      </td>

      <td>
        The number of bytes written to HDFS.
      </td>
    </tr>

    <tr>
      <td>
        `missingBlocks`
      </td>

      <td>
        The number of blocks in which HDFS has no replicas. These might be corrupt blocks.
      </td>
    </tr>

    <tr>
      <td>
        `totalLoad`
      </td>

      <td>
        The current, total number of readers and writers reported by all DataNodes in a cluster.
      </td>
    </tr>

    <tr>
      <td>
        `mostRecentBackupDurationMinutes`
      </td>

      <td>
        The amount of time it took the previous backup to complete. This metric is set regardless of whether the last completed backup succeeded or failed.

        While the backup is ongoing, this metric returns the number of minutes after the backup started. This metric is only reported for HBase clusters.
      </td>
    </tr>

    <tr>
      <td>
        `timeSinceLastSuccessfulBackupMinutes`
      </td>

      <td>
        The number of elapsed minutes after the last successful HBase backup started on your cluster. This metric is only reported for HBase clusters.
      </td>
    </tr>
  </tbody>
</Table>

The following metrics appear in the sample depending on the Hadoop version of the resource.

### Hadoop 1 AMIs metrics [#hadoop-1]

<Table>
  <thead>
    <tr>
      <th width={300}>
        Name
      </th>

      <th>
        Description
      </th>
    </tr>
  </thead>

  <tbody>
    <tr>
      <td>
        `jobsRunning`
      </td>

      <td>
        The number of jobs in the cluster that are currently running.
      </td>
    </tr>

    <tr>
      <td>
        `jobsFailed`
      </td>

      <td>
        The number of jobs in the cluster that have failed.
      </td>
    </tr>

    <tr>
      <td>
        `mapTasksRunning`
      </td>

      <td>
        The number of running map tasks for each job. If you have a scheduler installed and multiple jobs running, multiple graphs are generated.
      </td>
    </tr>

    <tr>
      <td>
        `mapTasksRemaining`
      </td>

      <td>
        The number of remaining map tasks for each job. If you have a scheduler installed and multiple jobs running, multiple graphs are generated. A remaining map task is one that is not in any of the following states: `Running`, `Killed`, or `Completed`.
      </td>
    </tr>

    <tr>
      <td>
        `mapSlotsOpen`
      </td>

      <td>
        The unused map task capacity. This is calculated as the maximum number of map tasks for a given cluster, less the total number of map tasks currently running in that cluster.
      </td>
    </tr>

    <tr>
      <td>
        `remainingMapTasksPerSlot`
      </td>

      <td>
        The ratio of the total map tasks remaining to the total map slots available in the cluster.
      </td>
    </tr>

    <tr>
      <td>
        `reduceTasksRunning`
      </td>

      <td>
        The number of running reduce tasks for each job. If you have a scheduler installed and multiple jobs running, multiple graphs are generated.
      </td>
    </tr>

    <tr>
      <td>
        `reduceTasksRemaining`
      </td>

      <td>
        The number of running reduce tasks for each job. If you have a scheduler installed and multiple jobs running, multiple graphs are generated.
      </td>
    </tr>

    <tr>
      <td>
        `reduceSlotsOpen`
      </td>

      <td>
        Unused reduce task capacity. This is calculated as the maximum reduce task capacity for a given cluster, less the number of reduce tasks currently running in that cluster.
      </td>
    </tr>

    <tr>
      <td>
        `taskNodesRunning`
      </td>

      <td>
        The number of task nodes working. Data points for this metric are reported only when a corresponding instance group exists.
      </td>
    </tr>

    <tr>
      <td>
        `taskNodesPending`
      </td>

      <td>
        The number of core nodes waiting to be assigned. All of the task nodes requested may not be immediately available; this metric reports the pending requests. Data points for this metric are reported only when a corresponding instance group exists.
      </td>
    </tr>

    <tr>
      <td>
        `liveTaskTrackersPercentage`
      </td>

      <td>
        The percentage of task trackers that are functional.
      </td>
    </tr>

    <tr>
      <td>
        `backupFailed`
      </td>

      <td>
        Whether the last backup failed. This is set to 0 by default and updated to 1 if the previous backup attempt failed. This metric is only reported for HBase clusters.
      </td>
    </tr>
  </tbody>
</Table>

### Hadoop 2 AMIs metrics [#hadoop-2]

<Table>
  <thead>
    <tr>
      <th width={300}>
        Name
      </th>

      <th>
        Description
      </th>
    </tr>
  </thead>

  <tbody>
    <tr>
      <td>
        `containerAllocated`
      </td>

      <td>
        The number of resource containers allocated by the ResourceManager.
      </td>
    </tr>

    <tr>
      <td>
        `containerReserved`
      </td>

      <td>
        The number of resource containers allocated by the ResourceManager.
      </td>
    </tr>

    <tr>
      <td>
        `containerPending`
      </td>

      <td>
        The number of containers in the queue that have not yet been allocated.
      </td>
    </tr>

    <tr>
      <td>
        `containerPendingRatio`
      </td>

      <td>
        The ratio of pending containers to containers allocated.
      </td>
    </tr>

    <tr>
      <td>
        `appsCompleted`
      </td>

      <td>
        The number of applications submitted to YARN that have completed.
      </td>
    </tr>

    <tr>
      <td>
        `appsFailed`
      </td>

      <td>
        The number of applications submitted to YARN that have failed to complete.
      </td>
    </tr>

    <tr>
      <td>
        `appsKilled`
      </td>

      <td>
        The number of applications submitted to YARN that have been killed.
      </td>
    </tr>

    <tr>
      <td>
        `appsPending`
      </td>

      <td>
        The number of applications submitted to YARN that are in a pending state.
      </td>
    </tr>

    <tr>
      <td>
        `appsRunning`
      </td>

      <td>
        The number of applications submitted to YARN that are running.
      </td>
    </tr>

    <tr>
      <td>
        `appsSubmitted`
      </td>

      <td>
        The number of applications submitted to YARN.
      </td>
    </tr>

    <tr>
      <td>
        `mrTotalNodes`
      </td>

      <td>
        The number of nodes presently available to MapReduce jobs.
      </td>
    </tr>

    <tr>
      <td>
        `mrActiveNodes`
      </td>

      <td>
        The number of nodes presently running MapReduce tasks or jobs.
      </td>
    </tr>

    <tr>
      <td>
        `mrLostNodes`
      </td>

      <td>
        The number of nodes allocated to MapReduce that have been marked in a LOST state.
      </td>
    </tr>

    <tr>
      <td>
        `mrUnhealthyNodes`
      </td>

      <td>
        The number of nodes available to MapReduce jobs marked in an UNHEALTHY state.
      </td>
    </tr>

    <tr>
      <td>
        `mrDecommissionedNodes`
      </td>

      <td>
        The number of nodes allocated to MapReduce applications that have been marked in a DECOMMISSIONED state.
      </td>
    </tr>

    <tr>
      <td>
        `mrRebootedNodes`
      </td>

      <td>
        The number of nodes available to MapReduce that have been rebooted and marked in a REBOOTED state.
      </td>
    </tr>

    <tr>
      <td>
        `corruptBlocks`
      </td>

      <td>
        The number of blocks that HDFS reports as corrupted.
      </td>
    </tr>

    <tr>
      <td>
        `memoryTotalBytes`
      </td>

      <td>
        The total amount of memory in the cluster.
      </td>
    </tr>

    <tr>
      <td>
        `memoryReservedBytes`
      </td>

      <td>
        The amount of memory reserved.
      </td>
    </tr>

    <tr>
      <td>
        `memoryAvailableBytes`
      </td>

      <td>
        The amount of memory available to be allocated.
      </td>
    </tr>

    <tr>
      <td>
        `memoryAllocatedBytes`
      </td>

      <td>
        The amount of memory allocated to the cluster.
      </td>
    </tr>

    <tr>
      <td>
        `yarnMemoryAvailablePercentage`
      </td>

      <td>
        The percentage of remaining memory available to YARN
      </td>
    </tr>

    <tr>
      <td>
        `underReplicatedBlocks`
      </td>

      <td>
        The number of blocks that need to be replicated one or more times.
      </td>
    </tr>

    <tr>
      <td>
        `dfsPendingReplicationBlocks`
      </td>

      <td>
        The status of block replication: blocks being replicated, age of replication requests, and unsuccessful replication requests.
      </td>
    </tr>

    <tr>
      <td>
        `capacityRemainingBytes`
      </td>

      <td>
        The amount of remaining HDFS disk capacity.
      </td>
    </tr>

    <tr>
      <td>
        `hbaseBackupFailed`
      </td>

      <td>
        Whether the last backup failed. This is set to 0 by default and updated to 1 if the previous backup attempt failed. This metric is only reported for HBase clusters.
      </td>
    </tr>
  </tbody>
</Table>

## Inventory data [#inventory]

[Inventory data](/docs/infrastructure/integrations-getting-started/getting-started/understand-integration-data-data-types#inventory-data) provides information about the service's state and configuration. EMR configuration options are reported as inventory data.

<Callout variant="tip">
  [Cluster](#cluster_metadata) data indicated with an **\*** and all [instance](#instance_metadata), [instance-fleet](#instance_fleet_metadata), and [instance-group](#instance_group_metadata) metadata are only fetched if [extended inventory collection](/docs/integrations/new-relic-integrations/getting-started/configure-polling-frequency-data-collection-cloud-integrations#extended) is on.
</Callout>

<Table>
  <thead>
    <tr>
      <th style={{ width: "300px" }}>
        Object
      </th>

      <th>
        Inventory data
      </th>
    </tr>
  </thead>

  <tbody>
    <tr>
      <td id="cluster_metadata">
        **[aws/emr/cluster](https://docs.aws.amazon.com/emr/latest/APIReference/API_Cluster.html)**
      </td>

      <td>
        `id`

        `name`

        `status`

        `normalizedInstanceHours`

        `tags`\*

        `applications`\*

        `autoScalingRole`\*

        `autoTerminate`\*

        `configurations`\*

        `customAmiId`\*

        `ebsRootVolumeSize`\*

        `ec2InstanceAttributes`\*

        `instanceCollectionType`\*

        `logUri`\*

        `masterPublicDnsName`\*

        `releaseLabel`\*

        `repoUpgradeOnBoot`\*

        `requestedAmiVersion`\*

        `runningAmiVersion`\*

        `scaleDownBehavior`\*

        `securityConfiguration`\*

        `serviceRole`\*

        `terminationProtected`\*

        `visibleToAllUsers`\*
      </td>
    </tr>

    <tr>
      <td id="instance_metadata">
        **[aws/emr/instance](https://docs.aws.amazon.com/emr/latest/APIReference/API_Instance.html)**
      </td>

      <td>
        `id`

        `ec2InstanceId`

        `instanceFleetId`

        `instanceGroupId`

        `instanceType`

        `privateDnsName`

        `privateIpAddress`

        `publicDnsName`

        `publicIpAddress`

        `status`

        `ebsVolumes`

        `market`
      </td>
    </tr>

    <tr>
      <td id="instance_fleet_metadata">
        **[aws/emr/instance-fleet](https://docs.aws.amazon.com/emr/latest/APIReference/API_InstanceFleet.html)**
      </td>

      <td>
        `id`

        `name`

        `status`

        `instanceFleetType`

        `instanceTypeSpecifications`

        `launchSpecifications`

        `provisionedOnDemandCapacity`

        `provisionedSpotCapacity`

        `targetOnDemandCapacity`

        `targetSpotCapacity`
      </td>
    </tr>

    <tr>
      <td id="instance_group_metadata">
        **[aws/emr/instance-group](https://docs.aws.amazon.com/emr/latest/APIReference/API_InstanceGroup.html)**
      </td>

      <td>
        `id`

        `name`

        `status`

        `instanceType`

        `instanceGroupType`

        `autoScalingPolicy`

        `bidPrice`

        `configurations`

        `ebsBlockDevices`

        `ebsOptimized`

        `market`

        `requestedInstanceCount`

        `runningInstanceCount`

        `shrinkPolicy`
      </td>
    </tr>
  </tbody>
</Table><|MERGE_RESOLUTION|>--- conflicted
+++ resolved
@@ -6,14 +6,6 @@
   - Integrations
   - Amazon integrations
   - AWS integrations list
-<<<<<<< HEAD
-redirects:
-  - >-
-    /docs/integrations/amazon-integrations/aws-integrations-list/aws-emr-monitoring-integration
-  - /docs/aws-emr-integration
-  - /docs/aws-emr-monitoring-integration
-=======
->>>>>>> dea79b0f
 ---
 
 [New Relic infrastructure integrations](/docs/infrastructure/integrations-getting-started/getting-started/introduction-infrastructure-integrations) include an integration for reporting your [Amazon EMR (Elastic MapReduce)](https://aws.amazon.com/emr/) data to New Relic. This document explains how to activate this integration and describes the data that can be reported.
