--- conflicted
+++ resolved
@@ -6,15 +6,6 @@
   - Integrations
   - Amazon integrations
   - AWS integrations list
-<<<<<<< HEAD
-redirects:
-  - /docs/aws-elasticsearch-integration
-  - >-
-    /docs/infrastructure/amazon-integrations/amazon-integrations/aws-elasticsearch-integration
-  - >-
-    /docs/infrastructure/amazon-integrations/amazon-integrations/aws-elasticsearch-monitoring-integration
-=======
->>>>>>> dea79b0f
 ---
 
 [New Relic infrastructure integrations](/docs/infrastructure/integrations-getting-started/getting-started/introduction-infrastructure-integrations) include an integration for reporting Amazon Elasticsearch data to New Relic. This document explains the integration's features, how to activate it, and what data can be reported.
