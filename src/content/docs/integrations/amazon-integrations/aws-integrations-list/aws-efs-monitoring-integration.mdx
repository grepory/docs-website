---
title: Amazon EFS monitoring integration
contentType: page
template: basicDoc
topics:
  - Integrations
  - Amazon integrations
  - AWS integrations list
<<<<<<< HEAD
redirects:
  - /docs/aws-efs-integration
  - >-
    /docs/infrastructure/amazon-integrations/amazon-integrations/aws-efs-monitoring-integration
  - >-
    /docs/infrastructure/amazon-integrations/aws-integrations-list/aws-efs-monitoring-integration
=======
>>>>>>> dea79b0f
---

[New Relic's integrations](/docs/infrastructure/integrations-getting-started/getting-started/introduction-infrastructure-integrations) include an Amazon EFS integration for reporting your EFS data to New Relic. This document explains the integration's features, how to activate it, and what data can be reported.

## Features

With New Relic's integration for monitoring [AWS Elastic File System (EFS)](http://docs.aws.amazon.com/efs/latest/ug/whatisefs.html), you can monitor EFS file system size, read/write operations, I/O capacity, throughput, and more. AWS integration data is also available for analysis, queries, and chart creation [in New Relic One](https://docs.newrelic.com/docs/infrastructure/infrastructure-integrations/getting-started/connect-aws-integrations-infrastructure#insights).

If connected through a [VPC](/docs/infrastructure/amazon-integrations/amazon-integrations/aws-vpc-monitoring-integration), you can also use the EFS file system with your own on-premise servers, which allows you to share file systems across different applications hosted on hybrid solutions.

## Activate integration [#activate]

To enable this integration follow standard procedures to [Connect AWS services to New Relic](https://docs.newrelic.com/docs/infrastructure/infrastructure-integrations/getting-started/connect-aws-integrations-infrastructure).

## Configuration and polling [#polling]

You can change the polling frequency and filter data using [configuration options](/docs/integrations/new-relic-integrations/getting-started/configure-polling-frequency-data-collection-cloud-integrations).

[Default polling](/docs/infrastructure/amazon-integrations/aws-integrations-list/aws-polling-intervals-infrastructure-integrations) information for the Amazon EFS integration:

* New Relic polling interval: 5 minutes
* Amazon CloudWatch data interval: 1 minute or 5 minutes

## Find and use data [#find-data]

To find this integration's data, go to [**one.newrelic.com**](http://one.newrelic.com) **> Infrastructure > AWS** and select one of the Amazon EFS integration links.

You can [query and explore your data](https://docs.newrelic.com/docs/using-new-relic/data/understand-data/query-new-relic-data) using the `BlockDeviceSample` [event type](/docs/insights/use-insights-ui/getting-started/introduction-new-relic-insights#event-type), with a `provider` value of `EfsFileSystem`.

For more on how to find and use integration data, see [Understand integration data](/docs/infrastructure/integrations/find-use-infrastructure-integration-data).

## Metric data [#metrics]

This integration collects the following Amazon EFS metrics:

<Table>
  <thead>
    <tr>
      <th style={{ width: "250px" }}>
        Metric
      </th>

      <th>
        Description
      </th>
    </tr>
  </thead>

  <tbody>
    <tr>
      <td>
        `BurstCreditBalance`
      </td>

      <td>
        The number of burst credits that a file system has.

        Burst credits allow a file system to burst to throughput levels above a file system’s baseline level for periods of time. For more information, see [Throughput scaling in Amazon EFS](http://docs.aws.amazon.com/efs/latest/ug/performance.html#bursting).

        The `Minimum` statistic is the smallest burst credit balance for any minute during the period. The `Maximum` statistic is the largest burst credit balance for any minute during the period. The `Average` statistic is the average burst credit balance during the period.

        Units: Bytes

        Valid statistics: `Minimum, Maximum, Average`
      </td>
    </tr>

    <tr>
      <td>
        `ClientConnections`
      </td>

      <td>
        The number of client connections to a file system. When using a standard client, there is one connection per mounted Amazon EC2 instance.

        Note: To calculate the average `ClientConnections` for periods greater than one minute, divide the `Sum` statistic by the number of minutes in the period.

        Units: Count of client connections

        Valid statistics: `Sum`
      </td>
    </tr>

    <tr>
      <td>
        `DataReadIOBytes`
      </td>

      <td>
        The number of bytes for each file system read operation.

        The `Sum` statistic is the total number of bytes associated with read operations. The `Minimum` statistic is the size of the smallest read operation during the period. The `Maximum` statistic is the size of the largest read operation during the period. The `Average` statistic is the average size of read operations during the period. The `SampleCount` statistic provides a count of read operations.

        Units:

        * Bytes for `Minimum, Maximum, Average,` and `Sum`.
        * Count for `SampleCount`.

        Valid statistics: `Minimum, Maximum, Average, Sum, SampleCount`
      </td>
    </tr>

    <tr>
      <td>
        `DataWriteIOBytes`
      </td>

      <td>
        The number of bytes for each file system write operation.

        The `Sum` statistic is the total number of bytes associated with write operations. The `Minimum` statistic is the size of the smallest write operation during the period. The `Maximum` statistic is the size of the largest write operation during the period. The `Average` statistic is the average size of write operations during the period. The `SampleCount` statistic provides a count of write operations.

        Units:

        * Bytes are the units for the `Minimum, Maximum, Average`, and `Sum` statistics.
        * Count for `SampleCount`.

        Valid statistics: `Minimum, Maximum, Average, Sum, SampleCount`
      </td>
    </tr>

    <tr>
      <td>
        `MetadataIOBytes`
      </td>

      <td>
        The number of bytes for each metadata operation.

        The `Sum` statistic is the total number of bytes associated with metadata operations. The `Minimum` statistic is the size of the smallest metadata operation during the period. The `Maximum` statistic is the size of the largest metadata operation during the period. The `Average` statistic is the size of the average metadata operation during the period. The `SampleCount` statistic provides a count of metadata operations.

        Units:

        * Bytes are the units for the `Minimum, Maximum, Average,` and `Sum` statistics.
        * Count for `SampleCount`.

        Valid statistics: `Minimum, Maximum, Average, Sum, SampleCount`
      </td>
    </tr>

    <tr>
      <td>
        `PercentIOLimit`
      </td>

      <td>
        Shows how close a file system is to reaching the I/O limit of the General Purpose performance mode. If this metric is at 100% more often than not, consider moving your application to a file system using the Max I/O performance mode.

        Note: This metric is only submitted for file systems using the General Purpose performance mode.

        Units: Percent
      </td>
    </tr>

    <tr>
      <td>
        `PermittedThroughput`
      </td>

      <td>
        The maximum amount of throughput a file system is allowed, given the file system size and `BurstCreditBalance`. For more information, see [Amazon EFS Performance](http://docs.aws.amazon.com/efs/latest/ug/performance.html).

        The `Minimum` statistic is the smallest throughput permitted for any minute during the period. The `Maximum` statistic is the highest throughput permitted for any minute during the period. The `Average` statistic is the average throughput permitted during the period.

        Units: Bytes per second

        Valid statistics: `Minimum, Maximum, Average`
      </td>
    </tr>

    <tr>
      <td>
        `TotalIOBytes`
      </td>

      <td>
        The number of bytes for each file system operation, including data read, data write, and metadata operations.

        The `Sum` statistic is the total number of bytes associated with all file system operations. The `Minimum` statistic is the size of the smallest operation during the period. The `Maximum` statistic is the size of the largest operation during the period. The `Average` statistic is the average size of an operation during the period. The `SampleCount` statistic provides a count of all operations.

        Note: To calculate the average operations per second for a period, divide the `SampleCount` statistic by the number of seconds in the period. To calculate the average throughput (Bytes per second) for a period, divide the `Sum` statistic by the number of seconds in the period.

        Units:

        * Bytes for `Minimum, Maximum, Average,` and `Sum` statistics.
        * Count for `SampleCount`.

        Valid statistics: `Minimum, Maximum, Average, Sum, SampleCount`
      </td>
    </tr>
  </tbody>
</Table>

## Inventory data [#inventory]

Inventory data provides information about the service's state and configuration. For more about inventory data, see [Understand and use data](/docs/infrastructure/integrations-getting-started/getting-started/understand-integration-data-data-types#inventory-data).

<Callout variant="tip">
  [FileSystem](#cluster_metadata) tags (indicated with an **\***) are only fetched when [tags collection](/docs/integrations/new-relic-integrations/getting-started/configure-polling-frequency-data-collection-cloud-integrations#collect_tags) is on.
</Callout>

<Table>
  <thead>
    <tr>
      <th style={{ width: "250px" }}>
        Inventory object
      </th>

      <th style={{ width: "250px" }}>
        Inventory data
      </th>
    </tr>
  </thead>

  <tbody>
    <tr>
      <td id="filesystem_metadata">
        [**aws/efs/filesystem**](http://docs.aws.amazon.com/cli/latest/reference/efs/describe-file-systems.html#output)
      </td>

      <td>
        * `awsRegion`
        * `lifeCycleState`
        * `name`
        * `numberOfMountedTargets`
        * `performanceMode`
        * `tags`\*
      </td>
    </tr>

    <tr>
      <td id="mount_target_metadata">
        [**aws/efs/filesystem/mount-target**](http://docs.aws.amazon.com/cli/latest/reference/efs/describe-mount-targets.html#output)
      </td>

      <td>
        * `awsRegion`
        * `fileSystemId`
        * `ipAddress`
        * `lifeCycleState`
        * `mountTargetId`
        * `networkInterfaceId`
        * `subNetId`
      </td>
    </tr>
  </tbody>
</Table><|MERGE_RESOLUTION|>--- conflicted
+++ resolved
@@ -6,15 +6,6 @@
   - Integrations
   - Amazon integrations
   - AWS integrations list
-<<<<<<< HEAD
-redirects:
-  - /docs/aws-efs-integration
-  - >-
-    /docs/infrastructure/amazon-integrations/amazon-integrations/aws-efs-monitoring-integration
-  - >-
-    /docs/infrastructure/amazon-integrations/aws-integrations-list/aws-efs-monitoring-integration
-=======
->>>>>>> dea79b0f
 ---
 
 [New Relic's integrations](/docs/infrastructure/integrations-getting-started/getting-started/introduction-infrastructure-integrations) include an Amazon EFS integration for reporting your EFS data to New Relic. This document explains the integration's features, how to activate it, and what data can be reported.
