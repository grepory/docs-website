---
title: Amazon SQS monitoring integration
contentType: page
template: basicDoc
topics:
  - Integrations
  - Amazon integrations
  - AWS integrations list
<<<<<<< HEAD
redirects:
  - /docs/aws-sqs-integration
  - >-
    /docs/infrastructure/infrastructure-integrations/amazon-integrations/aws-sqs-integration
  - >-
    /docs/infrastructure/amazon-integrations/amazon-integrations/aws-sqs-monitoring-integration
  - >-
    /docs/integrations/amazon-integrations/aws-integrations-list/aws-sqs-monitoring-integration
=======
>>>>>>> dea79b0f
---

[New Relic infrastructure integrations](https://docs.newrelic.com/docs/infrastructure/integrations-getting-started/getting-started/introduction-infrastructure-integrations) include an integration for reporting your Amazon SQS data to New Relic. This document explains how to activate the integration and describes the data reported.

## Features

[Amazon Simple Queue Service (Amazon SQS)](https://aws.amazon.com/sqs/) provides hosted queues for storing messages in transit. New Relic's SQS integration reports queue-related data such as the count of messages delivered, delayed, and received, message size, and other [metrics](#metrics) and [configuration/inventory data](#inventory). SQS data is available in pre-built dashboards and you can also create custom queries and charts in [New Relic One](https://docs.newrelic.com/docs/infrastructure/integrations-getting-started/getting-started/use-integration-data-new-relic-insights). You can also create alert conditions to notify you of changes in SQS data.

## Activate integration [#activate]

To enable this integration follow standard procedures to [Connect AWS services to New Relic](https://docs.newrelic.com/docs/infrastructure/infrastructure-integrations/getting-started/connect-aws-integrations-infrastructure).

## Configuration and polling [#polling]

You can change the polling frequency and filter data using [configuration options](/docs/integrations/new-relic-integrations/getting-started/configure-polling-frequency-data-collection-cloud-integrations).

Default [polling](/docs/infrastructure/amazon-integrations/aws-integrations-list/aws-polling-intervals-infrastructure-integrations) information for the Amazon SQS integration:

* New Relic polling interval: 5 minutes
* Amazon CloudWatch data interval: 1 minute

The maximum number of queues is 1,000 (an [AWS limitation](https://docs.aws.amazon.com/cli/latest/reference/sqs/list-queues.html#output)). You can collect more than this by specifying queue prefixes (in [filter configuration](/docs/integrations/new-relic-integrations/getting-started/configure-polling-frequency-data-collection-cloud-integrations#filters)), with each prefix having fewer than 1,000 entities.

## Find and use data [#find-data]

To find your integration data, go to [**one.newrelic.com**](http://one.newrelic.com) **> Infrastructure > AWS** and select one of the SQS integration links.

You can [query and explore your data](https://docs.newrelic.com/docs/using-new-relic/data/understand-data/query-new-relic-data) using the `QueueSample` [event type](https://docs.newrelic.com/docs/insights/use-insights-ui/getting-started/introduction-new-relic-insights#event-type), with a `provider` value of `SqsQueue`.

For more on how to use your data, see [Understand integration data](https://docs.newrelic.com/docs/infrastructure/integrations/find-use-infrastructure-integration-data).

## Metric data [#metrics]

This integration collects the following Amazon SQS metrics. For full metric descriptions, see [Amazon's SQS documentation](http://docs.aws.amazon.com/AmazonCloudWatch/latest/monitoring/sqs-metricscollected.html).

<Table>
  <thead>
    <tr>
      <th width={360}>
        Name
      </th>

      <th>
        Description
      </th>
    </tr>
  </thead>

  <tbody>
    <tr>
      <td>
        `approximateAgeOfOldestMessage`
      </td>

      <td>
        The approximate age of the oldest non-deleted message in the queue, in seconds. For dead letter queues, this value is the longest time that a message has been in the queue.
      </td>
    </tr>

    <tr>
      <td>
        `approximateNumberOfMessagesDelayed`
      </td>

      <td>
        The approximate number of messages in the queue that are delayed and not available for reading immediately. This can happen when the queue is configured as a delay queue or when a message has been sent with a delay parameter.
      </td>
    </tr>

    <tr>
      <td>
        `approximateNumberOfMessagesNotVisible`
      </td>

      <td>
        The approximate number of messages that are "in flight." Messages are considered in flight if they have been sent to a client but have not yet been deleted or have not yet reached the end of their visibility window.
      </td>
    </tr>

    <tr>
      <td>
        `approximateNumberOfMessagesVisible`
      </td>

      <td>
        The approximate number of messages available for retrieval from the queue.
      </td>
    </tr>

    <tr>
      <td>
        `numberOfEmptyReceives`
      </td>

      <td>
        The number of `ReceiveMessage` API calls that did not return a message.
      </td>
    </tr>

    <tr>
      <td>
        `numberOfMessagesDeleted`
      </td>

      <td>
        The number of messages deleted from the queue.
      </td>
    </tr>

    <tr>
      <td>
        `numberOfMessagesReceived`
      </td>

      <td>
        The number of messages returned by calls to the `ReceiveMessage` API action.
      </td>
    </tr>

    <tr>
      <td>
        `numberOfMessagesSent`
      </td>

      <td>
        The number of messages added to a queue.
      </td>
    </tr>

    <tr>
      <td>
        `sentMessagesSize`
      </td>

      <td>
        The size in bytes of messages added to a queue.
      </td>
    </tr>
  </tbody>
</Table>

## Inventory data [#inventory]

This integration reports the following SQS configuration options as inventory data. For more about inventory data, see [Understand integration data](https://docs.newrelic.com/docs/infrastructure/integrations-getting-started/getting-started/understand-integration-data-data-types#inventory-data).

<Callout variant="tip">
  Data indicated with an asterisk `*` are only fetched if [extended inventory collection](/docs/integrations/new-relic-integrations/getting-started/configure-polling-frequency-data-collection-cloud-integrations#extended) is on.
</Callout>

<Table>
  <thead>
    <tr>
      <th width={285}>
        Name
      </th>

      <th>
        Description
      </th>
    </tr>
  </thead>

  <tbody>
    <tr>
      <td>
        `awsRegion`
      </td>

      <td>
        The AWS region for the queue.
      </td>
    </tr>

    <tr>
      <td>
        `delaySeconds`\*
      </td>

      <td>
        The number of seconds that a message placed into the queue should remain invisible to consumers before becoming available for consumption.

        Valid values: `0` and `900` (15 minutes).
      </td>
    </tr>

    <tr>
      <td>
        `maximumMessageSize`\*
      </td>

      <td>
        The maximum amount of bytes a message can contain before Amazon SQS rejects it. For more information, see [SetQueueAttributes](http://docs.aws.amazon.com/AWSSimpleQueueService/latest/APIReference/API_SetQueueAttributes.html).
      </td>
    </tr>

    <tr>
      <td>
        `messageRetentionPeriod`\*
      </td>

      <td>
        The number of seconds Amazon SQS retains a message. For more information, see [SetQueueAttributes](http://docs.aws.amazon.com/AWSSimpleQueueService/latest/APIReference/API_SetQueueAttributes.html).
      </td>
    </tr>

    <tr>
      <td>
        `queue`
      </td>

      <td>
        The name of the queue, which is a combination of the region, the AWS account ID and the customer specified queue name.

        For example, in `https://sqs.us-east-1.amazonaws.com/01234567890/new-car-orders`:

        * `us-east-1` is the region
        * `01234567890` is the AWS account ID
        * `new-car-orders` is the name of the queue
      </td>
    </tr>

    <tr>
      <td>
        `queueArn`\*
      </td>

      <td>
        The [Amazon Resource Name](http://docs.aws.amazon.com/general/latest/gr/aws-arns-and-namespaces.html) (ARN) for the queue.

        For example, in `arn:aws:sqs:us-east-1:01234567890/new-car-orders` the ARN is `aws`.
      </td>
    </tr>

    <tr>
      <td>
        `queueUrl`
      </td>

      <td>
        The URL for the queue.

        For example, `https://sqs.us-east-1.amazonaws.com/01234567890/new-car-orders`.
      </td>
    </tr>

    <tr>
      <td>
        `receiveMessageWaitTimeSeconds`\*
      </td>

      <td>
        The time in seconds for which a ReceiveMessage call will wait for a message to arrive.

        Valid values: `0` to `20`
      </td>
    </tr>

    <tr>
      <td>
        `visibilityTimeout`\*
      </td>

      <td>
        The visibility timeout for the queue, in seconds.

        Valid values: `0` to `43200` (12 hours).
      </td>
    </tr>

    <tr>
      <td>
        `createdTimestamp`\*
      </td>

      <td>
        Returns the time when the queue was created in seconds.
      </td>
    </tr>

    <tr>
      <td>
        `lastModifiedTimestamp`\*
      </td>

      <td>
        Returns the time when the queue was last changed in seconds.
      </td>
    </tr>

    <tr>
      <td>
        `redrivePolicy`\*
      </td>

      <td>
        Returns the string that includes the parameters for dead letter queue functionality of the source queue.
      </td>
    </tr>
  </tbody>
</Table><|MERGE_RESOLUTION|>--- conflicted
+++ resolved
@@ -6,17 +6,6 @@
   - Integrations
   - Amazon integrations
   - AWS integrations list
-<<<<<<< HEAD
-redirects:
-  - /docs/aws-sqs-integration
-  - >-
-    /docs/infrastructure/infrastructure-integrations/amazon-integrations/aws-sqs-integration
-  - >-
-    /docs/infrastructure/amazon-integrations/amazon-integrations/aws-sqs-monitoring-integration
-  - >-
-    /docs/integrations/amazon-integrations/aws-integrations-list/aws-sqs-monitoring-integration
-=======
->>>>>>> dea79b0f
 ---
 
 [New Relic infrastructure integrations](https://docs.newrelic.com/docs/infrastructure/integrations-getting-started/getting-started/introduction-infrastructure-integrations) include an integration for reporting your Amazon SQS data to New Relic. This document explains how to activate the integration and describes the data reported.
