---
title: Amazon Route 53 monitoring integration
contentType: page
template: basicDoc
topics:
  - Integrations
  - Amazon integrations
  - AWS integrations list
<<<<<<< HEAD
redirects:
  - /docs/aws-route-53-integration
  - >-
    /docs/infrastructure/amazon-integrations/amazon-integrations/aws-route-53-integration
  - >-
    /docs/infrastructure/amazon-integrations/amazon-integrations/aws-route53-monitoring-integration
  - /docs/aws-route53-integration
  - >-
    /docs/infrastructure/amazon-integrations/amazon-integrations/aws-route-53-monitoring-integration
=======
>>>>>>> dea79b0f
---

[New Relic infrastructure integrations](https://docs.newrelic.com/docs/infrastructure/integrations-getting-started/getting-started/introduction-infrastructure-integrations) include an integration for reporting your Amazon Route 53 data to New Relic. This document explains how to activate the integration and describes the data reported.

## Features

[Amazon Route 53](https://aws.amazon.com/route53/) helps you register domain names, route Internet traffic to the appropriate resources, and check the health of your resources to make sure your web app is always up and running.

For AWS health-checks, Amazon Route 53 determines whether a resource record set is healthy based on one of the following criteria:

* By periodically sending a request to the endpoint that is specified in the health check
* By aggregating the status of a specified group of health checks (calculated health checks)
* By determining the current state of a CloudWatch alarm (CloudWatch metric health checks)

Data reported to New Relic includes connection time, health checks, time to first byte, and other [metrics](#metrics) and [inventory data](#inventory). Route 53 data is available in pre-built dashboards and you can also create custom queries and charts in [New Relic One](https://docs.newrelic.com/docs/infrastructure/integrations-getting-started/getting-started/use-integration-data-new-relic-insights).

## Activate integration [#activate]

To enable this integration follow standard procedures to [Connect AWS services to New Relic](https://docs.newrelic.com/docs/infrastructure/infrastructure-integrations/getting-started/connect-aws-integrations-infrastructure).

## Configuration and polling [#polling]

You can change the polling frequency and filter data using [configuration options](/docs/integrations/new-relic-integrations/getting-started/configure-polling-frequency-data-collection-cloud-integrations).

Default [polling](/docs/infrastructure/amazon-integrations/aws-integrations-list/aws-polling-intervals-infrastructure-integrations) information for the Amazon Route 53 integration:

* New Relic polling interval: 5 minutes
* Amazon CloudWatch data interval: 1 minute

## Find and use data [#find-data]

To find your integration data, go to [**one.newrelic.com**](http://one.newrelic.com) **> Infrastructure > AWS** and select one of the Route 53 integration links.

You can [query and explore your data](https://docs.newrelic.com/docs/using-new-relic/data/understand-data/query-new-relic-data) using the `HealthCheckSample` [event type](https://docs.newrelic.com/docs/insights/use-insights-ui/getting-started/introduction-new-relic-insights#event-type), with a `provider` value of `Route53HealthCheck`.

For more on how to use your data, see [Understand integration data](https://docs.newrelic.com/docs/infrastructure/integrations/find-use-infrastructure-integration-data).

## Metric data [#metrics]

New Relic Infrastructure Integrations supports the following Route 53 health check metrics. For more details on these metrics, see [Amazon's Route 53 documentation](http://docs.aws.amazon.com/AmazonCloudWatch/latest/monitoring/r53-metricscollected_shared.html).

<Table>
  <thead>
    <tr>
      <th style={{ width: "315px" }}>
        Name
      </th>

      <th>
        Description
      </th>
    </tr>
  </thead>

  <tbody>
    <tr>
      <td>
        `ChildHealthCheckHealthyCount`
      </td>

      <td>
        For a calculated health check, the number of health checks that are healthy among the health checks that Amazon Route 53 is monitoring.
      </td>
    </tr>

    <tr>
      <td>
        `ConnectionTime`
      </td>

      <td>
        The average time, in milliseconds, that it took Amazon Route 53 health checkers to establish a TCP connection with the endpoint. You can view `ConnectionTime` for a health check either across all regions or for a selected geographic region.
      </td>
    </tr>

    <tr>
      <td>
        `HealthCheckPercentageHealthy`
      </td>

      <td>
        The percentage of Amazon Route 53 health checkers that consider the selected endpoint to be healthy. You can view `HealthCheckPercentageHealthy` only across all regions; data is not available for a selected region.
      </td>
    </tr>

    <tr>
      <td>
        `HealthCheckStatus`
      </td>

      <td>
        The status of the health check endpoint that CloudWatch is checking. **1** indicates healthy, and **0** indicates unhealthy. You can view `HealthCheckStatus` only across all regions; data is not available for a selected region.
      </td>
    </tr>

    <tr>
      <td>
        `SSLHandshakeTime`
      </td>

      <td>
        The average time, in milliseconds, that it took Amazon Route 53 health checkers to complete the SSL handshake. You can view `SSLHandshakeTime` for a health check either across all regions or for a selected geographic region.
      </td>
    </tr>

    <tr>
      <td>
        `TimeToFirstByte`
      </td>

      <td>
        The average time, in milliseconds, that it took Amazon Route 53 health checkers to receive the first byte of the response to an HTTP or HTTPS request. You can view `TimeToFirstByte` for a health check either across all regions or for a selected geographic region.
      </td>
    </tr>
  </tbody>
</Table>

## Inventory data [#inventory]

This integration collects the following Amazon Route 53 inventory data under the key `aws/route53`. For more about inventory data, see [Understand integration data](https://docs.newrelic.com/docs/infrastructure/integrations-getting-started/getting-started/understand-integration-data-data-types#inventory-data).

### /zone [#attributes-zone attributes]

<Table>
  <thead>
    <tr>
      <th style={{ width: "285px" }}>
        Name
      </th>

      <th>
        Description
      </th>
    </tr>
  </thead>

  <tbody>
    <tr>
      <td>
        `domainName`
      </td>

      <td>
        Name of the domain.
      </td>
    </tr>

    <tr>
      <td>
        `zoneId`
      </td>

      <td>
        ID of the hosted zone.
      </td>
    </tr>

    <tr>
      <td>
        `isPrivate`
      </td>

      <td>
        Boolean representing whether a zone is private or not.
      </td>
    </tr>

    <tr>
      <td>
        `comment`
      </td>

      <td>
        Any comments about the hosted zone.
      </td>
    </tr>
  </tbody>
</Table>

### /zone/record-set [#attributes-zone-record-set attributes]

<Callout variant="tip">
  All data in /zone/record-set will only be gathered if [extended inventory](https://docs.newrelic.com/docs/integrations/new-relic-integrations/getting-started/configure-polling-frequency-data-collection-cloud-integrations#extended) is **ON**.
</Callout>

<Table>
  <thead>
    <tr>
      <th style={{ width: "285px" }}>
        Name
      </th>

      <th>
        Description
      </th>
    </tr>
  </thead>

  <tbody>
    <tr>
      <td>
        `name`
      </td>

      <td>
        Name of the Record Set.
      </td>
    </tr>

    <tr>
      <td>
        `ttl`
      </td>

      <td>
        The resource record cache time to live (TTL), in seconds.
      </td>
    </tr>

    <tr>
      <td>
        `type`
      </td>

      <td>
        DNS record type
      </td>
    </tr>

    <tr>
      <td>
        `weight`
      </td>

      <td>
        **Weighted resource record sets only:** Among resource record sets that have the same combination of DNS name and type, a value that determines the proportion of DNS queries that Amazon Route 53 responds to using the current resource record set. See Route53 documentation for more info.
      </td>
    </tr>

    <tr>
      <td>
        `aliasTarget`
      </td>

      <td>
        Information about the CloudFront distribution, AWS Elastic Beanstalk environment, ELB load balancer, Amazon S3 bucket, or Amazon Route 53 resource record set to which you're redirecting queries. JSON format.
      </td>
    </tr>

    <tr>
      <td>
        `failover`
      </td>

      <td>
        The failover resource record.
      </td>
    </tr>

    <tr>
      <td>
        `geoLocation`
      </td>

      <td>
        Geolocation configuration for the record set, including country code, continent code or subdivision code. JSON format.
      </td>
    </tr>

    <tr>
      <td>
        `healthCheckId`
      </td>

      <td>
        Returned in response to a DNS query when the health check is passed. For more information about Route 53 health check criteria, see Amazon's documentation on [determining whether an endpoint is healthy](http://docs.aws.amazon.com/Route53/latest/DeveloperGuide/dns-failover-determining-health-of-endpoints.html).
      </td>
    </tr>

    <tr>
      <td>
        `Region`
      </td>

      <td>
        Region where the record set resides
      </td>
    </tr>

    <tr>
      <td>
        `records`
      </td>

      <td>
        Structure containing specific information about the resource record. JSON format. For example: `[{"value":"\"v=spf1 include:_spf.google.com ~all\""}]`.
      </td>
    </tr>
  </tbody>
</Table>

### /health-check [#attributes-health-check attributes]

<Table>
  <thead>
    <tr>
      <th style={{ width: "285px" }}>
        Name
      </th>

      <th>
        Description
      </th>
    </tr>
  </thead>

  <tbody>
    <tr>
      <td>
        `id`
      </td>

      <td>
        Name of the Record Set.
      </td>
    </tr>

    <tr>
      <td>
        `config`
      </td>

      <td>
        Including the HealthCheckConfig structure: Type of Health Check configured (or Health Check Thereshold) if health check is acting in negative logic, and the child health checks in case of calculated health checks. JSON format.
      </td>
    </tr>

    <tr>
      <td>
        `alarmConfiguration`
      </td>

      <td>
        Including the AlarmIdentifier structure: Alarm Name, Health Check ID and Region. JSON format.
      </td>
    </tr>
  </tbody>
</Table><|MERGE_RESOLUTION|>--- conflicted
+++ resolved
@@ -6,18 +6,6 @@
   - Integrations
   - Amazon integrations
   - AWS integrations list
-<<<<<<< HEAD
-redirects:
-  - /docs/aws-route-53-integration
-  - >-
-    /docs/infrastructure/amazon-integrations/amazon-integrations/aws-route-53-integration
-  - >-
-    /docs/infrastructure/amazon-integrations/amazon-integrations/aws-route53-monitoring-integration
-  - /docs/aws-route53-integration
-  - >-
-    /docs/infrastructure/amazon-integrations/amazon-integrations/aws-route-53-monitoring-integration
-=======
->>>>>>> dea79b0f
 ---
 
 [New Relic infrastructure integrations](https://docs.newrelic.com/docs/infrastructure/integrations-getting-started/getting-started/introduction-infrastructure-integrations) include an integration for reporting your Amazon Route 53 data to New Relic. This document explains how to activate the integration and describes the data reported.
