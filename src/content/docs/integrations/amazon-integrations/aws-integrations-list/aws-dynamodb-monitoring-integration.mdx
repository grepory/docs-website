--- conflicted
+++ resolved
@@ -6,15 +6,6 @@
   - Integrations
   - Amazon integrations
   - AWS integrations list
-<<<<<<< HEAD
-redirects:
-  - /docs/aws-dynamodb-integration
-  - >-
-    /docs/infrastructure/infrastructure-integrations/amazon-integrations/aws-dynamodb-integration
-  - >-
-    /docs/infrastructure/amazon-integrations/amazon-integrations/aws-dynamodb-monitoring-integration
-=======
->>>>>>> dea79b0f
 ---
 
 [New Relic infrastructure integrations](/docs/infrastructure/integrations-getting-started/getting-started/introduction-infrastructure-integrations) include an integration for reporting Amazon DynamoDB data to New Relic. This document explains how to activate this integration and describes the data that can be reported.
