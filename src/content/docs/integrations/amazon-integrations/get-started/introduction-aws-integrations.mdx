--- conflicted
+++ resolved
@@ -6,16 +6,6 @@
   - Integrations
   - Amazon integrations
   - Get started
-<<<<<<< HEAD
-redirects:
-  - >-
-    /docs/infrastructure/amazon-integrations/getting-started/introduction-aws-integrations
-  - >-
-    /docs/integrations/amazon-integrations/getting-started/introduction-aws-integrations
-japaneseVersion: >-
-  https://docs.newrelic.co.jp/docs/integrations/amazon-integrations/get-started/introduction-aws-integrations
-=======
->>>>>>> dea79b0f
 ---
 
 Amazon integrations let you monitor your AWS data in several New Relic features. To see the features of specific integrations and the data you can collect, see the [AWS integrations list](/docs/infrastructure/amazon-integrations/aws-integrations-list).
