--- conflicted
+++ resolved
@@ -6,18 +6,6 @@
   - Integrations
   - Amazon integrations
   - Get started
-<<<<<<< HEAD
-redirects:
-  - >-
-    /docs/infrastructure/infrastructure-integrations/amazon-integrations/aws-polling-intervals-infrastructure-integrations
-  - >-
-    /docs/infrastructure/amazon-integrations/aws-integrations-list/aws-polling-intervals-infrastructure-integrations
-  - >-
-    /docs/infrastructure/amazon-integrations/getting-started/polling-intervals-infrastructure-aws-integrations
-  - >-
-    /docs/integrations/amazon-integrations/getting-started/polling-intervals-infrastructure-aws-integrations
-=======
->>>>>>> dea79b0f
 ---
 
 New Relic AWS integrations query your AWS services according to a polling interval, which varies depending [on the integration](#aws-integrations). Each polling interval by New Relic occurs for every AWS entity. For example, if you have thirteen Elastic Load Balancers (ELB), each one will be polled every five minutes.
