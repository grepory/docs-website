--- conflicted
+++ resolved
@@ -6,13 +6,6 @@
   - Integrations
   - On-host integrations
   - On-host integrations list
-<<<<<<< HEAD
-redirects:
-  - /docs/varnish-integration-new-relic-infrastructure
-  - >-
-    /docs/integrations/host-integrations/host-integrations-list/varnish-monitoring-integration
-=======
->>>>>>> dea79b0f
 ---
 
 The Varnish Cache [on-host integration](https://docs.newrelic.com/docs/integrations/host-integrations/getting-started/introduction-host-integrations) collects and sends inventory and metrics from your Varnish Cache environment to New Relic so you can monitor its health. We collect metrics at the instance, lock, memory pool, storage, and backend levels.
