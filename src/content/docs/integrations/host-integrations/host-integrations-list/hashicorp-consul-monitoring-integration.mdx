--- conflicted
+++ resolved
@@ -6,15 +6,6 @@
   - Integrations
   - On-host integrations
   - On-host integrations list
-<<<<<<< HEAD
-redirects:
-  - >-
-    /https:/docs.newrelic.com/docs/integrations/host-integrations/host-integrations-list/consul-monitoring-integration
-  - /docs/consul-integration-new-relic-infrastructure
-  - >-
-    /docs/integrations/host-integrations/host-integrations-list/consul-monitoring-integration
-=======
->>>>>>> dea79b0f
 ---
 
 The HashiCorp Consul [on-host integration](https://docs.newrelic.com/docs/integrations/host-integrations/getting-started/introduction-host-integrations) collects and sends inventory and metrics from your Consul environment to New Relic, where you can see the health of your Consul datacenter environment. We collect data on both the datacenter and agent/node levels.
