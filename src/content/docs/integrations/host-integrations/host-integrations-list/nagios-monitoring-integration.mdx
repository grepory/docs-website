--- conflicted
+++ resolved
@@ -6,11 +6,6 @@
   - Integrations
   - On-host integrations
   - On-host integrations list
-<<<<<<< HEAD
-redirects:
-  - /docs/nagios-integration-new-relic-infrastructure
-=======
->>>>>>> dea79b0f
 ---
 
 Our Nagios [integration](https://docs.newrelic.com/docs/integrations/host-integrations/getting-started/introduction-host-integrations) lets you use your service checks directly, without the need to run a Nagios instance.
