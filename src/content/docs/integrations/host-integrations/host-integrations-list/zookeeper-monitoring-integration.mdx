--- conflicted
+++ resolved
@@ -6,13 +6,6 @@
   - Integrations
   - On-host integrations
   - On-host integrations list
-<<<<<<< HEAD
-redirects:
-  - /docs/zookeeper-open-source-integration
-  - >-
-    /docs/integrations/host-integrations/host-integrations-list/zookeeper-integration
-=======
->>>>>>> dea79b0f
 ---
 
 The Zookeeper monitoring integration captures critical performance metrics reported by [Apache Zookeeper](https://zookeeper.apache.org/) nodes and reports data to New Relic.
