---
title: Couchbase monitoring integration
contentType: page
template: basicDoc
topics:
  - Integrations
  - On-host integrations
  - On-host integrations list
<<<<<<< HEAD
redirects:
  - /docs/couchbase-open-source-integration
  - /docs/couchbase-integration-new-relic-infrastructure
  - >-
    /docs/integrations/host-integrations/open-source-host-integrations-list/couchbase-open-source-integration
  - >-
    /docs/integrations/host-integrations/host-integrations-list/couchbase-integration
=======
>>>>>>> dea79b0f
---

Our Couchbase [integration](https://docs.newrelic.com/docs/integrations/host-integrations/getting-started/introduction-host-integrations) collects and sends inventory and metric data from your Couchbase cluster to the New Relic platform, where you can quickly see the health of your Couchbase environment. We collect data at the cluster, node, query engine, and bucket level so you can trace a problem to its source.

Read on to install the integration, and to see what data we collect.

## Compatibility and requirements [#req]

Our integration is compatible with Couchbase version 4.0 or higher.

Before installing the integration, make sure that you meet the following requirements:

* If Couchbase is **not** running on Kubernetes, you must [install the infrastructure agent](/docs/infrastructure/install-infrastructure-agent/get-started/install-infrastructure-agent-new-relic) on a host that's running Couchbase. Otherwise:
  * If running on Kubernetes, see [these requirements](https://docs.newrelic.com/docs/monitor-service-running-kubernetes#requirements).
  * If running on ECS, see [these requirements](/docs/integrations/host-integrations/host-integrations-list/monitor-services-running-amazon-ecs).

## Install and activate [#install]

To install the Couchbase integration, follow the instructions for your environment:

<CollapserGroup>
  <Collapser
    id="ecs-install"
    title="ECS"
  >
    See [Monitor service running on ECS](/docs/integrations/host-integrations/host-integrations-list/monitor-services-running-amazon-ecs).
  </Collapser>

  <Collapser
    id="k8s-install"
    title="Kubernetes"
  >
    See [Monitor service running on Kubernetes](/docs/monitor-service-running-kubernetes).
  </Collapser>

  <Collapser
    id="linux-install"
    title="Linux"
  >
    1. Follow the instructions for [installing an integration](/docs/install-integrations-package), using the file name `nri-couchbase`.
    2. Change directory to the integrations folder:

       ```
       cd /etc/newrelic-infra/integrations.d
       ```
    3. Copy of the sample configuration file:

       ```
       sudo cp couchbase-config.yml.sample couchbase-config.yml
       ```
    4. Edit the `couchbase-config.yml` file as described in the [configuration settings](#config).
    5. [Restart the infrastructure agent](https://docs.newrelic.com/docs/infrastructure/new-relic-infrastructure/configuration/start-stop-restart-check-infrastructure-agent-status).
  </Collapser>

  <Collapser
    id="windows-install"
    title="Windows"
  >
    1. Download the `nri-couchbase` .MSI installer image from:

       [http://download.newrelic.com/infrastructure_agent/windows/integrations/nri-couchbase/nri-couchbase-amd64.msi](http://download.newrelic.com/infrastructure_agent/windows/integrations/nri-couchbase/nri-couchbase-amd64.msi)
    2. To install from the Windows command prompt, run:

       ```
       msiexec.exe /qn /i PATH\TO\nri-couchbase-amd64.msi
       ```
    3. In the Integrations directory, `C:\Program Files\New Relic\newrelic-infra\integrations.d\`, create a copy of the sample configuration file by running:

       ```
       cp couchbase-config.yml.sample couchbase-config.yml
       ```
    4. Edit the `couchbase-config.yml` file as described in the [configuration settings](#config).
    5. [Restart the infrastructure agent](https://docs.newrelic.com/docs/infrastructure/new-relic-infrastructure/configuration/start-stop-restart-check-infrastructure-agent-status).
  </Collapser>
</CollapserGroup>

Additional notes:

* **Advanced:** Integrations are also available in [tarball format](/docs/integrations/host-integrations/installation/install-host-integrations-built-new-relic#tarball) to allow for install outside of a package manager.
* **On-host integrations do not automatically update.** For best results, regularly [update the integration package](/docs/integrations/host-integrations/installation/update-infrastructure-host-integration-package) and [the infrastructure agent](/docs/infrastructure/new-relic-infrastructure/installation/update-infrastructure-agent).

## Configure the integration [#config]

An integration's YAML-format configuration is where you can place required login credentials and configure how data is collected. Which options you change depend on your setup and preference.

There are several ways to configure the integration, depending on how it was installed:

* If enabled via Kubernetes: see [Monitor services running on Kubernetes](/docs/monitor-service-running-kubernetes).
* If enabled via Amazon ECS: see [Monitor services running on ECS](/docs/integrations/host-integrations/host-integrations-list/monitor-services-running-amazon-ecs).
* If installed on-host: edit the config in the integration's YAML config file, `couchbase-config.yml`.

Config options are below. To see the options in use, see an [example config file](#example-config).

<Callout variant="important">
  With secrets management, you can configure on-host integrations with New Relic infrastructure agent to use sensitive data (such as passwords) without having to write them as plain text into the integration's configuration file. For more information, see [Secrets management](https://docs.newrelic.com/docs/integrations/host-integrations/installation/secrets-management).
</Callout>

### Commands

The configuration accepts the following command:

* `all_data`: captures inventory and metrics data for the Couchbase cluster according to the given arguments.

The `all_data` command accepts the following arguments:

* `hostname`: the hostname or IP of the node. Default: `localhost`.
* `port`: the port on which the Couchbase API is listening. Default: `8091`.
* `query_port`: the port on which the N1QL service is listening. Default: `8093`.
* `username`: the username used to connect to Couchbase.
* `password`: the password used to connect to Couchbase.
* `use_ssl`: whether or not to connect using SSL. Default: `false`.
* `ca_bundle_dir/ca_bundle_file`: location of SSL certificate on the host.
* `timeout`: the timeout for API requests, in seconds. Default: `30`.
* `enable_cluster_and_nodes`: whether or not to collect metrics for cluster, node, and query engine entities.
* `enable_buckets`: whether or not to collect metrics for bucket entities.
* `enable_bucket_stats`: whether or not to collect metrics for extended statistics for buckets.

<Callout variant="important">
  If you're [monitoring Couchbase with our Kubernetes integration](/docs/integrations/kubernetes-integration/link-apps-services/monitor-services-running-kubernetes), you may receive duplicated cluster metrics. However, you can facet by node when creating dashboards and alerts.
</Callout>

### Example configuration [#example-config]

Example `couchbase-config.yml` file configuration:

<CollapserGroup>
  <Collapser
    id="example-config"
    title="Example configuration"
  >
    ```
    integration_name: com.newrelic.couchbase

    instances:
      - name: couchbase
        command: all_data
        arguments:
          hostname: couchbase-1.localnet
          port: 8091
          query_port: 8093
          username: coubaseuser
          password: mypass
        labels:
          env: production
          role: couchbase
    ```
  </Collapser>
</CollapserGroup>

For more about the general structure of on-host integration configuration, see [Configuration](/docs/integrations/integrations-sdk/file-specifications/host-integration-configuration-overview).

## Find and use data [#find-and-use]

Integration data is reported to [integration dashboards](/docs/integrations/new-relic-integrations/getting-started/infrastructure-integration-dashboards-charts).

Couchbase data is attached to the following [event types](/docs/using-new-relic/data/understand-data/new-relic-data-types#events-new-relic):

* `CouchbaseBucketSample`
* `CouchbaseClusterSample`
* `CouchbaseNodeSample`
* `CouchbaseQueryEngineSample`

You can [query this data](/docs/using-new-relic/data/understand-data/query-new-relic-data) for troubleshooting purposes or to create custom charts and dashboards.

For more on how to find and use your data, see [Understand integration data](/docs/infrastructure/integrations/find-use-infrastructure-integration-data).

## Metric data [#metrics]

The Couchbase integration collects the following metric data attributes. Some metric names are prefixed with a category indicator and a period, such as `cluster.` or `node.`.

### Couchbase bucket sample metrics [#bucket-sample-metric]

These attributes are attached to the `CouchbaseBucketSample` event type.

<Table>
  <thead>
    <tr>
      <th style={{ width: "350px" }}>
        Metric
      </th>

      <th>
        Description
      </th>
    </tr>
  </thead>

  <tbody>
    <tr>
      <td>
        `bucket.activeResidentItemsRatio`
      </td>

      <td>
        Percentage of active items cached in RAM in this bucket.
      </td>
    </tr>

    <tr>
      <td>
        `bucket.averageDiskCommitTimeInMilliseconds`
      </td>

      <td>
        The average disk commit time of the bucket, in milliseconds.
      </td>
    </tr>

    <tr>
      <td>
        `bucket.averageDiskUpdateTimeInMilliseconds`
      </td>

      <td>
        The average disk update time of the bucket, in milliseconds.
      </td>
    </tr>

    <tr>
      <td>
        `bucket.cacheMissRatio`
      </td>

      <td>
        Percentage of reads per second to this bucket from disk as opposed to RAM.
      </td>
    </tr>

    <tr>
      <td>
        `bucket.currentConnections`
      </td>

      <td>
        Number of connections to this server, including connections from external client SDKs, proxies, TAP requests, and internal statistic gathering.
      </td>
    </tr>

    <tr>
      <td>
        `bucket.dataUsedInBytes`
      </td>

      <td>
        Amount of data used by this bucket, in bytes.
      </td>
    </tr>

    <tr>
      <td>
        `bucket.decrementHitsPerSecond`
      </td>

      <td>
        The number of decrement hits per second of the bucket.
      </td>
    </tr>

    <tr>
      <td>
        `bucket.decrementMissesPerSecond`
      </td>

      <td>
        The number of decrement misses per second of the bucket.
      </td>
    </tr>

    <tr>
      <td>
        `bucket.deleteHitsPerSecond`
      </td>

      <td>
        The number of delete hits per second for this bucket.
      </td>
    </tr>

    <tr>
      <td>
        `bucket.deleteMissesPerSecond`
      </td>

      <td>
        The number of delete misses per second for this bucket.
      </td>
    </tr>

    <tr>
      <td>
        `bucket.diskCreateOperationsPerSecond`
      </td>

      <td>
        Number of new items created on disk per second for this bucket.
      </td>
    </tr>

    <tr>
      <td>
        `bucket.diskFetchesPerSecond`
      </td>

      <td>
        The number of operations required per second to fetch items from disk on the bucket.
      </td>
    </tr>

    <tr>
      <td>
        `bucket.diskUpdateOperationsPerSecond`
      </td>

      <td>
        Number of items updated on disk per second for this bucket.
      </td>
    </tr>

    <tr>
      <td>
        `bucket.diskUsedInBytes`
      </td>

      <td>
        The amount of disk space in use for the bucket, in bytes.
      </td>
    </tr>

    <tr>
      <td>
        `bucket.diskWriteQueue`
      </td>

      <td>
        Number of items waiting to be written to disk in the bucket.
      </td>
    </tr>

    <tr>
      <td>
        `bucket.ejectionsPerSecond`
      </td>

      <td>
        Total number of items per second being ejected to disk in this bucket
      </td>
    </tr>

    <tr>
      <td>
        `bucket.evictionPolicy`
      </td>

      <td>
        The eviction policy of the bucket.
      </td>
    </tr>

    <tr>
      <td>
        `bucket.evictionsPerSecond`
      </td>

      <td>
        The number of items per second evicted from the bucket.
      </td>
    </tr>

    <tr>
      <td>
        `bucket.getHitsPerSecond`
      </td>

      <td>
        Number of get operations per second for data that this bucket contains.
      </td>
    </tr>

    <tr>
      <td>
        `bucket.getMissesPerSecond`
      </td>

      <td>
        Number of get operations per second for data that this bucket does not contain.
      </td>
    </tr>

    <tr>
      <td>
        `bucket.hitRatio`
      </td>

      <td>
        Percentage of get requests served with data from this bucket.
      </td>
    </tr>

    <tr>
      <td>
        `bucket.incrementHitsPerSecond`
      </td>

      <td>
        The number of increment hits per second of the bucket.
      </td>
    </tr>

    <tr>
      <td>
        `bucket.incrementMissesPerSecond`
      </td>

      <td>
        The number of increment misses per second of the bucket.
      </td>
    </tr>

    <tr>
      <td>
        `bucket.itemCount`
      </td>

      <td>
        The number of objects stored in the bucket.
      </td>
    </tr>

    <tr>
      <td>
        `bucket.memoryHighWaterMarkInBytes`
      </td>

      <td>
        High water mark for auto-evictions on the bucket, in bytes.
      </td>
    </tr>

    <tr>
      <td>
        `bucket.memoryLowWaterMarkInBytes`
      </td>

      <td>
        Low water mark for auto-evictions on the bucket, in bytes.
      </td>
    </tr>

    <tr>
      <td>
        `bucket.memoryUsedInBytes`
      </td>

      <td>
        The amount of RAM used for the bucket, in bytes.
      </td>
    </tr>

    <tr>
      <td>
        `bucket.metadataInRAMInBytes`
      </td>

      <td>
        Amount of RAM used for metadata on this bucket, in bytes.
      </td>
    </tr>

    <tr>
      <td>
        `bucket.missesPerSecond`
      </td>

      <td>
        The number of misses per second of the bucket.
      </td>
    </tr>

    <tr>
      <td>
        `bucket.nodeLocator`
      </td>

      <td>
        Type of node locator.
      </td>
    </tr>

    <tr>
      <td>
        `bucket.outOfMemoryErrorsPerSecond`
      </td>

      <td>
        Number of hard out of memory errors for this bucket.
      </td>
    </tr>

    <tr>
      <td>
        `bucket.OverheadInBytes`
      </td>

      <td>
        The extra memory used by transient data (persistence queues, replication queues, checkpoints, etc.) on the bucket, in bytes.
      </td>
    </tr>

    <tr>
      <td>
        `bucket.pendingResidentItemsRatio`
      </td>

      <td>
        Percentage of pending items cached in RAM in this bucket.
      </td>
    </tr>

    <tr>
      <td>
        `bucket.quotaUtilization`
      </td>

      <td>
        The percent of RAM quota currently in use on the bucket.
      </td>
    </tr>

    <tr>
      <td>
        `bucket.readOperationsPerSecond`
      </td>

      <td>
        The number of reads (get operations) per second from this bucket.
      </td>
    </tr>

    <tr>
      <td>
        `bucket.readRatePerSecond`
      </td>

      <td>
        The bytes read per second of the bucket.
      </td>
    </tr>

    <tr>
      <td>
        `bucket.replicaIndex`
      </td>

      <td>
        Defines if the bucket has replica indexes enabled.
      </td>
    </tr>

    <tr>
      <td>
        `bucket.replicaNumber`
      </td>

      <td>
        Number of replicas of this bucket.
      </td>
    </tr>

    <tr>
      <td>
        `bucket.replicaResidentItemsRatio`
      </td>

      <td>
        Percentage of replica items cached in RAM in this bucket.
      </td>
    </tr>

    <tr>
      <td>
        `bucket.residentItemsRatio`
      </td>

      <td>
        Percentage of all items cached in RAM in this bucket.
      </td>
    </tr>

    <tr>
      <td>
        `bucket.temporaryOutOfMemoryErrorsPerSecond`
      </td>

      <td>
        Number of back-offs sent per second to client SDKs due to out of memory situations from this bucket.
      </td>
    </tr>

    <tr>
      <td>
        `bucket.threadsNumber`
      </td>

      <td>
        The number of concurrent readers and writers for the data bucket.
      </td>
    </tr>

    <tr>
      <td>
        `bucket.totalOperationsPerSecond`
      </td>

      <td>
        The total operations per second of the bucket.
      </td>
    </tr>

    <tr>
      <td>
        `bucket.writeOperationsPerSecond`
      </td>

      <td>
        The number of writes (set operations) per second to this bucket.
      </td>
    </tr>

    <tr>
      <td>
        `bucket.writeRatePerSecond`
      </td>

      <td>
        The bytes written of the bucket.
      </td>
    </tr>
  </tbody>
</Table>

### Couchbase cluster sample metrics [#cluster-sample-metric]

These attributes are attached to the `CouchbaseClusterSample` event type.

<Table>
  <thead>
    <tr>
      <th style={{ width: "350px" }}>
        Metric
      </th>

      <th>
        Description
      </th>
    </tr>
  </thead>

  <tbody>
    <tr>
      <td>
        `cluster.autoFailoverCount`
      </td>

      <td>
        The number of auto failovers on the cluster.
      </td>
    </tr>

    <tr>
      <td>
        `cluster.autoFailoverEnabled`
      </td>

      <td>
        Indicates if failover is enabled on the cluster.
      </td>
    </tr>

    <tr>
      <td>
        `cluster.databaseFragmentationThreshold`
      </td>

      <td>
        The percentage level within the database at which compaction occurs.
      </td>
    </tr>

    <tr>
      <td>
        `cluster.diskFreeInBytes`
      </td>

      <td>
        The free disk space on this cluster, in bytes.
      </td>
    </tr>

    <tr>
      <td>
        `cluster.diskQuotaTotalInBytes`
      </td>

      <td>
        Total disk space available to Couchbase, in bytes.
      </td>
    </tr>

    <tr>
      <td>
        `cluster.diskTotalInBytes`
      </td>

      <td>
        Total disk space available, in bytes.
      </td>
    </tr>

    <tr>
      <td>
        `cluster.diskUsedbyDataInBytes`
      </td>

      <td>
        Disk used by bucket data on this cluster, in bytes.
      </td>
    </tr>

    <tr>
      <td>
        `cluster.diskUsedInBytes`
      </td>

      <td>
        The used disk space on this cluster, in bytes.
      </td>
    </tr>

    <tr>
      <td>
        `cluster.indexFragmentationThreshold`
      </td>

      <td>
        The percentage level within indexes at which compaction occurs.
      </td>
    </tr>

    <tr>
      <td>
        `cluster.maximumBucketCount`
      </td>

      <td>
        Maximum number of buckets this cluster supports.
      </td>
    </tr>

    <tr>
      <td>
        `cluster.memoryQuotaTotalInBytes`
      </td>

      <td>
        Total RAM available to Couchbase, in bytes.
      </td>
    </tr>

    <tr>
      <td>
        `cluster.memoryQuotaTotalPerNodeInBytes`
      </td>

      <td>
        Total RAM available to Couchbase, per node, in bytes.
      </td>
    </tr>

    <tr>
      <td>
        `cluster.memoryQuotaUsedInBytes`
      </td>

      <td>
        Total RAM used by Couchbase, in bytes.
      </td>
    </tr>

    <tr>
      <td>
        `cluster.memoryQuotaUsedPerNodeInBytes`
      </td>

      <td>
        Total RAM used by Couchbase, per node, in bytes.
      </td>
    </tr>

    <tr>
      <td>
        `cluster.memoryTotalInBytes`
      </td>

      <td>
        The total RAM on this cluster, in bytes.
      </td>
    </tr>

    <tr>
      <td>
        `cluster.memoryUsedByDataInBytes`
      </td>

      <td>
        Total RAM used by bucket data on this cluster, in bytes.
      </td>
    </tr>

    <tr>
      <td>
        `cluster.memoryUsedInBytes`
      </td>

      <td>
        The total RAM used on this cluster, in bytes.
      </td>
    </tr>

    <tr>
      <td>
        `cluster.viewFragmentationThreshold`
      </td>

      <td>
        The percentage of fragmentation within all the view index files at which compaction is triggered.
      </td>
    </tr>
  </tbody>
</Table>

### Couchbase node sample metrics [#node-sample-metric]

These attributes are attached to the `CouchbaseNodeSample` event type.

<Table>
  <thead>
    <tr>
      <th style={{ width: "350px" }}>
        Metric
      </th>

      <th>
        Description
      </th>
    </tr>
  </thead>

  <tbody>
    <tr>
      <td>
        `node.cpuUtilization`
      </td>

      <td>
        The CPU utilization of the node.
      </td>
    </tr>

    <tr>
      <td>
        `node.memoryFreeInBytes`
      </td>

      <td>
        The free memory of the node, in bytes.
      </td>
    </tr>

    <tr>
      <td>
        `node.memoryTotalInBytes`
      </td>

      <td>
        The total memory allocated to the node, in bytes.
      </td>
    </tr>

    <tr>
      <td>
        `node.recoveryType`
      </td>

      <td>
        The recovery type of the node.
      </td>
    </tr>

    <tr>
      <td>
        `node.services`
      </td>

      <td>
        The services of the node.
      </td>
    </tr>

    <tr>
      <td>
        `node.status`
      </td>

      <td>
        The status of the node. (`0` = unhealthy, `1` = healthy)
      </td>
    </tr>

    <tr>
      <td>
        `node.swapTotalInBytes`
      </td>

      <td>
        The total swap space of the node, in bytes.
      </td>
    </tr>

    <tr>
      <td>
        `node.swapUsedInBytes`
      </td>

      <td>
        The used swap space of the node, in bytes.
      </td>
    </tr>

    <tr>
      <td>
        `node.uptimeInMilliseconds`
      </td>

      <td>
        The uptime of the node, in milliseconds.
      </td>
    </tr>
  </tbody>
</Table>

### Couchbase query engine sample metrics [#query-engine-sample-metric]

These attributes are attached to the `CouchbaseQueryEngineSample` event type.

<Table>
  <thead>
    <tr>
      <th style={{ width: "350px" }}>
        Metric
      </th>

      <th>
        Description
      </th>
    </tr>
  </thead>

  <tbody>
    <tr>
      <td>
        `queryengine.activeRequests`
      </td>

      <td>
        Current number of active requests.
      </td>
    </tr>

    <tr>
      <td>
        `queryengine.averageRequestTimeInMilliseconds`
      </td>

      <td>
        Average request time of this query engine, in milliseconds.
      </td>
    </tr>

    <tr>
      <td>
        `queryengine.completedLimit`
      </td>

      <td>
        Number of queries that Couchbase will keep in the query log.
      </td>
    </tr>

    <tr>
      <td>
        `queryengine.completedRequests`
      </td>

      <td>
        Current number of completed requests.
      </td>
    </tr>

    <tr>
      <td>
        `queryengine.completedThresholdInMilliseconds`
      </td>

      <td>
        Minimum time query must take to be logged in the Couchbase query log, in milliseconds.
      </td>
    </tr>

    <tr>
      <td>
        `queryengine.cores`
      </td>

      <td>
        Number of cores available for this query engine.
      </td>
    </tr>

    <tr>
      <td>
        `queryengine.garbageCollectionNumber`
      </td>

      <td>
        Number of the last garbage collection.
      </td>
    </tr>

    <tr>
      <td>
        `queryengine.garbageCollectionPaused`
      </td>

      <td>
        Percent of time that garbage collection is paused.
      </td>
    </tr>

    <tr>
      <td>
        `queryengine.garbageCollectionTimePausedInMilliseconds`
      </td>

      <td>
        Number of milliseconds that garbage collection is paused, in milliseconds.
      </td>
    </tr>

    <tr>
      <td>
        `queryengine.medianRequestTimeInMilliseconds`
      </td>

      <td>
        Median request time of this query engine, in milliseconds.
      </td>
    </tr>

    <tr>
      <td>
        `queryengine.preparedStatementUtilization`
      </td>

      <td>
        Percentage of requests that are prepared statements.
      </td>
    </tr>

    <tr>
      <td>
        `queryengine.requestsLast15MinutesPerSecond`
      </td>

      <td>
        Requests per second average over the past 15 minutes.
      </td>
    </tr>

    <tr>
      <td>
        `queryengine.requestsLast1MinutesPerSecond`
      </td>

      <td>
        Requests per second average over the past minute.
      </td>
    </tr>

    <tr>
      <td>
        `queryengine.requestsLast5MinutesPerSecond`
      </td>

      <td>
        Requests per second average over the past 5 minutes.
      </td>
    </tr>

    <tr>
      <td>
        `queryengine.requestTime80thPercentileInMilliseconds`
      </td>

      <td>
        80th percentile of request time of this query engine, in milliseconds.
      </td>
    </tr>

    <tr>
      <td>
        `queryengine.requestTime95thPercentileInMilliseconds`
      </td>

      <td>
        95th percentile of request time of this query engine, in milliseconds.
      </td>
    </tr>

    <tr>
      <td>
        `queryengine.requestTime99thPercentileInMilliseconds`
      </td>

      <td>
        99th percentile of request time of this query engine, in milliseconds.
      </td>
    </tr>

    <tr>
      <td>
        `queryengine.systemCPUUtilization`
      </td>

      <td>
        CPU utilization of this query engine
      </td>
    </tr>

    <tr>
      <td>
        `queryengine.systemMemoryInBytes`
      </td>

      <td>
        The virtual address space reserved by this query engine, in bytes.
      </td>
    </tr>

    <tr>
      <td>
        `queryengine.totalMemoryInBytes`
      </td>

      <td>
        Cumulative amount of memory allocated for heap objects by this query engine, in bytes.
      </td>
    </tr>

    <tr>
      <td>
        `queryengine.totalThreads`
      </td>

      <td>
        Total threads used by this query engine.
      </td>
    </tr>

    <tr>
      <td>
        `queryengine.uptimeInMilliseconds`
      </td>

      <td>
        Uptime of this query engine, in milliseconds
      </td>
    </tr>

    <tr>
      <td>
        `queryengine.usedMemoryInBytes`
      </td>

      <td>
        Amount of memory allocated for heap objects for this query engine, in bytes.
      </td>
    </tr>

    <tr>
      <td>
        `queryengine.userCPUUtilization`
      </td>

      <td>
        User CPU utilization of this query engine.
      </td>
    </tr>
  </tbody>
</Table>

## Inventory data [#inventory]

The Couchbase integration captures the configuration parameters of the Couchbase database. The data is available on the Infrastructure [Inventory page](/docs/infrastructure/new-relic-infrastructure/infrastructure-ui-pages/infrastructure-inventory-page-search-your-entire-infrastructure), under the **config/couchbase** source. For more about inventory data, see [Understand data](/docs/infrastructure/integrations-getting-started/getting-started/understand-integration-data-data-types#inventory-data).

The integration captures data for the following Couchbase configuration parameters:

<CollapserGroup>
  <Collapser
    id="bucket-parameters"
    title="Bucket parameters"
  >
    <Table>
      <thead>
        <tr>
          <th style={{ width: "300px" }}>
            Name
          </th>

          <th>
            Description
          </th>
        </tr>
      </thead>

      <tbody>
        <tr>
          <td>
            `Node locator`
          </td>

          <td>
            Type of node locator.
          </td>
        </tr>

        <tr>
          <td>
            `Proxy port`
          </td>

          <td>
            Proxy port on which the bucket communicates.
          </td>
        </tr>

        <tr>
          <td>
            `Type`
          </td>

          <td>
            The type of bucket.
          </td>
        </tr>

        <tr>
          <td>
            `UUID`
          </td>

          <td>
            The UUID of the bucket.
          </td>
        </tr>
      </tbody>
    </Table>
  </Collapser>

  <Collapser
    id="cluster-parameters"
    title="Cluster parameters"
  >
    <Table>
      <thead>
        <tr>
          <th style={{ width: "300px" }}>
            Name
          </th>

          <th>
            Description
          </th>
        </tr>
      </thead>

      <tbody>
        <tr>
          <td>
            `Collection node`
          </td>

          <td>
            The node used to collect metrics.
          </td>
        </tr>

        <tr>
          <td>
            `Couchbase version`
          </td>

          <td>
            The version of Couchbase running on this cluster.
          </td>
        </tr>

        <tr>
          <td>
            `UUID`
          </td>

          <td>
            The UUID of the cluster.
          </td>
        </tr>
      </tbody>
    </Table>
  </Collapser>

  <Collapser
    id="node-parameters"
    title="Node parameters"
  >
    <Table>
      <thead>
        <tr>
          <th style={{ width: "300px" }}>
            Name
          </th>

          <th>
            Description
          </th>
        </tr>
      </thead>

      <tbody>
        <tr>
          <td>
            `Cluster membership`
          </td>

          <td>
            The cluster membership of the node.
          </td>
        </tr>

        <tr>
          <td>
            `Hostname`
          </td>

          <td>
            The hostname of the node.
          </td>
        </tr>

        <tr>
          <td>
            `Operating system`
          </td>

          <td>
            The operating system of the node.
          </td>
        </tr>

        <tr>
          <td>
            `Port`
          </td>

          <td>
            The port of the node.
          </td>
        </tr>

        <tr>
          <td>
            `Recovery type`
          </td>

          <td>
            The recovery type of the node.
          </td>
        </tr>

        <tr>
          <td>
            `Services`
          </td>

          <td>
            A comma-separated list of services of the node.
          </td>
        </tr>

        <tr>
          <td>
            `Version`
          </td>

          <td>
            The version of Couchbase running on this node.
          </td>
        </tr>
      </tbody>
    </Table>
  </Collapser>

  <Collapser
    id="query-engine-parameters"
    title="Query engine parameters"
  >
    <Table>
      <thead>
        <tr>
          <th style={{ width: "300px" }}>
            Name
          </th>

          <th>
            Description
          </th>
        </tr>
      </thead>

      <tbody>
        <tr>
          <td>
            `Node hostname`
          </td>

          <td>
            The hostname of the node this query engine runs on.
          </td>
        </tr>

        <tr>
          <td>
            `Node port`
          </td>

          <td>
            The port of the node this query engine runs on.
          </td>
        </tr>

        <tr>
          <td>
            `Version`
          </td>

          <td>
            The version of this query engine.
          </td>
        </tr>
      </tbody>
    </Table>
  </Collapser>
</CollapserGroup>

## Check the source code [#source-code]

This integration is open source software. That means you can [browse its source code](https://github.com/newrelic/nri-couchbase "Link opens in a new window.") and send improvements, or create your own fork and build it.<|MERGE_RESOLUTION|>--- conflicted
+++ resolved
@@ -6,16 +6,6 @@
   - Integrations
   - On-host integrations
   - On-host integrations list
-<<<<<<< HEAD
-redirects:
-  - /docs/couchbase-open-source-integration
-  - /docs/couchbase-integration-new-relic-infrastructure
-  - >-
-    /docs/integrations/host-integrations/open-source-host-integrations-list/couchbase-open-source-integration
-  - >-
-    /docs/integrations/host-integrations/host-integrations-list/couchbase-integration
-=======
->>>>>>> dea79b0f
 ---
 
 Our Couchbase [integration](https://docs.newrelic.com/docs/integrations/host-integrations/getting-started/introduction-host-integrations) collects and sends inventory and metric data from your Couchbase cluster to the New Relic platform, where you can quickly see the health of your Couchbase environment. We collect data at the cluster, node, query engine, and bucket level so you can trace a problem to its source.
