--- conflicted
+++ resolved
@@ -6,13 +6,6 @@
   - Integrations
   - On-host integrations
   - On-host integrations list
-<<<<<<< HEAD
-redirects:
-  - /docs/unix-monitoring-open-source-integration
-  - >-
-    /docs/integrations/host-integrations/open-source-host-integrations-list/unix-monitoring-open-source-integration
-=======
->>>>>>> dea79b0f
 ---
 
 The Unix monitoring integration allows for system-level monitoring of Unix-based servers, such as AIX, Linux, macOS, and Solaris/SunOS, and reports data to New Relic.
