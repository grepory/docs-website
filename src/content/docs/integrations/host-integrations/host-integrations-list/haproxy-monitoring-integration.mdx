---
title: HAProxy monitoring integration
contentType: page
template: basicDoc
topics:
  - Integrations
  - On-host integrations
  - On-host integrations list
<<<<<<< HEAD
redirects:
  - /docs/haproxy-integration-new-relic-infrastructure
=======
>>>>>>> dea79b0f
---

Our HAProxy [integration](https://docs.newrelic.com/docs/integrations/host-integrations/getting-started/introduction-host-integrations) collects and sends inventory and metrics from your HAProxy instance to the New Relic platform, where you can aggregate and visualize key performance metrics for the HAProxy server, frontends, and backends.

Read on to install the integration, and to see what data we collect.

## Compatibility and requirements [#comp-req]

Our integration is compatible with HAProxy versions 1.3 - 2.2.

Before installing the integration, make sure that you meet the following requirements:

* HAProxy statistics page is enabled and accessible.
* If HAProxy is **not** running on Kubernetes or Amazon ECS, you must [install the infrastructure agent](/docs/infrastructure/install-infrastructure-agent/get-started/install-infrastructure-agent-new-relic) on a host running HAProxy. Otherwise:
  * If running on Kubernetes, see [these requirements](https://docs.newrelic.com/docs/monitor-service-running-kubernetes#requirements).
  * If running on ECS, see [these requirements](/docs/integrations/host-integrations/host-integrations-list/monitor-services-running-amazon-ecs).

## Install and activate [#install]

To install the HAProxy integration, follow the instructions for your environment:

<CollapserGroup>
  <Collapser
    id="ecs-install"
    title="ECS"
  >
    See [Monitor service running on ECS](/docs/integrations/host-integrations/host-integrations-list/monitor-services-running-amazon-ecs).
  </Collapser>

  <Collapser
    id="k8s-install"
    title="Kubernetes"
  >
    See [Monitor service running on Kubernetes](/docs/monitor-service-running-kubernetes).
  </Collapser>

  <Collapser
    id="linux-install"
    title="Linux"
  >
    1. Follow the instructions for [installing an integration](/docs/install-integrations-package), using the file name `nri-haproxy`.
    2. Change directory to the integrations folder:

       ```
       cd /etc/newrelic-infra/integrations.d
       ```
    3. Copy the sample configuration file:

       ```
       sudo cp haproxy-config.yml.sample haproxy-config.yml
       ```
    4. Edit the `haproxy-config.yml` file as described in the [configuration settings](#config).
    5. [Restart the infrastructure agent](https://docs.newrelic.com/docs/infrastructure/new-relic-infrastructure/configuration/start-stop-restart-check-infrastructure-agent-status).
  </Collapser>

  <Collapser
    id="windows-install"
    title="Windows"
  >
    1. Download the `nri-haproxy` .MSI installer image from:

       [http://download.newrelic.com/infrastructure_agent/windows/integrations/nri-haproxy/nri-haproxy-amd64.msi](http://download.newrelic.com/infrastructure_agent/windows/integrations/nri-haproxy/nri-haproxy-amd64.msi)
    2. To install from the Windows command prompt, run:

       ```
       msiexec.exe /qn /i PATH\TO\nri-haproxy-amd64.msi
       ```
    3. In the Integrations directory, `C:\Program Files\New Relic\newrelic-infra\integrations.d\`, create a copy of the sample configuration file by running:

       ```
       cp haproxy-config.yml.sample haproxy-config.yml
       ```
    4. Edit the `haproxy-config.yml` configuration file using the [configuration settings](#config).
    5. [Restart the infrastructure agent](https://docs.newrelic.com/docs/infrastructure/new-relic-infrastructure/configuration/start-stop-restart-check-infrastructure-agent-status).
  </Collapser>
</CollapserGroup>

Additional notes:

* **Advanced:** Integrations are also available in [tarball format](/docs/integrations/host-integrations/installation/install-host-integrations-built-new-relic#tarball) to allow for install outside of a package manager.
* **On-host integrations do not automatically update.** For best results, regularly [update the integration package](/docs/integrations/host-integrations/installation/update-infrastructure-host-integration-package) and [the infrastructure agent](/docs/infrastructure/new-relic-infrastructure/installation/update-infrastructure-agent).

## Configure [#config]

An integration's YAML-format configuration is where you can place required login credentials and configure how data is collected. Which options you change depend on your setup and preference.

There are several ways to configure the integration, depending on how it was installed:

* If enabled via Kubernetes: see [Monitor services running on Kubernetes](/docs/monitor-service-running-kubernetes).
* If enabled via Amazon ECS: see [Monitor services running on ECS](/docs/integrations/host-integrations/host-integrations-list/monitor-services-running-amazon-ecs).
* If installed on-host: edit the config in the integration's YAML config file, `haproxy-config.yml`.

For an example configuration, see the [example config file](#example-config).

<Callout variant="important">
  With secrets management, you can configure on-host integrations with New Relic infrastructure's agent to use sensitive data (such as passwords) without having to write them as plain text into the integration's configuration file. For more information, see [Secrets management](https://docs.newrelic.com/docs/integrations/host-integrations/installation/secrets-management).
</Callout>

### Commands

The configuration accepts these commands:

* `all_data`: collects both inventory and metrics for the HAProxy instance.
* `inventory`: collects only the inventory (configuration) data for the HAProxy instance.
* `metrics`: collects only the metrics data for the HAProxy instance.

### Arguments

The config commands accept the following arguments:

* `username`: The username for the HAProxy connection.
* `password`: The password for the HAProxy connection.
* `stats_url`: A URL pointing to the stats page for HAProxy.
* `cluster_name`: A user-defined name to uniquely identify the cluster being monitored. Required.

### Example configuration [#example-config]

Example `haproxy-config.yml` file configuration:

<CollapserGroup>
  <Collapser
    id="example"
    title="Example configuration"
  >
    ```
    integration_name: com.newrelic.haproxy

    instances:
      - name: haproxy
        # Command can be all_data, metrics, or inventory
        command: all_data
        arguments:
          # The URL to the enabled stats page on the 
          # HAProxy instance
          stats_url: http://haproxy-instance/stats
          # HAProxy Cluster Name
          cluster_name: haproxycluster
          # Basic auth username
          username: cacheuser
          # Basic auth password
          password: password
    ```
  </Collapser>
</CollapserGroup>

For more about the general structure of on-host integration configuration, see [Configuration](/docs/integrations/integrations-sdk/file-specifications/host-integration-configuration-overview).

## Find and use data [#find-and-use]

This integration's data is reported to a dedicated New Relic [dashboard](/docs/integrations/new-relic-integrations/getting-started/infrastructure-integration-dashboards-charts).

Metrics are attached to the following [event types](/docs/using-new-relic/data/understand-data/new-relic-data-types#events-new-relic):

* `HAProxyBackendSample`
* `HAProxyFrontendSample`
* `HAProxyServerSample`

You can [query this data](/docs/using-new-relic/data/understand-data/query-new-relic-data) for troubleshooting purposes or to create custom charts and dashboards.

For more on how to find and use your data, see [Understand integration data](/docs/infrastructure/integrations/find-use-infrastructure-integration-data).

## Metric data [#metrics]

The HAProxy integration collects the following metric data attributes. Each metric name is prefixed with a category indicator and a period, such as `backend.`, `frontend.`, or `server.`.

### HAProxy backend sample metrics [#backend-sample]

These attributes are attached to the `HAProxyBackendSample` event type:

<Table>
  <thead>
    <tr>
      <th style={{ width: "350px" }}>
        Metric
      </th>

      <th>
        Description
      </th>
    </tr>
  </thead>

  <tbody>
    <tr>
      <td>
        `backend.activeServers`
      </td>

      <td>
        Number of active servers.
      </td>
    </tr>

    <tr>
      <td>
        `backend.averageConnectTimeInSeconds`
      </td>

      <td>
        Average connect time over the 1024 last requests, in milliseconds.
      </td>
    </tr>

    <tr>
      <td>
        `backend.averageQueueTimeInSeconds`
      </td>

      <td>
        Average queue time over the 1024 last requests, in milliseconds.
      </td>
    </tr>

    <tr>
      <td>
        `backend.averageResponseTimeInSeconds`
      </td>

      <td>
        Average response time over the 1024 last requests, in milliseconds.
      </td>
    </tr>

    <tr>
      <td>
        `backend.averageTotalSessionTimeInSeconds`
      </td>

      <td>
        Average total session time over the 1024 last requests, in milliseconds.
      </td>
    </tr>

    <tr>
      <td>
        `backend.backupServers`
      </td>

      <td>
        Number of backup servers.
      </td>
    </tr>

    <tr>
      <td>
        `backend.bytesInPerSecond`
      </td>

      <td>
        Bytes received per second.
      </td>
    </tr>

    <tr>
      <td>
        `backend.bytesOutPerSecond`
      </td>

      <td>
        Bytes sent per second.
      </td>
    </tr>

    <tr>
      <td>
        `backend.bytesThatBypassedCompressorPerSecond`
      </td>

      <td>
        Number of bytes that bypassed the HTTP compressor per second.
      </td>
    </tr>

    <tr>
      <td>
        `backend.connectingRequestErrorsPerSecond`
      </td>

      <td>
        Number of requests that encountered an error trying to connect to a backend server per second.
      </td>
    </tr>

    <tr>
      <td>
        `backend.connectionRetriesPerSecond`
      </td>

      <td>
        Number of times a connection to a server was retried per second.
      </td>
    </tr>

    <tr>
      <td>
        `backend.cookieName`
      </td>

      <td>
        The name of the cookie.
      </td>
    </tr>

    <tr>
      <td>
        `backend.currentQueuedRequestsWithoutServer`
      </td>

      <td>
        Current queued requests without a server assigned.
      </td>
    </tr>

    <tr>
      <td>
        `backend.currentSessions`
      </td>

      <td>
        Number of current sessions.
      </td>
    </tr>

    <tr>
      <td>
        `backend.dataTransfersAbortedByClientPerSecond`
      </td>

      <td>
        Number of data transfers aborted by the client per second.
      </td>
    </tr>

    <tr>
      <td>
        `backend.dataTransfersAbortedByServerPerSecond`
      </td>

      <td>
        Number of data transfers aborted by the server per second.
      </td>
    </tr>

    <tr>
      <td>
        `backend.downtimeInSeconds`
      </td>

      <td>
        Total downtime in seconds.
      </td>
    </tr>

    <tr>
      <td>
        `backend.http100ResponsesPerSecond`
      </td>

      <td>
        HTTP responses with 1xx code per second.
      </td>
    </tr>

    <tr>
      <td>
        `backend.http200ResponsesPerSecond`
      </td>

      <td>
        HTTP responses with 2xx code per second.
      </td>
    </tr>

    <tr>
      <td>
        `backend.http300ResponsesPerSecond`
      </td>

      <td>
        HTTP responses with 3xx code per second.
      </td>
    </tr>

    <tr>
      <td>
        `backend.http400ResponsesPerSecond`
      </td>

      <td>
        HTTP responses with 4xx code per second.
      </td>
    </tr>

    <tr>
      <td>
        `backend.http500ResponsesPerSecond`
      </td>

      <td>
        HTTP responses with 5xx code per second.
      </td>
    </tr>

    <tr>
      <td>
        `backend.httpOtherResponsesPerSecond`
      </td>

      <td>
        HTTP responses with other codes (protocol error) per second.
      </td>
    </tr>

    <tr>
      <td>
        `backend.httpRequestsPerSecond`
      </td>

      <td>
        HTTP requests per second.
      </td>
    </tr>

    <tr>
      <td>
        `backend.httpResponseBytesEmittedByCompressorPerSecond`
      </td>

      <td>
        Number of HTTP response bytes emitted by the compressor per second.
      </td>
    </tr>

    <tr>
      <td>
        `backend.httpResponseBytesFedToCompressorPerSecond`
      </td>

      <td>
        Number of HTTP response bytes fed to the compressor per second.
      </td>
    </tr>

    <tr>
      <td>
        `backend.httpResponsesCompressedPerSecond`
      </td>

      <td>
        Number of HTTP responses that were compressed per second.
      </td>
    </tr>

    <tr>
      <td>
        `backend.interceptedRequestsPerSecond`
      </td>

      <td>
        Intercepted requests per second.
      </td>
    </tr>

    <tr>
      <td>
        `backend.maxQueuedRequestsWithoutServer`
      </td>

      <td>
        Maximum queued requests without a server assigned.
      </td>
    </tr>

    <tr>
      <td>
        `backend.maxSessions`
      </td>

      <td>
        Maximum number of sessions.
      </td>
    </tr>

    <tr>
      <td>
        `backend.maxSessionsPerSecond`
      </td>

      <td>
        Maximum number of new sessions per second.
      </td>
    </tr>

    <tr>
      <td>
        `backend.mode`
      </td>

      <td>
        The proxy mode. Options: tcp, http, health, unknown.
      </td>
    </tr>

    <tr>
      <td>
        `backend.proxyName`
      </td>

      <td>
        The name of the proxy.
      </td>
    </tr>

    <tr>
      <td>
        `backend.requestRedispatchPerSecond`
      </td>

      <td>
        Number of times a request was redispatched to another server per second.
      </td>
    </tr>

    <tr>
      <td>
        `backend.requestsDenied.securityConcernPerSecond`
      </td>

      <td>
        Requests denied bytcp-request connection rules per second.
      </td>
    </tr>

    <tr>
      <td>
        `backend.responseErrorsPerSecond`
      </td>

      <td>
        Response errors per second.
      </td>
    </tr>

    <tr>
      <td>
        `backend.responsesDenied.securityConcernPerSecond`
      </td>

      <td>
        Requests denied bytcp-request session rules per second.
      </td>
    </tr>

    <tr>
      <td>
        `backend.serverSelectedPerSecond`
      </td>

      <td>
        Number of times a server was selected per second, either for new sessions, or when re-dispatching.
      </td>
    </tr>

    <tr>
      <td>
        `backend.sessionsPerSecond`
      </td>

      <td>
        Sessions created per second.
      </td>
    </tr>

    <tr>
      <td>
        `backend.status`
      </td>

      <td>
        Status. Options: UP, DOWN, NOLB, MAINT, MAINT(via), MAINT(resolution).
      </td>
    </tr>

    <tr>
      <td>
        `backend.timeSinceLastSessionAssignedInSeconds`
      </td>

      <td>
        Number of seconds since last session assigned to backend.
      </td>
    </tr>

    <tr>
      <td>
        `backend.timeSinceLastUpDownTransitionInSeconds`
      </td>

      <td>
        Number of seconds since the last UP&lt;->DOWN transition.
      </td>
    </tr>

    <tr>
      <td>
        `backend.totalWeight`
      </td>

      <td>
        Total weight of the backend.
      </td>
    </tr>

    <tr>
      <td>
        `backend.type`
      </td>

      <td>
        Type of backend. `0` = frontend, `1` = backend, `2` = server, `3` = socket/listener.
      </td>
    </tr>

    <tr>
      <td>
        `backend.upToDownTransitionsPerSecond`
      </td>

      <td>
        Number of UP->DOWN transitions per second.
      </td>
    </tr>
  </tbody>
</Table>

### HAProxy frontend sample metrics [#frontend-sample]

These attributes are attached to the `HAProxyFrontendSample` event type:

<Table>
  <thead>
    <tr>
      <th style={{ width: "350px" }}>
        Metric
      </th>

      <th>
        Description
      </th>
    </tr>
  </thead>

  <tbody>
    <tr>
      <td>
        `frontend.bytesInPerSecond`
      </td>

      <td>
        Number of bytes received per second.
      </td>
    </tr>

    <tr>
      <td>
        `frontend.bytesOutPerSecond`
      </td>

      <td>
        Number of bytes sent per second.
      </td>
    </tr>

    <tr>
      <td>
        `frontend.connectionsPerSecond`
      </td>

      <td>
        Number of connections per second.
      </td>
    </tr>

    <tr>
      <td>
        `frontend.currentSessions`
      </td>

      <td>
        Number of current sessions.
      </td>
    </tr>

    <tr>
      <td>
        `frontend.http100ResponsesPerSecond`
      </td>

      <td>
        HTTP responses with 1xx code per second.
      </td>
    </tr>

    <tr>
      <td>
        `frontend.http200ResponsesPerSecond`
      </td>

      <td>
        HTTP responses with 2xx code per second.
      </td>
    </tr>

    <tr>
      <td>
        `frontend.http300ResponsesPerSecond`
      </td>

      <td>
        HTTP responses with 3xx code per second.
      </td>
    </tr>

    <tr>
      <td>
        `frontend.http400ResponsesPerSecond`
      </td>

      <td>
        HTTP responses with 4xx code per second.
      </td>
    </tr>

    <tr>
      <td>
        `frontend.http500ResponsesPerSecond`
      </td>

      <td>
        HTTP responses with 5xx code per second.
      </td>
    </tr>

    <tr>
      <td>
        `frontend.httpOtherResponsesPerSecond`
      </td>

      <td>
        HTTP responses with other codes (protocol error).
      </td>
    </tr>

    <tr>
      <td>
        `frontend.httpRequests.maxPerSecond`
      </td>

      <td>
        Max number of HTTP requests per second observed.
      </td>
    </tr>

    <tr>
      <td>
        `frontend.httpRequestsPerSecond`
      </td>

      <td>
        HTTP requests per second.
      </td>
    </tr>

    <tr>
      <td>
        `frontend.interceptedRequestsPerSecond`
      </td>

      <td>
        Intercepted requests per second.
      </td>
    </tr>

    <tr>
      <td>
        `frontend.maxConnectionsPerSecond`
      </td>

      <td>
        Maximum number of connections.
      </td>
    </tr>

    <tr>
      <td>
        `frontend.maxSessions`
      </td>

      <td>
        Maximum number of sessions.
      </td>
    </tr>

    <tr>
      <td>
        `frontend.maxSessionsPerSecond`
      </td>

      <td>
        Maximum number of new sessions per second.
      </td>
    </tr>

    <tr>
      <td>
        `frontend.mode`
      </td>

      <td>
        Proxy mode. One of tcp, http, health, unknown.
      </td>
    </tr>

    <tr>
      <td>
        `frontend.proxyName`
      </td>

      <td>
        The name of the proxy.
      </td>
    </tr>

    <tr>
      <td>
        `frontend.requestErrors`
      </td>

      <td>
        Request errors per second.
      </td>
    </tr>

    <tr>
      <td>
        `frontend.requestsDenied.securityConcernsPerSecond`
      </td>

      <td>
        Requests denied because of security concerns per second.
      </td>
    </tr>

    <tr>
      <td>
        `frontend.requestsDenied.tcpRequestConnectionRulesPerSecond`
      </td>

      <td>
        Requests denied bytcp-request connection rules per second.
      </td>
    </tr>

    <tr>
      <td>
        `frontend.requestsDenied.tcpRequestSessionRulesPerSecond`
      </td>

      <td>
        Requests denied bytcp-request session rules per second.
      </td>
    </tr>

    <tr>
      <td>
        `frontend.responsesDenied.securityConcernsPerSecond`
      </td>

      <td>
        Responses denied because of security concerns per second.
      </td>
    </tr>

    <tr>
      <td>
        `frontend.serviceName`
      </td>

      <td>
        The name of the service.
      </td>
    </tr>

    <tr>
      <td>
        `frontend.sessionsPerSecond`
      </td>

      <td>
        Sessions created per second.
      </td>
    </tr>

    <tr>
      <td>
        `frontend.status`
      </td>

      <td>
        The status of the frontend. Options: UP, DOWN, NOLB, MAINT, MAINT(via), MAINT(resolution).
      </td>
    </tr>

    <tr>
      <td>
        `frontend.type`
      </td>

      <td>
        Type of frontend. `0` = frontend, `1` = backend, `2` = server, `3` = socket/listener.
      </td>
    </tr>
  </tbody>
</Table>

### HAProxy server sample metrics [#server-sample]

These attributes are attached to the `HAProxyServerSample` event type:

<Table>
  <thead>
    <tr>
      <th style={{ width: "350px" }}>
        Metric
      </th>

      <th>
        Description
      </th>
    </tr>
  </thead>

  <tbody>
    <tr>
      <td>
        `server.agentCheckContents`
      </td>

      <td>
        Last agent check contents or textual error.
      </td>
    </tr>

    <tr>
      <td>
        `server.agentDurationInSeconds`
      </td>

      <td>
        Time taken to finish last check, in milliseconds.
      </td>
    </tr>

    <tr>
      <td>
        `server.agentStatus`
      </td>

      <td>
        Status of the agent.
      </td>
    </tr>

    <tr>
      <td>
        `server.agentStatusDescription`
      </td>

      <td>
        Short human-readable description of `agent_status`.
      </td>
    </tr>

    <tr>
      <td>
        `server.averageConnectTimeInSeconds`
      </td>

      <td>
        Average connect time over the 1024 last requests, in milliseconds.
      </td>
    </tr>

    <tr>
      <td>
        `server.averageQueueTimeInSeconds`
      </td>

      <td>
        Average queue time over the 1024 last requests, in milliseconds.
      </td>
    </tr>

    <tr>
      <td>
        `server.averageResponseTimeInSeconds`
      </td>

      <td>
        Average response time over the 1024 last requests, in milliseconds.
      </td>
    </tr>

    <tr>
      <td>
        `server.averageTotalSessionTimeInSeconds`
      </td>

      <td>
        Average total session time over the 1024 last requests, in milliseconds.
      </td>
    </tr>

    <tr>
      <td>
        `server.bytesInPerSecond`
      </td>

      <td>
        Bytes received per second.
      </td>
    </tr>

    <tr>
      <td>
        `server.bytesOutPerSecond`
      </td>

      <td>
        Bytes sent per second.
      </td>
    </tr>

    <tr>
      <td>
        `server.checkStatusDescription`
      </td>

      <td>
        Short human-readable description of `check_status`.
      </td>
    </tr>

    <tr>
      <td>
        `server.connectingToBackendRequestErrorsPerSecond`
      </td>

      <td>
        Number of requests that encountered an error trying to connect to a backend server per second.
      </td>
    </tr>

    <tr>
      <td>
        `server.connectionRetriesPerSecond`
      </td>

      <td>
        Number of times a connection to a server was retried per second.
      </td>
    </tr>

    <tr>
      <td>
        `server.cookieValue`
      </td>

      <td>
        Server's cookie value.
      </td>
    </tr>

    <tr>
      <td>
        `server.currentSessions`
      </td>

      <td>
        Number of current sessions.
      </td>
    </tr>

    <tr>
      <td>
        `server.dataTransfersAbortedByClientPerSecond`
      </td>

      <td>
        Number of data transfers aborted by the client per second.
      </td>
    </tr>

    <tr>
      <td>
        `server.dataTransfersAbortedByServerPerSecond`
      </td>

      <td>
        Number of data transfers aborted by the server per second.
      </td>
    </tr>

    <tr>
      <td>
        `server.downtimeInSeconds`
      </td>

      <td>
        Total downtime in seconds.
      </td>
    </tr>

    <tr>
      <td>
        `server.failedChecksPerSecond`
      </td>

      <td>
        Number of failed checks per second.
      </td>
    </tr>

    <tr>
      <td>
        `server.failedHealthCheckDetails`
      </td>

      <td>
        Failed health check details.
      </td>
    </tr>

    <tr>
      <td>
        `server.healthCheckContents`
      </td>

      <td>
        Last health check contents or textual error.
      </td>
    </tr>

    <tr>
      <td>
        `server.healthCheckDurationInMilliseconds`
      </td>

      <td>
        Time it took to finish the last health check, in milliseconds.
      </td>
    </tr>

    <tr>
      <td>
        `server.healthCheckStatus`
      </td>

      <td>
        Health check status.
      </td>
    </tr>

    <tr>
      <td>
        `server.http100ResponsesPerSecond`
      </td>

      <td>
        HTTP responses with 1xx code per second.
      </td>
    </tr>

    <tr>
      <td>
        `server.http200ResponsesPerSecond`
      </td>

      <td>
        HTTP responses with 2xx code per second.
      </td>
    </tr>

    <tr>
      <td>
        `server.http300ResponsesPerSecond`
      </td>

      <td>
        HTTP responses with 3xx code per second.
      </td>
    </tr>

    <tr>
      <td>
        `server.http400ResponsesPerSecond`
      </td>

      <td>
        HTTP responses with 4xx code per second.
      </td>
    </tr>

    <tr>
      <td>
        `server.http500ResponsesPerSecond`
      </td>

      <td>
        HTTP responses with 5xx code per second.
      </td>
    </tr>

    <tr>
      <td>
        `server.httpOtherResponsesPerSecond`
      </td>

      <td>
        HTTP responses with other codes (protocol error).
      </td>
    </tr>

    <tr>
      <td>
        `server.isActive`
      </td>

      <td>
        Whether the server is active. `0` = Inactive, `1` = Active.
      </td>
    </tr>

    <tr>
      <td>
        `server.isBackup`
      </td>

      <td>
        Whether the server is a backup. `0` = Not Backup, `1` = Backup.
      </td>
    </tr>

    <tr>
      <td>
        `server.layerCode`
      </td>

      <td>
        Layer 5-7 code, if available.
      </td>
    </tr>

    <tr>
      <td>
        `server.maximumQueuedRequests`
      </td>

      <td>
        Maximum queued requests.
      </td>
    </tr>

    <tr>
      <td>
        `server.maxSessions`
      </td>

      <td>
        Number of maximum sessions.
      </td>
    </tr>

    <tr>
      <td>
        `server.maxSessionsPerSecond`
      </td>

      <td>
        Max sessions per second.
      </td>
    </tr>

    <tr>
      <td>
        `server.mode`
      </td>

      <td>
        Proxy mode. One of tcp, http, health, unknown.
      </td>
    </tr>

    <tr>
      <td>
        `server.proxyName`
      </td>

      <td>
        The name of the proxy.
      </td>
    </tr>

    <tr>
      <td>
        `server.queuedRequests`
      </td>

      <td>
        Current queued requests.
      </td>
    </tr>

    <tr>
      <td>
        `server.requestRedispatchPerSecond`
      </td>

      <td>
        Number of times a request was redispatched to another server per second.
      </td>
    </tr>

    <tr>
      <td>
        `server.requestsDenied.securityConcernPerSecond`
      </td>

      <td>
        Requests denied because of security concerns per second.
      </td>
    </tr>

    <tr>
      <td>
        `server.responseErrorsPerSecond`
      </td>

      <td>
        Response errors per second.
      </td>
    </tr>

    <tr>
      <td>
        `server.responsesDenied.securityConcernPerSecond`
      </td>

      <td>
        Responses denied because of security concerns per second.
      </td>
    </tr>

    <tr>
      <td>
        `server.serverID`
      </td>

      <td>
        The server ID.
      </td>
    </tr>

    <tr>
      <td>
        `server.serverSelectedPerSecond`
      </td>

      <td>
        Number of times a server was selected per second, either for new sessions, or when re-dispatching.
      </td>
    </tr>

    <tr>
      <td>
        `server.serverWeight`
      </td>

      <td>
        The server weight.
      </td>
    </tr>

    <tr>
      <td>
        `server.serviceName`
      </td>

      <td>
        The name of the service.
      </td>
    </tr>

    <tr>
      <td>
        `server.sessionsPerSecond`
      </td>

      <td>
        Sessions per second.
      </td>
    </tr>

    <tr>
      <td>
        `server.status`
      </td>

      <td>
        The status of the server. Options: UP, DOWN, NOLB, MAINT, MAINT(via), MAINT(resolution).
      </td>
    </tr>

    <tr>
      <td>
        `server.throttlePercentage`
      </td>

      <td>
        Throttle percentage for the server, when slowstart is active. Or no value if not in slowstart.
      </td>
    </tr>

    <tr>
      <td>
        `server.timeSinceLastSessionAssignedInSeconds`
      </td>

      <td>
        Number of seconds since last session assigned to backend.
      </td>
    </tr>

    <tr>
      <td>
        `server.timeSinceLastUpDownTransitionInSeconds`
      </td>

      <td>
        Number of seconds since the last UP&lt;->DOWN transition.
      </td>
    </tr>

    <tr>
      <td>
        `server.type`
      </td>

      <td>
        The type of server. `0` = frontend, `1` = backend, `2` = server, `3` = socket/listener.
      </td>
    </tr>

    <tr>
      <td>
        `server.upToDownTransitionsPerSecond`
      </td>

      <td>
        Number of UP->DOWN transitions per second.
      </td>
    </tr>
  </tbody>
</Table>

## Inventory data [#inventory]

The HAProxy integration captures the configuration parameters of the HAProxy instance. The data is available on the infrastructure [Inventory page](/docs/infrastructure/new-relic-infrastructure/infrastructure-ui-pages/infrastructure-inventory-page-search-your-entire-infrastructure), under the **config/haproxy** source. For more about inventory data, see [Understand integration data](/docs/infrastructure/integrations-getting-started/getting-started/understand-integration-data-data-types#inventory-data).

The integration captures data for the following configuration parameters:

### Backend inventory

<Table>
  <thead>
    <tr>
      <th style={{ width: "350px" }}>
        Name
      </th>

      <th>
        Description
      </th>
    </tr>
  </thead>

  <tbody>
    <tr>
      <td>
        `iid`
      </td>

      <td>
        The backend proxy ID.
      </td>
    </tr>

    <tr>
      <td>
        `pid`
      </td>

      <td>
        The backend process ID.
      </td>
    </tr>

    <tr>
      <td>
        `slim`
      </td>

      <td>
        The backend session limit.
      </td>
    </tr>
  </tbody>
</Table>

### Frontend inventory

<Table>
  <thead>
    <tr>
      <th style={{ width: "350px" }}>
        Name
      </th>

      <th>
        Description
      </th>
    </tr>
  </thead>

  <tbody>
    <tr>
      <td>
        `iid`
      </td>

      <td>
        The frontend proxy ID.
      </td>
    </tr>

    <tr>
      <td>
        `pid`
      </td>

      <td>
        The frontend process ID.
      </td>
    </tr>

    <tr>
      <td>
        `rate_lim`
      </td>

      <td>
        New session per second limit.
      </td>
    </tr>

    <tr>
      <td>
        `slim`
      </td>

      <td>
        The frontend session limit.
      </td>
    </tr>
  </tbody>
</Table>

### Server inventory

<Table>
  <thead>
    <tr>
      <th style={{ width: "350px" }}>
        Name
      </th>

      <th>
        Description
      </th>
    </tr>
  </thead>

  <tbody>
    <tr>
      <td>
        `iid`
      </td>

      <td>
        The backend proxy ID.
      </td>
    </tr>

    <tr>
      <td>
        `pid`
      </td>

      <td>
        The server process ID.
      </td>
    </tr>

    <tr>
      <td>
        `qmax`
      </td>

      <td>
        The configured max queue. `0` = no limit.
      </td>
    </tr>

    <tr>
      <td>
        `sid`
      </td>

      <td>
        The server ID.
      </td>
    </tr>

    <tr>
      <td>
        `slim`
      </td>

      <td>
        The server session limit.
      </td>
    </tr>
  </tbody>
</Table>

## Check the source code [#source-code]

This integration is open source software. That means you can [browse its source code](https://github.com/newrelic/nri-haproxy "Link opens in a new window.") and send improvements, or create your own fork and build it.<|MERGE_RESOLUTION|>--- conflicted
+++ resolved
@@ -6,11 +6,6 @@
   - Integrations
   - On-host integrations
   - On-host integrations list
-<<<<<<< HEAD
-redirects:
-  - /docs/haproxy-integration-new-relic-infrastructure
-=======
->>>>>>> dea79b0f
 ---
 
 Our HAProxy [integration](https://docs.newrelic.com/docs/integrations/host-integrations/getting-started/introduction-host-integrations) collects and sends inventory and metrics from your HAProxy instance to the New Relic platform, where you can aggregate and visualize key performance metrics for the HAProxy server, frontends, and backends.
