---
title: Oracle Database monitoring integration
contentType: page
template: basicDoc
topics:
  - Integrations
  - On-host integrations
  - On-host integrations list
<<<<<<< HEAD
redirects:
  - /docs/oracledb-monitoring-integration
  - /docs/oracledb-integration-new-relic-infrastructure
  - >-
    /docs/integrations/host-integrations/host-integrations-list/oracledb-monitoring-integration
=======
>>>>>>> dea79b0f
---

Our Oracle Database [integration](https://docs.newrelic.com/docs/integrations/host-integrations/getting-started/introduction-host-integrations) collects key performance metrics on databases, tablespaces, and memory by default. You can customize your configuration to collect even more metrics, giving you detailed characterization of database performance.

Read on to install the integration, and to see what data we collect.

## Compatibility and requirements [#comp-req]

Our integration is compatible with Oracle Database versions 11.2 and higher.

Before installing the integration, make sure that you meet the following requirements:

* Linux distro [compatible with infrastructure](/docs/infrastructure/new-relic-infrastructure/getting-started/compatibility-requirements-new-relic-infrastructure), except for RHEL/CentOS/OEL versions lower than 7.
* [Install the infrastructure agent](/docs/infrastructure/install-infrastructure-agent/get-started/install-infrastructure-agent-new-relic).
* [Oracle Instant Client](http://www.Oracle.com/technetwork/database/database-technologies/instant-client/downloads/index.html) on the agent box.
* Oracle database with `ORACLE_HOME` [configured to the correct directory](https://docs.oracle.com/database/121/ADMQS/GUID-EC18C4A6-3BA5-4C14-9D76-B0DD62FEFFF2.htm#ADMQS12369) for the root user.
* Oracle database user with [both **CONNECT** and **SELECT** privileges](#users-privileges) on the required global views.
* Oracle database with a `listener.ora` file configured to monitor from a remote connection. By default, Oracle Database only listens to localhost.

## Oracle Database users and privileges [#users-privileges]

In the Oracle database, execute the following statements to create a new user and assign user privileges. USERNAME and similar user-specific values must be replaced.

1. **If you use Oracle DB 12c or higher,** use `ALTER SESSION` to access the database and manage users and user properties. Do not run this query if your Oracle DB version is lower than 12c.

   ```
   ALTER SESSION set "_Oracle_SCRIPT"=true;
   ```
2. Use `CREATE USER` to add a new user to the database. Replace USER_PASSWORD with the [new user's password](https://docs.oracle.com/en/database/oracle/oracle-database/12.2/dbseg/keeping-your-oracle-database-secure.html#GUID-451679EB-8676-47E6-82A6-DF025FD65156).

   ```
   CREATE USER USERNAME IDENTIFIED BY "USER_PASSWORD";
   ```

   <Callout variant="tip">
     For assistance with user maintenance questions, consult the [Oracle documentation](https://docs.oracle.com/en/database/oracle/oracle-database/index.html) or contact your system or database administrator.
   </Callout>
3. Grant `CONNECT` privileges to the user.

   ```
   GRANT CONNECT TO USERNAME;
   ```
4. Grant `SELECT` privileges to the user on the following global views:

   * `cdb_data_files`
   * `cdb_pdbs`
   * `cdb_users`
   * `gv_$sysmetric`
   * `gv_$pgastat`
   * `gv_$instance`
   * `gv_$filestat`
   * `gv_$parameter`
   * `sys.dba_data_files`
   * `gv_$session`
   * `gv_$sesstat`
   * `gv_$statname`
   * `gv_$rowcache`
   * `gv_$sga`
   * `gv_$sysstat`
   * `v_$database`
   * `gv_$librarycache`
   * `gv_$sqlarea`
   * `gv_$system_event`
   * `dba_tablespaces`
   * `gv_$session_wait`
   * `gv_$rollstat`
   * `v_$instance`

   You can execute the following SQL statements together in one script or individually.

   ```
   GRANT SELECT ON cdb_data_files TO USERNAME;
   GRANT SELECT ON cdb_pdbs TO USERNAME;
   GRANT SELECT ON cdb_users TO USERNAME;
   GRANT SELECT ON gv_$sysmetric TO USERNAME;
   GRANT SELECT ON gv_$pgastat TO USERNAME;
   GRANT SELECT ON gv_$instance TO USERNAME;
   GRANT SELECT ON gv_$filestat TO USERNAME;
   GRANT SELECT ON gv_$parameter TO USERNAME;
   GRANT SELECT ON sys.dba_data_files TO USERNAME;
   GRANT SELECT ON DBA_TABLESPACES TO USERNAME;
   GRANT SELECT ON DBA_TABLESPACE_USAGE_METRICS TO USERNAME;
   GRANT SELECT ON gv_$session TO USERNAME;
   GRANT SELECT ON gv_$sesstat TO USERNAME;
   GRANT SELECT ON gv_$statname TO USERNAME;
   GRANT SELECT ON gv_$rowcache TO USERNAME;
   GRANT SELECT ON gv_$sga TO USERNAME;
   GRANT SELECT ON gv_$sysstat TO USERNAME;
   GRANT SELECT ON v_$database TO USERNAME;
   GRANT SELECT ON gv_$librarycache TO USERNAME;
   GRANT SELECT ON gv_$sqlarea TO USERNAME;
   GRANT SELECT ON gv_$system_event TO USERNAME;
   GRANT SELECT ON dba_tablespaces TO USERNAME;
   GRANT SELECT ON gv_$session_wait TO USERNAME;
   GRANT SELECT ON gv_$rollstat TO USERNAME;
   GRANT SELECT ON v_$instance TO USERNAME;
   ```

## Install and activate [#install]

To install the Oracle Database integration:

1. Follow the instructions for [installing an integration](/docs/install-integrations-package), using the file name `nri-oracledb`.
2. Change directory to the integrations folder:

   ```
   cd /etc/newrelic-infra/integrations.d
   ```
3. Copy the sample configuration file:

   ```
   sudo cp oracledb-config.yml.sample oracledb-config.yml
   ```
4. Edit the `oracledb-config.yml` file as described in the [configuration settings](#config).
5. [Restart the infrastructure agent](https://docs.newrelic.com/docs/infrastructure/new-relic-infrastructure/configuration/start-stop-restart-check-infrastructure-agent-status).

Additional notes:

* **Advanced:** It's also possible to [install the integration from a tarball file](/docs/integrations/host-integrations/installation/install-host-integrations-built-new-relic#tarball). This gives you full control over the installation and configuration process.
* **On-host integrations do not automatically update.** For best results, regularly [update the integration package](/docs/integrations/host-integrations/installation/update-infrastructure-host-integration-package) and [the infrastructure agent](/docs/infrastructure/new-relic-infrastructure/installation/update-infrastructure-agent).

## Configure the integration [#config]

An integration's YAML-format configuration is where you can place required login credentials and configure how data is collected. Which options you change depend on your setup and preference.

For an example configuration, see the [example config file](#example-config).

<Callout variant="important">
  With secrets management, you can configure on-host integrations with New Relic infrastructure's agent to use sensitive data (such as passwords) without having to write them as plain text into the integration's configuration file. For more information, see [Secrets management](https://docs.newrelic.com/docs/integrations/host-integrations/installation/secrets-management).
</Callout>

### Commands

The `oracledb-config.yml` file accepts the following commands:

* `all_data`: collects both inventory and metric data.

### Arguments

The `all_data` command accepts the following arguments:

* `service_name`: Oracle Database service name of the instance (or cluster of instances) to monitor. This field is required.
* `username`: username of a user created with the required permissions. This field is required.
* `password`: password of a user created with the required permissions. This field is required.
* `is_sys_dba`: boolean value that indicates whether the authenticating user has SysDBA permissions. Default: `false`.
* `oracle_home`: path to where `ORACLE_HOME` is. This field is required.
* `is_sys_oper`: boolean value that indicates whether the authenticating user has SysOper permissions. Default: `false`.
* `hostname`: hostname of the instance to monitor. Default: `127.0.0.1`.
* `port`: port number on which Oracle Database is running. Default: `1521`.
* `connection_string`: a full connection string such as those found in `tnsnames.ora`. If this is specified, it takes priority over `host`, `port`, and `service_name`.
* `extended_metrics`: boolean value that indicates whether to collect extended metrics. Default: `false`.
* `custom_metrics_query`: a custom SQL query to run against the configured instance. Each row of the query is added as a new metric set on OracleCustomSample. Each non-null column in the row is added as an attribute on that metric set.
* `custom_metrics_config`: a path to a YAML file that contains a list of queries, along with custom sample names and metric type overrides. See example below for details.

### Labels

The `labels` field controls the environment attribute. Default: `production`.

### Example configuration [#example-config]

Example `oracledb-config.yml` file configuration:

<CollapserGroup>
  <Collapser
    id="example-config"
    title="Example configuration"
  >
    ```
    integration_name: com.newrelic.oracledb

    instances:
      - name: oracledb
        command: all_data
        arguments: 
            username: oracle_user
            password: oracle_password
            hostname: oracle-host.localnet
            oracle_home: <path to ORACLE_HOME>
            is_sys_dba: true
            service_name: ORCL
            custom_metrics_config: <path to custom queries yaml>
            # custom_metrics_query: >-
            #   SELECT
            #     'physical_reads' AS "metric_name",
            #     'gauge' AS "metric_type",
            #     SUM(PHYRDS) AS "metric_value",
            #     INST_ID AS "instanceID"
            #   FROM gv$filestat
            #   GROUP BY INST_ID;
        labels:
            env: staging
    ```
  </Collapser>

  <Collapser
    id="example-config"
    title="Example custom query configuration"
  >
    ```
    ---
    queries:
      # Metric names are set to the column names in the query results
      - query: >-
          SELECT
            SUM(stat.gets) AS "gets",
            SUM(stat.waits) AS "waits",
            SUM(stat.waits)/SUM(stat.gets) AS "ratio",
            inst.inst_id
          FROM GV$ROLLSTAT stat, GV$INSTANCE inst
          WHERE stat.inst_id=inst.inst_id
          GROUP BY inst.inst_id
    
        # If not set explicitly here, metric type will default to 
        # 'gauge' for numbers and 'attribute' for strings
        metric_types:
          gets: gauge

        # If unset, sample_name defaults to OracleCustomSample
        sample_name: MyCustomSample
    ```
  </Collapser>
</CollapserGroup>

For more about the general structure of on-host integration configuration, see [Configuration](/docs/integrations/integrations-sdk/file-specifications/host-integration-configuration-overview).

## Find and use data [#find-and-use]

To find your integration data in Infrastructure, go to **[infrastructure.newrelic.com](https://infrastructure.newrelic.com) > Third-party services** and select one of the Oracle Database integration links.

Oracle Database data is attached to the following [event types](/docs/using-new-relic/welcome-new-relic/getting-started/glossary#event):

* `OracleDatabaseSample`
* `OracleTablespaceSample`

For more on how to find and use your data, see [Understand integration data](/docs/infrastructure/integrations/find-use-infrastructure-integration-data).

## Metric data [#metrics]

The Oracle Database integration collects the following metric data attributes. Each metric name is prefixed with a category indicator and a period, such as `disk.` or `memory.`.

### Database metrics [#database-metric]

These attributes can be found by querying the `OracleDatabaseSample` event type.

<Table>
  <thead>
    <tr>
      <th style={{ width: "350px" }}>
        Metric
      </th>

      <th>
        Description
      </th>
    </tr>
  </thead>

  <tbody>
    <tr>
      <td>
        `db.activeParallelSessions`
      </td>

      <td>
        Active parallel sessions.
      </td>
    </tr>

    <tr>
      <td>
        `db.activeSerialSessions`
      </td>

      <td>
        Active serial sessions.
      </td>
    </tr>

    <tr>
      <td>
        `db.averageActiveSessions`
      </td>

      <td>
        Average active sessions. Extended: yes.
      </td>
    </tr>

    <tr>
      <td>
        `db.backgroundCheckpointsPerSecond`
      </td>

      <td>
        Checkpoints per second.
      </td>
    </tr>

    <tr>
      <td>
        `db.backgroundCpuUsagePerSecond`
      </td>

      <td>
        Background CPU usage per second.
      </td>
    </tr>

    <tr>
      <td>
        `db.backgroundTimePerSecond`
      </td>

      <td>
        Background time per second.
      </td>
    </tr>

    <tr>
      <td>
        `db.blockChangesPerSecond`
      </td>

      <td>
        DB block changes per second.
      </td>
    </tr>

    <tr>
      <td>
        `db.blockChangesPerTransaction`
      </td>

      <td>
        DB block changes per transaction.
      </td>
    </tr>

    <tr>
      <td>
        `db.blockChangesPerUserCall`
      </td>

      <td>
        DB block changes per user call.
      </td>
    </tr>

    <tr>
      <td>
        `db.blockGetsPerSecond`
      </td>

      <td>
        DB block gets per second.
      </td>
    </tr>

    <tr>
      <td>
        `db.blockGetsPerTransaction`
      </td>

      <td>
        DB block gets per transaction.
      </td>
    </tr>

    <tr>
      <td>
        `db.blockGetsPerUserCall`
      </td>

      <td>
        DB block gets per user call.
      </td>
    </tr>

    <tr>
      <td>
        `db.branchNodeSplitsPerSecond`
      </td>

      <td>
        Branch node splits per second.
      </td>
    </tr>

    <tr>
      <td>
        `db.branchNodeSplitsPerTransaction`
      </td>

      <td>
        Branch node splits per transaction.
      </td>
    </tr>

    <tr>
      <td>
        `db.consistentReadChangesPerSecond`
      </td>

      <td>
        Consistent read changes per second.
      </td>
    </tr>

    <tr>
      <td>
        `db.consistentReadChangesPerTransaction`
      </td>

      <td>
        Consistent read changes per transaction.
      </td>
    </tr>

    <tr>
      <td>
        `db.consistentReadGetsPerSecond`
      </td>

      <td>
        Consistent read gets per second.
      </td>
    </tr>

    <tr>
      <td>
        `db.consistentReadGetsPerTransaction`
      </td>

      <td>
        Consistent read gets per transaction.
      </td>
    </tr>

    <tr>
      <td>
        `db.cpuTimeRatio Database`
      </td>

      <td>
        CPU time ratio.
      </td>
    </tr>

    <tr>
      <td>
        `db.cpuUsagePerSecond`
      </td>

      <td>
        CPU usage per second. Extended: yes.
      </td>
    </tr>

    <tr>
      <td>
        `db.cpuUsagePerTransaction`
      </td>

      <td>
        CPU usage per transaction.
      </td>
    </tr>

    <tr>
      <td>
        `db.crBlocksCreatedPerSecond`
      </td>

      <td>
        CR blocks created per second.
      </td>
    </tr>

    <tr>
      <td>
        `db.crBlocksCreatedPerTransaction`
      </td>

      <td>
        CR blocks created per transaction.
      </td>
    </tr>

    <tr>
      <td>
        `db.crUndoRecordsAppliedPerSecond`
      </td>

      <td>
        CR undo records applied per second.
      </td>
    </tr>

    <tr>
      <td>
        `db.crUndoRecordsAppliedPerTransaction`
      </td>

      <td>
        CR undo records applied per transaction.
      </td>
    </tr>

    <tr>
      <td>
        `db.currentLogons`
      </td>

      <td>
        Current logons count.
      </td>
    </tr>

    <tr>
      <td>
        `db.currentOpenCursors`
      </td>

      <td>
        Current open cursors count.
      </td>
    </tr>

    <tr>
      <td>
        `db.cursorCacheHitsPerAttempts`
      </td>

      <td>
        Cursor cache hit ratio.
      </td>
    </tr>

    <tr>
      <td>
        `db.databaseCpuTimePerSecond`
      </td>

      <td>
        Database time per second.
      </td>
    </tr>

    <tr>
      <td>
        `db.dbwrCheckpointsPerSecond`
      </td>

      <td>
        DBWR checkpoints per second.
      </td>
    </tr>

    <tr>
      <td>
        `db.enqueueDeadlocksPerSecond`
      </td>

      <td>
        Enqueue deadlocks per second.
      </td>
    </tr>

    <tr>
      <td>
        `db.enqueueDeadlocksPerTransaction`
      </td>

      <td>
        Enqueue deadlocks per transaction
      </td>
    </tr>

    <tr>
      <td>
        `db.enqueueRequestsPerSecond`
      </td>

      <td>
        Enqueue requests per second
      </td>
    </tr>

    <tr>
      <td>
        `db.enqueueRequestsPerTransaction`
      </td>

      <td>
        Enqueue requests per transaction.
      </td>
    </tr>

    <tr>
      <td>
        `db.enqueueTimeoutsPerSecond`
      </td>

      <td>
        Enqueue timeouts per second.
      </td>
    </tr>

    <tr>
      <td>
        `db.enqueueTimeoutsPerTransaction`
      </td>

      <td>
        Enqueue timeouts per transaction.
      </td>
    </tr>

    <tr>
      <td>
        `db.enqueueWaitsPerSecond`
      </td>

      <td>
        Enqueue waits per second.
      </td>
    </tr>

    <tr>
      <td>
        `db.enqueueWaitsPerTransaction`
      </td>

      <td>
        Enqueue waits per transaction.
      </td>
    </tr>

    <tr>
      <td>
        `db.executionsPerSecond`
      </td>

      <td>
        Executions per second.
      </td>
    </tr>

    <tr>
      <td>
        `db.executionsPerTransaction`
      </td>

      <td>
        Executions per transaction. Extended: yes.
      </td>
    </tr>

    <tr>
      <td>
        `db.executionsPerUserCall`
      </td>

      <td>
        Executions per user call.
      </td>
    </tr>

    <tr>
      <td>
        `db.fullIndexScansPerSecond`
      </td>

      <td>
        Full index scans per second.
      </td>
    </tr>

    <tr>
      <td>
        `db.fullIndexScansPerTransaction`
      </td>

      <td>
        Full index scans per transaction.
      </td>
    </tr>

    <tr>
      <td>
        `db.GcCrBlockRecievedPerSecond`
      </td>

      <td>
        GC CR block received per second.
      </td>
    </tr>

    <tr>
      <td>
        `db.GcCrBlockRecievedPerTransaction`
      </td>

      <td>
        GC CR block received per transaction.
      </td>
    </tr>

    <tr>
      <td>
        `db.GcCurrentBlockReceivedPerSecond`
      </td>

      <td>
        GC current block received per second.
      </td>
    </tr>

    <tr>
      <td>
        `db.GcCurrentBlockReceivedPerTransactino`
      </td>

      <td>
        GC current block received per transaction.
      </td>
    </tr>

    <tr>
      <td>
        `db.globalCacheAverageCrGetTime`
      </td>

      <td>
        Global cache average CR get time.
      </td>
    </tr>

    <tr>
      <td>
        `db.globalCacheAverageCurrentGetTime`
      </td>

      <td>
        Global cache average current get time.
      </td>
    </tr>

    <tr>
      <td>
        `db.hardParseCountPerSecond`
      </td>

      <td>
        Hard parse count per second.
      </td>
    </tr>

    <tr>
      <td>
        `db.hardParseCountPerTransaction`
      </td>

      <td>
        Hard parse count per transaction.
      </td>
    </tr>

    <tr>
      <td>
        `db.hostCpuUsagePerSecond`
      </td>

      <td>
        Host CPU usage per second.
      </td>
    </tr>

    <tr>
      <td>
        `db.hostCpuUtilization`
      </td>

      <td>
        Host CPU utilization (percentage). Extended: yes.
      </td>
    </tr>

    <tr>
      <td>
        `db.leafNodeSplitsPerSecond`
      </td>

      <td>
        Leaf node splits per second.
      </td>
    </tr>

    <tr>
      <td>
        `db.leafNodeSplitsPerTransaction`
      </td>

      <td>
        Leaf node splits per transaction.
      </td>
    </tr>

    <tr>
      <td>
        `db.libraryCacheHitRatio`
      </td>

      <td>
        Library cache hit ratio.
      </td>
    </tr>

    <tr>
      <td>
        `db.libraryCacheMissRatio`
      </td>

      <td>
        Library cache miss ratio.
      </td>
    </tr>

    <tr>
      <td>
        `db.logicalReadsPerSecond`
      </td>

      <td>
        Logical reads per second.
      </td>
    </tr>

    <tr>
      <td>
        `db.logicalReadsPerTransaction`
      </td>

      <td>
        Logical reads per transaction.
      </td>
    </tr>

    <tr>
      <td>
        `db.logonsPerSecond`
      </td>

      <td>
        Logons per second.
      </td>
    </tr>

    <tr>
      <td>
        `db.logonsPerTransaction`
      </td>

      <td>
        Logons per transaction.
      </td>
    </tr>

    <tr>
      <td>
        `db.longTableScansPerSecond`
      </td>

      <td>
        Long table scans per second.
      </td>
    </tr>

    <tr>
      <td>
        `db.longTableScansPerTransaction`
      </td>

      <td>
        Long table scans per transaction.
      </td>
    </tr>

    <tr>
      <td>
        `db.openCursorsPerSecond`
      </td>

      <td>
        Open cursors per second.
      </td>
    </tr>

    <tr>
      <td>
        `db.openCursorsPerTransaction`
      </td>

      <td>
        Open cursors per transaction.
      </td>
    </tr>

    <tr>
      <td>
        `db.osLoad`
      </td>

      <td>
        Current OS load.
      </td>
    </tr>

    <tr>
      <td>
        `db.parseFailureCountPerSecond`
      </td>

      <td>
        Parse failure count per second.
      </td>
    </tr>

    <tr>
      <td>
        `db.parseFailureCountPerTransaction`
      </td>

      <td>
        Parse failure count per transaction.
      </td>
    </tr>

    <tr>
      <td>
        `db.pgaCacheHitPercentage`
      </td>

      <td>
        PGA cache hit percentage.
      </td>
    </tr>

    <tr>
      <td>
        `db.processLimitPercentage`
      </td>

      <td>
        Process limit percentage.
      </td>
    </tr>

    <tr>
      <td>
        `db.recursiveCallsPerSecond`
      </td>

      <td>
        Recursive calls per second.
      </td>
    </tr>

    <tr>
      <td>
        `db.recursiveCallsPerTransaction`
      </td>

      <td>
        Recursive calls per transaction.
      </td>
    </tr>

    <tr>
      <td>
        `db.redoWritesPerSecond`
      </td>

      <td>
        Redo writes per second.
      </td>
    </tr>

    <tr>
      <td>
        `db.redoWritesPerTransaction`
      </td>

      <td>
        Redo writes per transaction.
      </td>
    </tr>

    <tr>
      <td>
        `db.responseTimePerTransaction`
      </td>

      <td>
        Response time per transaction.
      </td>
    </tr>

    <tr>
      <td>
        `db.rowCacheHitRatio`
      </td>

      <td>
        Row cache hit ratio.
      </td>
    </tr>

    <tr>
      <td>
        `db.rowCacheMissRatio`
      </td>

      <td>
        Row cache miss ratio.
      </td>
    </tr>

    <tr>
      <td>
        `db.rowsPerSort`
      </td>

      <td>
        Rows per sort.
      </td>
    </tr>

    <tr>
      <td>
        `db.sessionCount`
      </td>

      <td>
        Session count. Extended: yes.
      </td>
    </tr>

    <tr>
      <td>
        `db.sessionLimitPercentage`
      </td>

      <td>
        Session limit percentage.
      </td>
    </tr>

    <tr>
      <td>
        `db.sharedPoolFreePercentage`
      </td>

      <td>
        Shared pool free percentage.
      </td>
    </tr>

    <tr>
      <td>
        `db.softParseRatio`
      </td>

      <td>
        Soft parse ratio.
      </td>
    </tr>

    <tr>
      <td>
        `db.sortsPerUserCall`
      </td>

      <td>
        Total sorts per user call.
      </td>
    </tr>

    <tr>
      <td>
        `db.sqlServiceResponseTime`
      </td>

      <td>
        SQL service response time.
      </td>
    </tr>

    <tr>
      <td>
        `db.streamsPoolUsagePercentage`
      </td>

      <td>
        Streams pool usage percentage.
      </td>
    </tr>

    <tr>
      <td>
        `db.tableScansPerUserCall`
      </td>

      <td>
        Total table scans per user call.
      </td>
    </tr>

    <tr>
      <td>
        `db.totalIndexScansPerSecond`
      </td>

      <td>
        Total index scans per second. Extended: yes.
      </td>
    </tr>

    <tr>
      <td>
        `db.totalIndexScansPerTransaction`
      </td>

      <td>
        Total index scans per transaction.
      </td>
    </tr>

    <tr>
      <td>
        `db.totalParseCountPerSecond`
      </td>

      <td>
        Total parse count per second.
      </td>
    </tr>

    <tr>
      <td>
        `db.totalParseCountPerTransaction`
      </td>

      <td>
        Total parse count per transaction.
      </td>
    </tr>

    <tr>
      <td>
        `db.totalTableScansPerSecond`
      </td>

      <td>
        Total table scans per second. Extended: yes.
      </td>
    </tr>

    <tr>
      <td>
        `db.totalTableScansPerTransaction`
      </td>

      <td>
        Total table scans per transaction.
      </td>
    </tr>

    <tr>
      <td>
        `db.TransactionsPerLogon`
      </td>

      <td>
        Transactions per logon.
      </td>
    </tr>

    <tr>
      <td>
        `db.userCallsPerSecond`
      </td>

      <td>
        User calls per second.
      </td>
    </tr>

    <tr>
      <td>
        `db.userCallsPerTransaction`
      </td>

      <td>
        User calls per transaction.
      </td>
    </tr>

    <tr>
      <td>
        `db.userCallsRatio`
      </td>

      <td>
        User calls ratio.
      </td>
    </tr>

    <tr>
      <td>
        `db.userCommitsPercentage`
      </td>

      <td>
        User commits percentage.
      </td>
    </tr>

    <tr>
      <td>
        `db.userCommitsPerSecond`
      </td>

      <td>
        User commits per second.
      </td>
    </tr>

    <tr>
      <td>
        `db.userLimitPercentage`
      </td>

      <td>
        User limit percentage.
      </td>
    </tr>

    <tr>
      <td>
        `db.userRollbacksPercentage`
      </td>

      <td>
        User rollbacks per transaction.
      </td>
    </tr>

    <tr>
      <td>
        `db.userRollbacksPerSecond`
      </td>

      <td>
        User rollbacks per second.
      </td>
    </tr>

    <tr>
      <td>
        `db.userRollbackUndoRecordsAppliedPerSecond`
      </td>

      <td>
        User rollback undo records applied per second.
      </td>
    </tr>

    <tr>
      <td>
        `db.userRollbackUndoRecordsAppliedPerTransaction`
      </td>

      <td>
        User rollback undo records applied per transaction.
      </td>
    </tr>

    <tr>
      <td>
        `db.waitTimeRatio`
      </td>

      <td>
        Database wait time ratio.
      </td>
    </tr>

    <tr>
      <td>
        `disk.blocksRead`
      </td>

      <td>
        Number of block reads. Extended: yes.
      </td>
    </tr>

    <tr>
      <td>
        `disk.blocksWritten`
      </td>

      <td>
        Number of block writes. Extended: yes.
      </td>
    </tr>

    <tr>
      <td>
        `disk.logicalReadsPerUserCall`
      </td>

      <td>
        Logical reads per user call.
      </td>
    </tr>

    <tr>
      <td>
        `disk.physicalLobsReadsPerSecond`
      </td>

      <td>
        Physical reads direct lobs per second.
      </td>
    </tr>

    <tr>
      <td>
        `disk.physicalLobsWritesPerSecond`
      </td>

      <td>
        Physical writes direct lobs per second.
      </td>
    </tr>

    <tr>
      <td>
        `disk.physicalReadBytesPerSecond`
      </td>

      <td>
        Physical read total bytes per second. Extended: yes.
      </td>
    </tr>

    <tr>
      <td>
        `disk.physicalReadIoRequestsPerSecond`
      </td>

      <td>
        Physical read total I/O requests per second. Extended: yes.
      </td>
    </tr>

    <tr>
      <td>
        `disk.physicalReadsPerSecond`
      </td>

      <td>
        Physical reads direct per second. Extended: yes.
      </td>
    </tr>

    <tr>
      <td>
        `disk.physicalWriteBytesPerSecond`
      </td>

      <td>
        Physical write total bytes per second.
      </td>
    </tr>

    <tr>
      <td>
        `disk.physicalWriteIoRequestsPerSecond`
      </td>

      <td>
        Physical write I/O requests per second.
      </td>
    </tr>

    <tr>
      <td>
        `disk.physicalWritesPerSecond`
      </td>

      <td>
        Physical writes direct per second. Extended: yes.
      </td>
    </tr>

    <tr>
      <td>
        `disk.physicalWriteTotalIoRequestsPerSecond`
      </td>

      <td>
        Physical write total I/O requests per second. Extended: yes.
      </td>
    </tr>

    <tr>
      <td>
        `disk.reads`
      </td>

      <td>
        Total number of physical reads. Extended: yes.
      </td>
    </tr>

    <tr>
      <td>
        `disk.readTime`
      </td>

      <td>
        Amount of file read time. Extended: yes.
      </td>
    </tr>

    <tr>
      <td>
        `disk.sortPerSecond`
      </td>

      <td>
        Disk sort per second.
      </td>
    </tr>

    <tr>
      <td>
        `disk.sortPerTransaction`
      </td>

      <td>
        Disk sort per transaction.
      </td>
    </tr>

    <tr>
      <td>
        `disk.tempSpaceUsed`
      </td>

      <td>
        Temp space used.
      </td>
    </tr>

    <tr>
      <td>
        `disk.writes`
      </td>

      <td>
        Total number of physical writes. Extended: yes.
      </td>
    </tr>

    <tr>
      <td>
        `disk.writeTime`
      </td>

      <td>
        Amount of file write time. Extended: yes.
      </td>
    </tr>

    <tr>
      <td>
        `lockedAccounts`
      </td>

      <td>
        Number of accounts whose `account_status` is not `OPEN`.
      </td>
    </tr>

    <tr>
      <td>
        `longRunningQueries`
      </td>

      <td>
        Number of long running (> 60s) queries.
      </td>
    </tr>

    <tr>
      <td>
        `memory.bufferCacheHitRatio`
      </td>

      <td>
        Buffer cache hit ratio. Extended: yes.
      </td>
    </tr>

    <tr>
      <td>
        `memory.globalCacheBlocksCorrupted`
      </td>

      <td>
        Global cache blocks corrupted.
      </td>
    </tr>

    <tr>
      <td>
        `memory.globalCacheBlocksLost`
      </td>

      <td>
        Global cache blocks lost.
      </td>
    </tr>

    <tr>
      <td>
        `memory.pgaAllocated`
      </td>

      <td>
        Current amount of PGA memory allocated by the instance.
      </td>
    </tr>

    <tr>
      <td>
        `memory.pgaFreeable`
      </td>

      <td>
        Number of bytes of PGA memory in all processes that could be freed back to the operating system.
      </td>
    </tr>

    <tr>
      <td>
        `memory.pgaInUse`
      </td>

      <td>
        Indicates how much PGA memory is currently consumed by work areas. This number can be used to determine how much memory is consumed by other consumers of the PGA memory (for example, PL/SQL or Java).
      </td>
    </tr>

    <tr>
      <td>
        `memory.pgaMaxSize`
      </td>

      <td>
        Maximum size of a work area executed in automatic mode. Extended: yes.
      </td>
    </tr>

    <tr>
      <td>
        `memory.redoAllocationHitRatio`
      </td>

      <td>
        Redo allocation hit ratio.
      </td>
    </tr>

    <tr>
      <td>
        `memory.redoGeneratedBytesPerSecond`
      </td>

      <td>
        Redo generated bytes per second.
      </td>
    </tr>

    <tr>
      <td>
        `memory.redoGeneratedBytesPerTransaction`
      </td>

      <td>
        Redo generated bytes per transaction.
      </td>
    </tr>

    <tr>
      <td>
        `memory.sortsRatio`
      </td>

      <td>
        Memory sorts ratio.
      </td>
    </tr>

    <tr>
      <td>
        `network.ioMegabytesPerSecond`
      </td>

      <td>
        I/O megabytes per second.
      </td>
    </tr>

    <tr>
      <td>
        `network.ioRequestsPerSecond`
      </td>

      <td>
        I/O requests per second. Extended: yes.
      </td>
    </tr>

    <tr>
      <td>
        `network.trafficBytePerSecond`
      </td>

      <td>
        Network traffic volume per second. Extended: yes.
      </td>
    </tr>

    <tr>
      <td>
        `query.physicalLobsReadsPerTransaction`
      </td>

      <td>
        Physical reads direct lobs per transaction.
      </td>
    </tr>

    <tr>
      <td>
        `query.physicalLobsWritesPerTransaction`
      </td>

      <td>
        Physical writes direct lobs per transaction.
      </td>
    </tr>

    <tr>
      <td>
        `query.physicalReadsPerTransaction`
      </td>

      <td>
        Physical reads per transaction.
      </td>
    </tr>

    <tr>
      <td>
        `query.physicalReadsPerTransaction`
      </td>

      <td>
        Physical reads direct per transaction.
      </td>
    </tr>

    <tr>
      <td>
        `query.physicalWritesPerTransaction`
      </td>

      <td>
        Physical writes per transaction.
      </td>
    </tr>

    <tr>
      <td>
        `query.physicalWritesPerTransaction`
      </td>

      <td>
        Physical writes direct per transaction.
      </td>
    </tr>

    <tr>
      <td>
        `query.transactionsPerSecond`
      </td>

      <td>
        User transaction per second. Extended: yes.
      </td>
    </tr>

    <tr>
      <td>
        `redoLog.logFileSwitch`
      </td>

      <td>
        Number of redo log file switch events.
      </td>
    </tr>

    <tr>
      <td>
        `redoLog.logFileSwitchArchivingNeeded`
      </td>

      <td>
        Number of redo log file switch events that need archiving.
      </td>
    </tr>

    <tr>
      <td>
        `redoLog.logFileSwitchCheckpointIncomplete`
      </td>

      <td>
        Number of redo log file switch event checkpoints that are incomplete.
      </td>
    </tr>

    <tr>
      <td>
        `redoLog.waits`
      </td>

      <td>
        Number of redo log waits.
      </td>
    </tr>

    <tr>
      <td>
        `rollbackSegments.gets`
      </td>

      <td>
        Number of rollback segments gets.
      </td>
    </tr>

    <tr>
      <td>
        `rollbackSegments.ratioWait`
      </td>

      <td>
        Ratio of waits for rollback segments.
      </td>
    </tr>

    <tr>
      <td>
        `rollbackSegments.waits`
      </td>

      <td>
        Number of rollback segments waits.
      </td>
    </tr>

    <tr>
      <td>
        `sga.bufferBusyWaits`
      </td>

      <td>
        Number of SGA buffer busy waits.
      </td>
    </tr>

    <tr>
      <td>
        `sga.fixedSizeInBytes`
      </td>

      <td>
        SGA fixed size.
      </td>
    </tr>

    <tr>
      <td>
        `sga.freeBufferWaits`
      </td>

      <td>
        Number of SGA free buffer waits.
      </td>
    </tr>

    <tr>
      <td>
        `sga.freeBufferInspected`
      </td>

      <td>
        Number of SGA free buffer inspected.
      </td>
    </tr>

    <tr>
      <td>
        `sga.hitRatio`
      </td>

      <td>
        Hit ratio for the SGA.
      </td>
    </tr>

    <tr>
      <td>
        `sga.logBufferAllocationRetriesRatio`
      </td>

      <td>
        Retry ratio of allocations for the SGA log buffer.
      </td>
    </tr>

    <tr>
      <td>
        `sga.logBufferRedoAllocationRetries`
      </td>

      <td>
        Redo allocation ratio for the SGA log buffer.
      </td>
    </tr>

    <tr>
      <td>
        `sga.logBufferRedoEntries`
      </td>

      <td>
        Number of Redo entries in the SGA log buffer.
      </td>
    </tr>

    <tr>
      <td>
        `sga.logBufferSpaceWaits`
      </td>

      <td>
        Buffer space waits for the SGA log buffer.
      </td>
    </tr>

    <tr>
      <td>
        `sga.redoBuffersInBytes`
      </td>

      <td>
        SGA Redo buffers, in bytes.
      </td>
    </tr>

    <tr>
      <td>
        `sga.sharedPoolDictCacheMissRatio`
      </td>

      <td>
        Miss ratio for the SGA shared pool dictionary (dict) cache.
      </td>
    </tr>

    <tr>
      <td>
        `sga.sharedPoolLibraryCacheHitRatio`
      </td>

      <td>
        Hit ratio for the SGA shared pool library cache.
      </td>
    </tr>

    <tr>
      <td>
        `sga.sharedPoolLibraryCacheReloadRatio`
      </td>

      <td>
        Reload ratio for the SGA shared pool library cache.
      </td>
    </tr>

    <tr>
      <td>
        `sga.sharedPoolLibraryCacheShareableMemoryPerStatementInBytes`
      </td>

      <td>
        SGA cacheable memory per statement, in bytes.
      </td>
    </tr>

    <tr>
      <td>
        `sga.sharedPoolLibraryCacheShareableMemoryPerUserInBytes`
      </td>

      <td>
        SGA cacheable memory per user, in bytes.
      </td>
    </tr>

    <tr>
      <td>
        `sga.ugaTotalMemoryInBytes`
      </td>

      <td>
        Total memory in the User Global Area (UGA).
      </td>
    </tr>

    <tr>
      <td>
        `sorts.diskInBytes`
      </td>

      <td>
        Sorts disk usage, in bytes.
      </td>
    </tr>

    <tr>
      <td>
        `sorts.memoryInBytes`
      </td>

      <td>
        Sorts memory usage, in bytes.
      </td>
    </tr>
  </tbody>
</Table>

### Tablespace metrics [#tablespace-metric]

The Oracle Database integration collects the following tablespace metrics. These attributes can be found by querying the `OracleTablespaceSample` event type.

<Table>
  <thead>
    <tr>
      <th style={{ width: "350px" }}>
        Metric
      </th>

      <th>
        Description
      </th>
    </tr>
  </thead>

  <tbody>
    <tr>
      <td>
        `tablespace.isOffline`
      </td>

      <td>
        Boolean for tablespace offline status. Extended: yes.
      </td>
    </tr>

    <tr>
      <td>
        `tablespace.offlinePDBDatafiles`
      </td>

      <td>
        The number of PDB datafiles that are offline.
      </td>
    </tr>

    <tr>
      <td>
        `tablespace.offlineCDBDatafiles`
      </td>

      <td>
        The number of CDB datafiles that are offline.
      </td>
    </tr>

    <tr>
      <td>
        `tablespace.pdbDatafilesNonWrite`
      </td>

      <td>
        The number of PDB datafiles in a non-writable state.
      </td>
    </tr>

    <tr>
      <td>
        `tablespace.spaceConsumedInBytes`
      </td>

      <td>
        Consumed amount of tablespace in bytes.
      </td>
    </tr>

    <tr>
      <td>
        `tablespace.spaceReservedInBytes`
      </td>

      <td>
        Total reserved tablespace in bytes.
      </td>
    </tr>

    <tr>
      <td>
        `tablespace.spaceUsedPercentage`
      </td>

      <td>
        Ratio of used to total tablespace. Extended: yes.
      </td>
    </tr>
  </tbody>
</Table>

## Inventory data [#inventory]

The Oracle Database integration captures the configuration parameters of the Oracle database. The data is available on the [Inventory page](/docs/infrastructure/new-relic-infrastructure/infrastructure-ui-pages/infrastructure-inventory-page-search-your-entire-infrastructure), under the **config/oracledb** source. For more about inventory data, see [Understand integration data](/docs/infrastructure/integrations-getting-started/getting-started/understand-integration-data-data-types#inventory-data).

The integration captures data for the following Oracle Database configuration parameters:

<CollapserGroup>
  <Collapser
    id="parameters"
    title="Parameters"
  >
    <Table>
      <thead>
        <tr>
          <th style={{ width: "300px" }}>
            Metric
          </th>

          <th>
            Description
          </th>
        </tr>
      </thead>

      <tbody>
        <tr>
          <td>
            `DBFIPS_140`
          </td>

          <td>
            Enable use of crypographic libraries in FIPS mode, public.
          </td>
        </tr>

        <tr>
          <td>
            `O7_DICTIONARY_ACCESSIBILITY`
          </td>

          <td>
            Version 7 dictionary accessibility support.
          </td>
        </tr>

        <tr>
          <td>
            `active_instance_count`
          </td>

          <td>
            Number of active instances in the cluster database.
          </td>
        </tr>

        <tr>
          <td>
            `adg_account_info_tracking`
          </td>

          <td>
            ADG user account info tracked in standby (`LOCAL`) or in primary (`GLOBAL`).
          </td>
        </tr>

        <tr>
          <td>
            `allow_global_dblinks`
          </td>

          <td>
            LDAP lookup for DBLINKS.
          </td>
        </tr>

        <tr>
          <td>
            `allow_group_access_to_sga`
          </td>

          <td>
            Allow read access for SGA to users of Oracle owner group.
          </td>
        </tr>

        <tr>
          <td>
            `approx_for_aggregation`
          </td>

          <td>
            Replace `exact_aggregation` with `approximate_aggregation`.
          </td>
        </tr>

        <tr>
          <td>
            `approx_for_count_distinct`
          </td>

          <td>
            Replace `count_distinct` with `approx_count_distinct`.
          </td>
        </tr>

        <tr>
          <td>
            `approx_for_percentile`
          </td>

          <td>
            Replace `percentile_*` with `approx_percentile`.
          </td>
        </tr>

        <tr>
          <td>
            `aq_tm_processes`
          </td>

          <td>
            Number of AQ time managers to start.
          </td>
        </tr>

        <tr>
          <td>
            `archive_lag_target`
          </td>

          <td>
            Maximum number of seconds of redos the standby could lose.
          </td>
        </tr>

        <tr>
          <td>
            `asm_diskstring`
          </td>

          <td>
            Disk set locations for discovery.
          </td>
        </tr>

        <tr>
          <td>
            `asm_preferred_read_failure_groups`
          </td>

          <td>
            Preferred read failure groups.
          </td>
        </tr>

        <tr>
          <td>
            `audit_file_dest`
          </td>

          <td>
            Directory in which auditing files are to reside.
          </td>
        </tr>

        <tr>
          <td>
            `audit_sys_operations`
          </td>

          <td>
            Enable sys auditing.
          </td>
        </tr>

        <tr>
          <td>
            `audit_syslog_level`
          </td>

          <td>
            Syslog facility and level.
          </td>
        </tr>

        <tr>
          <td>
            `audit_trail`
          </td>

          <td>
            Enable system auditing.
          </td>
        </tr>

        <tr>
          <td>
            `autotask_max_active_pdbs`
          </td>

          <td>
            Setting for autotask maximum maintenance PDBs.
          </td>
        </tr>

        <tr>
          <td>
            `awr_pdb_autoflush_enabled`
          </td>

          <td>
            Enable/Disable AWR automatic PDB flushing.
          </td>
        </tr>

        <tr>
          <td>
            `awr_pdb_max_parallel_slaves`
          </td>

          <td>
            Maximum concurrent AWR PDB MMON slaves per instance.
          </td>
        </tr>

        <tr>
          <td>
            `awr_snapshot_time_offset`
          </td>

          <td>
            Setting for AWR snapshot time offset.
          </td>
        </tr>

        <tr>
          <td>
            `background_core_dump`
          </td>

          <td>
            Core size for background processes.
          </td>
        </tr>

        <tr>
          <td>
            `background_dump_dest`
          </td>

          <td>
            Detached process dump directory.
          </td>
        </tr>

        <tr>
          <td>
            `backup_tape_io_slaves`
          </td>

          <td>
            Backup tape I/O slaves.
          </td>
        </tr>

        <tr>
          <td>
            `bitmap_merge_area_size`
          </td>

          <td>
            Maximum memory allow for bitmap merge.
          </td>
        </tr>

        <tr>
          <td>
            `blank_trimming`
          </td>

          <td>
            Blank trimming semantics parameter.
          </td>
        </tr>

        <tr>
          <td>
            `buffer_pool_keep`
          </td>

          <td>
            Number of database blocks/latches in keep buffer pool.
          </td>
        </tr>

        <tr>
          <td>
            `buffer_pool_recycle`
          </td>

          <td>
            Number of database blocks/latches in recycle buffer pool.
          </td>
        </tr>

        <tr>
          <td>
            `cdb_cluster`
          </td>

          <td>
            If `TRUE` startup in CDB cluster mode.
          </td>
        </tr>

        <tr>
          <td>
            `cdb_cluster_name`
          </td>

          <td>
            CDB cluster name.
          </td>
        </tr>

        <tr>
          <td>
            `cell_offload_compaction`
          </td>

          <td>
            Cell packet compaction strategy.
          </td>
        </tr>

        <tr>
          <td>
            `cell_offload_decryption`
          </td>

          <td>
            Enable SQL processing offload of encrypted data to cells.
          </td>
        </tr>

        <tr>
          <td>
            `cell_offload_parameters`
          </td>

          <td>
            Additional cell offload parameters.
          </td>
        </tr>

        <tr>
          <td>
            `cell_offload_plan_display`
          </td>

          <td>
            Cell offload explain plan display.
          </td>
        </tr>

        <tr>
          <td>
            `cell_offload_processing`
          </td>

          <td>
            Enable SQL processing offload to cells.
          </td>
        </tr>

        <tr>
          <td>
            `cell_offloadgroup_name`
          </td>

          <td>
            Set the offload group name.
          </td>
        </tr>

        <tr>
          <td>
            `circuits`
          </td>

          <td>
            Max number of circuits.
          </td>
        </tr>

        <tr>
          <td>
            `client_result_cache_lag`
          </td>

          <td>
            Client result cache maximum lag in milliseconds.
          </td>
        </tr>

        <tr>
          <td>
            `client_result_cache_size`
          </td>

          <td>
            Client result cache max size in bytes.
          </td>
        </tr>

        <tr>
          <td>
            `clonedb`
          </td>

          <td>
            Clone database.
          </td>
        </tr>

        <tr>
          <td>
            `clonedb_dir`
          </td>

          <td>
            CloneDB Directory.
          </td>
        </tr>

        <tr>
          <td>
            `cluster_database`
          </td>

          <td>
            If `TRUE` startup in cluster database mode.
          </td>
        </tr>

        <tr>
          <td>
            `cluster_database_instances`
          </td>

          <td>
            Number of instances to use for sizing cluster DB SGA structures.
          </td>
        </tr>

        <tr>
          <td>
            `cluster_interconnects`
          </td>

          <td>
            Interconnects for RAC use.
          </td>
        </tr>

        <tr>
          <td>
            `commit_logging`
          </td>

          <td>
            Transaction commit log write behaviour.
          </td>
        </tr>

        <tr>
          <td>
            `commit_point_strength`
          </td>

          <td>
            Bias this node has toward not preparing in a two-phase commit.
          </td>
        </tr>

        <tr>
          <td>
            `commit_wait`
          </td>

          <td>
            Transaction commit log wait behaviour.
          </td>
        </tr>

        <tr>
          <td>
            `commit_write`
          </td>

          <td>
            Transaction commit log write behaviour.
          </td>
        </tr>

        <tr>
          <td>
            `common_user_prefix`
          </td>

          <td>
            Enforce restriction on a prefix of a common `user`, `role`, or `profile` .
          </td>
        </tr>

        <tr>
          <td>
            `compatible`
          </td>

          <td>
            Database will be completely compatible with this software version.
          </td>
        </tr>

        <tr>
          <td>
            `connection_brokers`
          </td>

          <td>
            Connection brokers specification.
          </td>
        </tr>

        <tr>
          <td>
            `containers_parallel_degree`
          </td>

          <td>
            Parallel degree for a `CONTAINERS()` query.
          </td>
        </tr>

        <tr>
          <td>
            `control_file_record_keep_time`
          </td>

          <td>
            Control file record keep time in days.
          </td>
        </tr>

        <tr>
          <td>
            `control_files`
          </td>

          <td>
            Control file names list.
          </td>
        </tr>

        <tr>
          <td>
            `control_management_pack_access`
          </td>

          <td>
            Declares which manageability packs are enabled.
          </td>
        </tr>

        <tr>
          <td>
            `core_dump_dest`
          </td>

          <td>
            Core dump directory.
          </td>
        </tr>

        <tr>
          <td>
            `cpu_count`
          </td>

          <td>
            Number of CPUs for this instance.
          </td>
        </tr>

        <tr>
          <td>
            `create_bitmap_area_size`
          </td>

          <td>
            Size of create bitmap buffer for bitmap index.
          </td>
        </tr>

        <tr>
          <td>
            `create_stored_outlines`
          </td>

          <td>
            Create stored outlines for DML statements.
          </td>
        </tr>

        <tr>
          <td>
            `cursor_bind_capture_destination`
          </td>

          <td>
            Allowed destination for captured bind variables.
          </td>
        </tr>

        <tr>
          <td>
            `cursor_invalidation`
          </td>

          <td>
            Default for DDL cursor invalidation semantics.
          </td>
        </tr>

        <tr>
          <td>
            `cursor_sharing`
          </td>

          <td>
            Cursor sharing mode.
          </td>
        </tr>

        <tr>
          <td>
            `cursor_space_for_time`
          </td>

          <td>
            Use more memory in order to get faster execution.
          </td>
        </tr>

        <tr>
          <td>
            `data_guard_sync_latency`
          </td>

          <td>
            Data guard sync latency.
          </td>
        </tr>

        <tr>
          <td>
            `data_transfer_cache_size`
          </td>

          <td>
            Size of data transfer cache.
          </td>
        </tr>

        <tr>
          <td>
            `db_16k_cache_size`
          </td>

          <td>
            Size of cache for 16K buffers.
          </td>
        </tr>

        <tr>
          <td>
            `db_2k_cache_size`
          </td>

          <td>
            Size of cache for 2K buffers.
          </td>
        </tr>

        <tr>
          <td>
            `db_32k_cache_size`
          </td>

          <td>
            Size of cache for 32K buffers.
          </td>
        </tr>

        <tr>
          <td>
            `db_4k_cache_size`
          </td>

          <td>
            Size of cache for 4K buffers.
          </td>
        </tr>

        <tr>
          <td>
            `db_8k_cache_size`
          </td>

          <td>
            Size of cache for 8K buffers.
          </td>
        </tr>

        <tr>
          <td>
            `db_big_table_cache_percent_target`
          </td>

          <td>
            Big table cache target size in percentage.
          </td>
        </tr>

        <tr>
          <td>
            `db_block_buffers`
          </td>

          <td>
            Number of database blocks cached in memory.
          </td>
        </tr>

        <tr>
          <td>
            `db_block_checking`
          </td>

          <td>
            Header checking and data and index block checking.
          </td>
        </tr>

        <tr>
          <td>
            `db_block_checksum`
          </td>

          <td>
            Store checksum in DB blocks and check during reads.
          </td>
        </tr>

        <tr>
          <td>
            `db_block_size`
          </td>

          <td>
            Size of database block in bytes.
          </td>
        </tr>

        <tr>
          <td>
            `db_cache_advice`
          </td>

          <td>
            Buffer cache sizing advisory.
          </td>
        </tr>

        <tr>
          <td>
            `db_cache_size`
          </td>

          <td>
            Size of default buffer pool for standard block size buffers.
          </td>
        </tr>

        <tr>
          <td>
            `db_create_file_dest`
          </td>

          <td>
            Default database location.
          </td>
        </tr>

        <tr>
          <td>
            `db_create_online_log_dest_1`
          </td>

          <td>
            Online log/controlfile destination #1.
          </td>
        </tr>

        <tr>
          <td>
            `db_create_online_log_dest_2`
          </td>

          <td>
            Online log/controlfile destination #2.
          </td>
        </tr>

        <tr>
          <td>
            `db_create_online_log_dest_3`
          </td>

          <td>
            Online log/controlfile destination #3.
          </td>
        </tr>

        <tr>
          <td>
            `db_create_online_log_dest_4`
          </td>

          <td>
            Online log/controlfile destination #4.
          </td>
        </tr>

        <tr>
          <td>
            `db_create_online_log_dest_5`
          </td>

          <td>
            Online log/controlfile destination #5.
          </td>
        </tr>

        <tr>
          <td>
            `db_domain`
          </td>

          <td>
            Directory part of global database name stored with `CREATE DATABASE`.
          </td>
        </tr>

        <tr>
          <td>
            `db_file_multiblock_read_count`
          </td>

          <td>
            DB block to be read each I/O.
          </td>
        </tr>

        <tr>
          <td>
            `db_file_name_convert`
          </td>

          <td>
            Datafile name convert patterns and strings for standby/clone db.
          </td>
        </tr>

        <tr>
          <td>
            `db_files`
          </td>

          <td>
            Max allowable number of db files.
          </td>
        </tr>

        <tr>
          <td>
            `db_flash_cache_file`
          </td>

          <td>
            Flash cache file for default block size.
          </td>
        </tr>

        <tr>
          <td>
            `db_flash_cache_size`
          </td>

          <td>
            Flash cache size for `db_flash_cache_file`.
          </td>
        </tr>

        <tr>
          <td>
            `db_flashback_retention_target`
          </td>

          <td>
            Maximum flashback database log retention time in minutes..
          </td>
        </tr>

        <tr>
          <td>
            `db_index_compression_inheritance`
          </td>

          <td>
            Options for table or tablespace level compression inheritance.
          </td>
        </tr>

        <tr>
          <td>
            `db_keep_cache_size`
          </td>

          <td>
            Size of KEEP buffer pool for standard block size buffers.
          </td>
        </tr>

        <tr>
          <td>
            `db_lost_write_protect`
          </td>

          <td>
            Enable lost write detection.
          </td>
        </tr>

        <tr>
          <td>
            `db_name`
          </td>

          <td>
            Database name specified in `CREATE DATABASE`.
          </td>
        </tr>

        <tr>
          <td>
            `db_performance_profile`
          </td>

          <td>
            Database performance category.
          </td>
        </tr>

        <tr>
          <td>
            `db_recovery_file_dest`
          </td>

          <td>
            Default database recovery file location.
          </td>
        </tr>

        <tr>
          <td>
            `db_recovery_file_dest_size`
          </td>

          <td>
            Database recovery files size limit.
          </td>
        </tr>

        <tr>
          <td>
            `db_recycle_cache_size`
          </td>

          <td>
            Size of RECYCLE buffer pool for standard block size buffers.
          </td>
        </tr>

        <tr>
          <td>
            `db_securefile`
          </td>

          <td>
            Permit securefile storage during lob creation.
          </td>
        </tr>

        <tr>
          <td>
            `db_ultra_safe`
          </td>

          <td>
            Sets defaults for other parameters that control protection levels.
          </td>
        </tr>

        <tr>
          <td>
            `db_unique_name`
          </td>

          <td>
            Database unique name.
          </td>
        </tr>

        <tr>
          <td>
            `db_unrecoverable_scn_tracking`
          </td>

          <td>
            Track nologging SCN in controlfile.
          </td>
        </tr>

        <tr>
          <td>
            `db_writer_processes`
          </td>

          <td>
            Number of background database writer processes to start.
          </td>
        </tr>

        <tr>
          <td>
            `dbwr_io_slaves`
          </td>

          <td>
            DBWR I/O slaves.
          </td>
        </tr>

        <tr>
          <td>
            `ddl_lock_timeout`
          </td>

          <td>
            Timeout to restrict the time that DDLS wait for DML lock.
          </td>
        </tr>

        <tr>
          <td>
            `default_sharing`
          </td>

          <td>
            Default sharing clause.
          </td>
        </tr>

        <tr>
          <td>
            `deferred_segment_creation`
          </td>

          <td>
            Defer segment creation to first insert.
          </td>
        </tr>

        <tr>
          <td>
            `dg_broker_config_file1`
          </td>

          <td>
            Data guard broker configuration file #1.
          </td>
        </tr>

        <tr>
          <td>
            `dg_broker_config_file2`
          </td>

          <td>
            Data guard broker configuration file #2.
          </td>
        </tr>

        <tr>
          <td>
            `dg_broker_start`
          </td>

          <td>
            Start data guard broker (DMON process).
          </td>
        </tr>

        <tr>
          <td>
            `diagnostic_dest`
          </td>

          <td>
            Diagnostic base directory.
          </td>
        </tr>

        <tr>
          <td>
            `disable_pdb_feature`
          </td>

          <td>
            Disable features.
          </td>
        </tr>

        <tr>
          <td>
            `disk_asynch_io`
          </td>

          <td>
            Use asynch I/O for random access devices.
          </td>
        </tr>

        <tr>
          <td>
            `dispatchers`
          </td>

          <td>
            Specifications of dispatchers.
          </td>
        </tr>

        <tr>
          <td>
            `distributed_lock_timeout`
          </td>

          <td>
            Number of seconds a distributed transaction waits for a lock.
          </td>
        </tr>

        <tr>
          <td>
            `dml_locks`
          </td>

          <td>
            DML locks - one for each table modified in a transaction.
          </td>
        </tr>

        <tr>
          <td>
            `dnfs_batch_size`
          </td>

          <td>
            Max number of dNFS asynch I/O requests queued per session.
          </td>
        </tr>

        <tr>
          <td>
            `dst_upgrade_insert_conv`
          </td>

          <td>
            Enables/Disables internal conversions during DST upgrade.
          </td>
        </tr>

        <tr>
          <td>
            `enable_automatic_maintenance_pdb`
          </td>

          <td>
            Enable/Disable automated maintenance for non-root PDB.
          </td>
        </tr>

        <tr>
          <td>
            `enable_ddl_logging`
          </td>

          <td>
            Enable ddl logging.
          </td>
        </tr>

        <tr>
          <td>
            `enable_dnfs_dispatcher`
          </td>

          <td>
            Enable DNFS dispatcher.
          </td>
        </tr>

        <tr>
          <td>
            `enable_goldengate_replication`
          </td>

          <td>
            Goldengate replication enabled.
          </td>
        </tr>

        <tr>
          <td>
            `enable_pluggable_database`
          </td>

          <td>
            Enable pluggable database.
          </td>
        </tr>

        <tr>
          <td>
            `enabled_PDBs_on_standby`
          </td>

          <td>
            List of enabled PDB patterns.
          </td>
        </tr>

        <tr>
          <td>
            `encrypt_new_tablespaces`
          </td>

          <td>
            Whether to encrypt newly created tablespaces.
          </td>
        </tr>

        <tr>
          <td>
            `event`
          </td>

          <td>
            Debug event control - default null string.
          </td>
        </tr>

        <tr>
          <td>
            `exafusion_enabled`
          </td>

          <td>
            Enable exafusion.
          </td>
        </tr>

        <tr>
          <td>
            `external_keystore_credential_location`
          </td>

          <td>
            External keystore credential location.
          </td>
        </tr>

        <tr>
          <td>
            `fal_client`
          </td>

          <td>
            FAL client.
          </td>
        </tr>

        <tr>
          <td>
            `fal_server`
          </td>

          <td>
            FAL server list.
          </td>
        </tr>

        <tr>
          <td>
            `fast_start_io_target`
          </td>

          <td>
            Upper bound on recovery reads.
          </td>
        </tr>

        <tr>
          <td>
            `fast_start_mttr_target`
          </td>

          <td>
            MTTR target in seconds.
          </td>
        </tr>

        <tr>
          <td>
            `fast_start_parallel_rollback`
          </td>

          <td>
            Max number of parallel recovery slaves that may be used.
          </td>
        </tr>

        <tr>
          <td>
            `file_mapping`
          </td>

          <td>
            Enable file mapping.
          </td>
        </tr>

        <tr>
          <td>
            `fileio_network_adapters`
          </td>

          <td>
            Network adapters for File I/O.
          </td>
        </tr>

        <tr>
          <td>
            `filesystemio_options`
          </td>

          <td>
            IO operations on filesystem files.
          </td>
        </tr>

        <tr>
          <td>
            `fixed_date`
          </td>

          <td>
            Fixed `SYSDATE` value.
          </td>
        </tr>

        <tr>
          <td>
            `forward_listener`
          </td>

          <td>
            Forward listener.
          </td>
        </tr>

        <tr>
          <td>
            `gcs_server_processes`
          </td>

          <td>
            Number of background gcs server processes to start.
          </td>
        </tr>

        <tr>
          <td>
            `global_names`
          </td>

          <td>
            Enforce that database links have same name as remote database.
          </td>
        </tr>

        <tr>
          <td>
            `global_txn_processes`
          </td>

          <td>
            Number of background global transaction processes to start.
          </td>
        </tr>

        <tr>
          <td>
            `hash_area_size`
          </td>

          <td>
            Size of in-memory hash work area.
          </td>
        </tr>

        <tr>
          <td>
            `heat_map`
          </td>

          <td>
            ILM Heatmap Tracking.
          </td>
        </tr>

        <tr>
          <td>
            `hi_shared_memory_address`
          </td>

          <td>
            SGA starting address (high order 32-bits on 64-bit platforms).
          </td>
        </tr>

        <tr>
          <td>
            `hs_autoregister`
          </td>

          <td>
            Enable automatic server DD updates in HS agent self-registration.
          </td>
        </tr>

        <tr>
          <td>
            `ifile`
          </td>

          <td>
            Include file in `init.Ora`.
          </td>
        </tr>

        <tr>
          <td>
            `inmemory_adg_enabled`
          </td>

          <td>
            Enable IMC support on ADG.
          </td>
        </tr>

        <tr>
          <td>
            `inmemory_automatic_level`
          </td>

          <td>
            Enable Automatic In-Memory management.
          </td>
        </tr>

        <tr>
          <td>
            `inmemory_clause_default`
          </td>

          <td>
            Default in-memory clause for new tables.
          </td>
        </tr>

        <tr>
          <td>
            `inmemory_expressions_usage`
          </td>

          <td>
            Controls which In-Memory Expressions are populated in-memory.
          </td>
        </tr>

        <tr>
          <td>
            `inmemory_force`
          </td>

          <td>
            Force tables to be in-memory or not.
          </td>
        </tr>

        <tr>
          <td>
            `inmemory_max_populate_servers`
          </td>

          <td>
            Maximum inmemory populate servers.
          </td>
        </tr>

        <tr>
          <td>
            `inmemory_optimized_arithmetic`
          </td>

          <td>
            Controls whether or not DSBs are stored in-memory.
          </td>
        </tr>

        <tr>
          <td>
            `inmemory_prefer_xmem_memcompress`
          </td>

          <td>
            Prefer to store tables with given memcompress levels in xmem.
          </td>
        </tr>

        <tr>
          <td>
            `inmemory_prefer_xmem_priority`
          </td>

          <td>
            Prefer to store tables with given priority levels in xmem.
          </td>
        </tr>

        <tr>
          <td>
            `inmemory_query`
          </td>

          <td>
            Specifies whether in-memory queries are allowed.
          </td>
        </tr>

        <tr>
          <td>
            `inmemory_size`
          </td>

          <td>
            Size in bytes of in-memory area.
          </td>
        </tr>

        <tr>
          <td>
            `inmemory_trickle_repopulate_servers_percent`
          </td>

          <td>
            Inmemory trickle repopulate servers percent.
          </td>
        </tr>

        <tr>
          <td>
            `inmemory_virtual_columns`
          </td>

          <td>
            Controls which user-defined virtual columns are stored in-memory.
          </td>
        </tr>

        <tr>
          <td>
            `inmemory_xmem_size`
          </td>

          <td>
            Size in bytes of in-memory xmem area.
          </td>
        </tr>

        <tr>
          <td>
            `instance_abort_delay_time`
          </td>

          <td>
            Time to delay an internal initiated abort (in seconds).
          </td>
        </tr>

        <tr>
          <td>
            `instance_groups`
          </td>

          <td>
            List of instance group names.
          </td>
        </tr>

        <tr>
          <td>
            `instance_mode`
          </td>

          <td>
            Indicates whether the instance read-only or read-write or read-mostly.
          </td>
        </tr>

        <tr>
          <td>
            `instance_name`
          </td>

          <td>
            Instance name supported by the instance.
          </td>
        </tr>

        <tr>
          <td>
            `instance_number`
          </td>

          <td>
            Instance number.
          </td>
        </tr>

        <tr>
          <td>
            `instance_type`
          </td>

          <td>
            Type of instance to be executed.
          </td>
        </tr>

        <tr>
          <td>
            `instant_restore`
          </td>

          <td>
            Instant repopulation of datafiles.
          </td>
        </tr>

        <tr>
          <td>
            `java_jit_enabled`
          </td>

          <td>
            Java VM JIT enabled.
          </td>
        </tr>

        <tr>
          <td>
            `java_max_sessionspace_size`
          </td>

          <td>
            Max allowed size in bytes of a Java sessionspace.
          </td>
        </tr>

        <tr>
          <td>
            `java_pool_size`
          </td>

          <td>
            Size in bytes of java pool.
          </td>
        </tr>

        <tr>
          <td>
            `java_restrict`
          </td>

          <td>
            Restrict Java VM Access.
          </td>
        </tr>

        <tr>
          <td>
            `java_soft_sessionspace_limit`
          </td>

          <td>
            Warning limit on size in bytes of a Java sessionspace.
          </td>
        </tr>

        <tr>
          <td>
            `job_queue_processes`
          </td>

          <td>
            Maximum number of job queue slave processes.
          </td>
        </tr>

        <tr>
          <td>
            `large_pool_size`
          </td>

          <td>
            Size in bytes of large pool.
          </td>
        </tr>

        <tr>
          <td>
            `ldap_directory_access`
          </td>

          <td>
            RDBMS's LDAP access option.
          </td>
        </tr>

        <tr>
          <td>
            `ldap_directory_sysauth`
          </td>

          <td>
            OID usage parameter.
          </td>
        </tr>

        <tr>
          <td>
            `license_max_sessions`
          </td>

          <td>
            Maximum number of non-system user sessions allowed.
          </td>
        </tr>

        <tr>
          <td>
            `license_max_users`
          </td>

          <td>
            Maximum number of named users that can be created in the database.
          </td>
        </tr>

        <tr>
          <td>
            `license_sessions_warning`
          </td>

          <td>
            Warning level for number of non-system user sessions.
          </td>
        </tr>

        <tr>
          <td>
            `listener_networks`
          </td>

          <td>
            Listener registration networks.
          </td>
        </tr>

        <tr>
          <td>
            `local_listener`
          </td>

          <td>
            Local listener.
          </td>
        </tr>

        <tr>
          <td>
            `lock_name_space`
          </td>

          <td>
            Lock name space used for generating lock names for standby/clone database.
          </td>
        </tr>

        <tr>
          <td>
            `lock_sga`
          </td>

          <td>
            Lock entire SGA in physical memory.
          </td>
        </tr>

        <tr>
          <td>
            `log_archive_config`
          </td>

          <td>
            Log archive config.
          </td>
        </tr>

        <tr>
          <td>
            `log_archive_dest`
          </td>

          <td>
            Archival destination text string.
          </td>
        </tr>

        <tr>
          <td>
            `log_archive_dest_1`
          </td>

          <td>
            Archival destination #1 text string.
          </td>
        </tr>

        <tr>
          <td>
            `log_archive_dest_10`
          </td>

          <td>
            Archival destination #10 text string.
          </td>
        </tr>

        <tr>
          <td>
            `log_archive_dest_11`
          </td>

          <td>
            Archival destination #11 text string.
          </td>
        </tr>

        <tr>
          <td>
            `log_archive_dest_12`
          </td>

          <td>
            Archival destination #12 text string.
          </td>
        </tr>

        <tr>
          <td>
            `log_archive_dest_13`
          </td>

          <td>
            Archival destination #13 text string.
          </td>
        </tr>

        <tr>
          <td>
            `log_archive_dest_14`
          </td>

          <td>
            Archival destination #14 text string.
          </td>
        </tr>

        <tr>
          <td>
            `log_archive_dest_15`
          </td>

          <td>
            Archival destination #15 text string.
          </td>
        </tr>

        <tr>
          <td>
            `log_archive_dest_16`
          </td>

          <td>
            Archival destination #16 text string.
          </td>
        </tr>

        <tr>
          <td>
            `log_archive_dest_17`
          </td>

          <td>
            Archival destination #17 text string.
          </td>
        </tr>

        <tr>
          <td>
            `log_archive_dest_18`
          </td>

          <td>
            Archival destination #18 text string.
          </td>
        </tr>

        <tr>
          <td>
            `log_archive_dest_19`
          </td>

          <td>
            Archival destination #19 text string.
          </td>
        </tr>

        <tr>
          <td>
            `log_archive_dest_2`
          </td>

          <td>
            Archival destination #2 text string.
          </td>
        </tr>

        <tr>
          <td>
            `log_archive_dest_20`
          </td>

          <td>
            Archival destination #20 text string.
          </td>
        </tr>

        <tr>
          <td>
            `log_archive_dest_21`
          </td>

          <td>
            Archival destination #21 text string.
          </td>
        </tr>

        <tr>
          <td>
            `log_archive_dest_22`
          </td>

          <td>
            Archival destination #22 text string.
          </td>
        </tr>

        <tr>
          <td>
            `log_archive_dest_23`
          </td>

          <td>
            Archival destination #23 text string.
          </td>
        </tr>

        <tr>
          <td>
            `log_archive_dest_24`
          </td>

          <td>
            Archival destination #24 text string.
          </td>
        </tr>

        <tr>
          <td>
            `log_archive_dest_25`
          </td>

          <td>
            Archival destination #25 text string.
          </td>
        </tr>

        <tr>
          <td>
            `log_archive_dest_26`
          </td>

          <td>
            Archival destination #26 text string.
          </td>
        </tr>

        <tr>
          <td>
            `log_archive_dest_27`
          </td>

          <td>
            Archival destination #27 text string.
          </td>
        </tr>

        <tr>
          <td>
            `log_archive_dest_28`
          </td>

          <td>
            Archival destination #28 text string.
          </td>
        </tr>

        <tr>
          <td>
            `log_archive_dest_29`
          </td>

          <td>
            Archival destination #29 text string.
          </td>
        </tr>

        <tr>
          <td>
            `log_archive_dest_3`
          </td>

          <td>
            Archival destination #3 text string.
          </td>
        </tr>

        <tr>
          <td>
            `log_archive_dest_30`
          </td>

          <td>
            Archival destination #30 text string.
          </td>
        </tr>

        <tr>
          <td>
            `log_archive_dest_31`
          </td>

          <td>
            Archival destination #31 text string.
          </td>
        </tr>

        <tr>
          <td>
            `log_archive_dest_4`
          </td>

          <td>
            Archival destination #4 text string.
          </td>
        </tr>

        <tr>
          <td>
            `log_archive_dest_5`
          </td>

          <td>
            Archival destination #5 text string.
          </td>
        </tr>

        <tr>
          <td>
            `log_archive_dest_6`
          </td>

          <td>
            Archival destination #6 text string.
          </td>
        </tr>

        <tr>
          <td>
            `log_archive_dest_7`
          </td>

          <td>
            Archival destination #7 text string.
          </td>
        </tr>

        <tr>
          <td>
            `log_archive_dest_8`
          </td>

          <td>
            Archival destination #8 text string.
          </td>
        </tr>

        <tr>
          <td>
            `log_archive_dest_9`
          </td>

          <td>
            Archival destination #9 text string.
          </td>
        </tr>

        <tr>
          <td>
            `log_archive_dest_state_1`
          </td>

          <td>
            Archival destination #1 state text string.
          </td>
        </tr>

        <tr>
          <td>
            `log_archive_dest_state_10`
          </td>

          <td>
            Archival destination #10 state text string.
          </td>
        </tr>

        <tr>
          <td>
            `log_archive_dest_state_11`
          </td>

          <td>
            Archival destination #11 state text string.
          </td>
        </tr>

        <tr>
          <td>
            `log_archive_dest_state_12`
          </td>

          <td>
            Archival destination #12 state text string.
          </td>
        </tr>

        <tr>
          <td>
            `log_archive_dest_state_13`
          </td>

          <td>
            Archival destination #13 state text string.
          </td>
        </tr>

        <tr>
          <td>
            `log_archive_dest_state_14`
          </td>

          <td>
            Archival destination #14 state text string.
          </td>
        </tr>

        <tr>
          <td>
            `log_archive_dest_state_15`
          </td>

          <td>
            Archival destination #15 state text string.
          </td>
        </tr>

        <tr>
          <td>
            `log_archive_dest_state_16`
          </td>

          <td>
            Archival destination #16 state text string.
          </td>
        </tr>

        <tr>
          <td>
            `log_archive_dest_state_17`
          </td>

          <td>
            Archival destination #17 state text string.
          </td>
        </tr>

        <tr>
          <td>
            `log_archive_dest_state_18`
          </td>

          <td>
            Archival destination #18 state text string.
          </td>
        </tr>

        <tr>
          <td>
            `log_archive_dest_state_19`
          </td>

          <td>
            Archival destination #19 state text string.
          </td>
        </tr>

        <tr>
          <td>
            `log_archive_dest_state_2`
          </td>

          <td>
            Archival destination #2 state text string.
          </td>
        </tr>

        <tr>
          <td>
            `log_archive_dest_state_20`
          </td>

          <td>
            Archival destination #20 state text string.
          </td>
        </tr>

        <tr>
          <td>
            `log_archive_dest_state_21`
          </td>

          <td>
            Archival destination #21 state text string.
          </td>
        </tr>

        <tr>
          <td>
            `log_archive_dest_state_22`
          </td>

          <td>
            Archival destination #22 state text string.
          </td>
        </tr>

        <tr>
          <td>
            `log_archive_dest_state_23`
          </td>

          <td>
            Archival destination #23 state text string.
          </td>
        </tr>

        <tr>
          <td>
            `log_archive_dest_state_24`
          </td>

          <td>
            Archival destination #24 state text string.
          </td>
        </tr>

        <tr>
          <td>
            `log_archive_dest_state_25`
          </td>

          <td>
            Archival destination #25 state text string.
          </td>
        </tr>

        <tr>
          <td>
            `log_archive_dest_state_26`
          </td>

          <td>
            Archival destination #26 state text string.
          </td>
        </tr>

        <tr>
          <td>
            `log_archive_dest_state_27`
          </td>

          <td>
            Archival destination #27 state text string.
          </td>
        </tr>

        <tr>
          <td>
            `log_archive_dest_state_28`
          </td>

          <td>
            Archival destination #28 state text string.
          </td>
        </tr>

        <tr>
          <td>
            `log_archive_dest_state_29`
          </td>

          <td>
            Archival destination #29 state text string.
          </td>
        </tr>

        <tr>
          <td>
            `log_archive_dest_state_3`
          </td>

          <td>
            Archival destination #3 state text string.
          </td>
        </tr>

        <tr>
          <td>
            `log_archive_dest_state_30`
          </td>

          <td>
            Archival destination #30 state text string.
          </td>
        </tr>

        <tr>
          <td>
            `log_archive_dest_state_31`
          </td>

          <td>
            Archival destination #31 state text string.
          </td>
        </tr>

        <tr>
          <td>
            `log_archive_dest_state_4`
          </td>

          <td>
            Archival destination #4 state text string.
          </td>
        </tr>

        <tr>
          <td>
            `log_archive_dest_state_5`
          </td>

          <td>
            Archival destination #5 state text string.
          </td>
        </tr>

        <tr>
          <td>
            `log_archive_dest_state_6`
          </td>

          <td>
            Archival destination #6 state text string.
          </td>
        </tr>

        <tr>
          <td>
            `log_archive_dest_state_7`
          </td>

          <td>
            Archival destination #7 state text string.
          </td>
        </tr>

        <tr>
          <td>
            `log_archive_dest_state_8`
          </td>

          <td>
            Archival destination #8 state text string.
          </td>
        </tr>

        <tr>
          <td>
            `log_archive_dest_state_9`
          </td>

          <td>
            Archival destination #9 state text string.
          </td>
        </tr>

        <tr>
          <td>
            `log_archive_duplex_dest`
          </td>

          <td>
            duplex Archival destination text string.
          </td>
        </tr>

        <tr>
          <td>
            `log_archive_format`
          </td>

          <td>
            Archival destination format.
          </td>
        </tr>

        <tr>
          <td>
            `log_archive_max_processes`
          </td>

          <td>
            Maximum number of active ARCH processes.
          </td>
        </tr>

        <tr>
          <td>
            `log_archive_min_succeed_dest`
          </td>

          <td>
            Minimum number of archive destinations that must succeed.
          </td>
        </tr>

        <tr>
          <td>
            `log_archive_start`
          </td>

          <td>
            Start archival process on SGA initialization.
          </td>
        </tr>

        <tr>
          <td>
            `log_archive_trace`
          </td>

          <td>
            Establish archive operation tracing level.
          </td>
        </tr>

        <tr>
          <td>
            `log_buffer`
          </td>

          <td>
            Redo circular buffer size.
          </td>
        </tr>

        <tr>
          <td>
            `log_checkpoint_interval`
          </td>

          <td>
            Number of redo blocks checkpoint threshold.
          </td>
        </tr>

        <tr>
          <td>
            `log_checkpoint_timeout`
          </td>

          <td>
            Maximum time interval between checkpoints in seconds.
          </td>
        </tr>

        <tr>
          <td>
            `log_checkpoints_to_alert`
          </td>

          <td>
            Log checkpoint begin/end to alert file.
          </td>
        </tr>

        <tr>
          <td>
            `log_file_name_convert`
          </td>

          <td>
            Logfile name convert patterns and strings for standby/clone db.
          </td>
        </tr>

        <tr>
          <td>
            `long_module_action`
          </td>

          <td>
            Use longer module and action.
          </td>
        </tr>

        <tr>
          <td>
            `max_datapump_jobs_per_pdb`
          </td>

          <td>
            Maximum number of concurrent data pump jobs per PDB.
          </td>
        </tr>

        <tr>
          <td>
            `max_dispatchers`
          </td>

          <td>
            Max number of dispatchers.
          </td>
        </tr>

        <tr>
          <td>
            `max_dump_file_size`
          </td>

          <td>
            Maximum size (in bytes) of dump file.
          </td>
        </tr>

        <tr>
          <td>
            `max_idle_time`
          </td>

          <td>
            Maximum session idle time in minutes.
          </td>
        </tr>

        <tr>
          <td>
            `max_iops`
          </td>

          <td>
            MAX I/O per second.
          </td>
        </tr>

        <tr>
          <td>
            `max_mbps`
          </td>

          <td>
            MAX MB per second.
          </td>
        </tr>

        <tr>
          <td>
            `max_pdbs`
          </td>

          <td>
            Max number of pdbs allowed in CDB or Application ROOT.
          </td>
        </tr>

        <tr>
          <td>
            `max_shared_servers`
          </td>

          <td>
            Max number of shared servers.
          </td>
        </tr>

        <tr>
          <td>
            `max_string_size`
          </td>

          <td>
            Controls maximum size of `VARCHAR2`, `NVARCHAR2`, and `RAW` types in SQL.
          </td>
        </tr>

        <tr>
          <td>
            `memoptimize_pool_size`
          </td>

          <td>
            Size of cache for imoltp buffers.
          </td>
        </tr>

        <tr>
          <td>
            `memory_max_target`
          </td>

          <td>
            Max size for Memory Target.
          </td>
        </tr>

        <tr>
          <td>
            `memory_target`
          </td>

          <td>
            Target size of Oracle SGA and PGA memory.
          </td>
        </tr>

        <tr>
          <td>
            `multishard_query_data_consistency`
          </td>

          <td>
            Consistency setting for multishard queries.
          </td>
        </tr>

        <tr>
          <td>
            `multishard_query_partial_results`
          </td>

          <td>
            Enable partial results for multishard queries.
          </td>
        </tr>

        <tr>
          <td>
            `nls_calendar`
          </td>

          <td>
            NLS calendar system name.
          </td>
        </tr>

        <tr>
          <td>
            `nls_comp`
          </td>

          <td>
            NLS comparison.
          </td>
        </tr>

        <tr>
          <td>
            `nls_currency`
          </td>

          <td>
            NLS local currency symbol.
          </td>
        </tr>

        <tr>
          <td>
            `nls_date_format`
          </td>

          <td>
            NLS Oracle date format.
          </td>
        </tr>

        <tr>
          <td>
            `nls_date_language`
          </td>

          <td>
            NLS date language name.
          </td>
        </tr>

        <tr>
          <td>
            `nls_dual_currency`
          </td>

          <td>
            Dual currency symbol.
          </td>
        </tr>

        <tr>
          <td>
            `nls_iso_currency`
          </td>

          <td>
            NLS ISO currency territory name.
          </td>
        </tr>

        <tr>
          <td>
            `nls_language`
          </td>

          <td>
            NLS language name.
          </td>
        </tr>

        <tr>
          <td>
            `nls_length_semantics`
          </td>

          <td>
            Create columns using byte or char semantics by default.
          </td>
        </tr>

        <tr>
          <td>
            `nls_nchar_conv_excp`
          </td>

          <td>
            NLS raise an exception instead of allowing implicit conversion.
          </td>
        </tr>

        <tr>
          <td>
            `nls_numeric_characters`
          </td>

          <td>
            NLS numeric characters.
          </td>
        </tr>

        <tr>
          <td>
            `nls_sort`
          </td>

          <td>
            NLS linguistic definition name.
          </td>
        </tr>

        <tr>
          <td>
            `nls_territory`
          </td>

          <td>
            NLS territory name.
          </td>
        </tr>

        <tr>
          <td>
            `nls_time_format`
          </td>

          <td>
            Time format.
          </td>
        </tr>

        <tr>
          <td>
            `nls_time_tz_format`
          </td>

          <td>
            Time with timezone format.
          </td>
        </tr>

        <tr>
          <td>
            `nls_timestamp_format`
          </td>

          <td>
            Time stamp format.
          </td>
        </tr>

        <tr>
          <td>
            `nls_timestamp_tz_format`
          </td>

          <td>
            Timestamp with timezone format.
          </td>
        </tr>

        <tr>
          <td>
            `noncdb_compatible`
          </td>

          <td>
            Non-CDB Compatible.
          </td>
        </tr>

        <tr>
          <td>
            `object_cache_max_size_percent`
          </td>

          <td>
            Percentage of maximum size over optimal of the user session's object cache.
          </td>
        </tr>

        <tr>
          <td>
            `object_cache_optimal_size`
          </td>

          <td>
            Optimal size of the user session's object cache in bytes.
          </td>
        </tr>

        <tr>
          <td>
            `ofs_threads`
          </td>

          <td>
            Number of OFS threads.
          </td>
        </tr>

        <tr>
          <td>
            `olap_page_pool_size`
          </td>

          <td>
            Size of the olap page pool in bytes.
          </td>
        </tr>

        <tr>
          <td>
            `one_step_plugin_for_pdb_with_tde`
          </td>

          <td>
            Facilitate one-step plugin for PDB with TDE encrypted data.
          </td>
        </tr>

        <tr>
          <td>
            `open_cursors`
          </td>

          <td>
            Max number of cursors per session.
          </td>
        </tr>

        <tr>
          <td>
            `open_links`
          </td>

          <td>
            Max number of open links per session.
          </td>
        </tr>

        <tr>
          <td>
            `open_links_per_instance`
          </td>

          <td>
            Max number of open links per instance.
          </td>
        </tr>

        <tr>
          <td>
            `optimizer_adaptive_plans`
          </td>

          <td>
            Controls all types of adaptive plans.
          </td>
        </tr>

        <tr>
          <td>
            `optimizer_adaptive_reporting_only`
          </td>

          <td>
            Use reporting-only mode for adaptive optimizations.
          </td>
        </tr>

        <tr>
          <td>
            `optimizer_adaptive_statistics`
          </td>

          <td>
            Controls all types of adaptive statistics.
          </td>
        </tr>

        <tr>
          <td>
            `optimizer_capture_sql_plan_baselines`
          </td>

          <td>
            Automatic capture of SQL plan baselines for repeatable statements.
          </td>
        </tr>

        <tr>
          <td>
            `optimizer_dynamic_sampling`
          </td>

          <td>
            Optimizer dynamic sampling.
          </td>
        </tr>

        <tr>
          <td>
            `optimizer_features_enable`
          </td>

          <td>
            Optimizer plan compatibility parameter.
          </td>
        </tr>

        <tr>
          <td>
            `optimizer_ignore_hints`
          </td>

          <td>
            Enables the embedded hints to be ignored.
          </td>
        </tr>

        <tr>
          <td>
            `optimizer_ignore_parallel_hints`
          </td>

          <td>
            Enables embedded parallel hints to be ignored.
          </td>
        </tr>

        <tr>
          <td>
            `optimizer_index_caching`
          </td>

          <td>
            Optimizer percent index caching.
          </td>
        </tr>

        <tr>
          <td>
            `optimizer_index_cost_adj`
          </td>

          <td>
            Optimizer index cost adjustment.
          </td>
        </tr>

        <tr>
          <td>
            `optimizer_inmemory_aware`
          </td>

          <td>
            Optimizer in-memory columnar awareness.
          </td>
        </tr>

        <tr>
          <td>
            `optimizer_mode`
          </td>

          <td>
            Optimizer mode.
          </td>
        </tr>

        <tr>
          <td>
            `optimizer_secure_view_merging`
          </td>

          <td>
            Optimizer secure view merging and predicate pushdown/movearound.
          </td>
        </tr>

        <tr>
          <td>
            `optimizer_use_invisible_indexes`
          </td>

          <td>
            Usage of invisible indexes (`TRUE` or `FALSE`).
          </td>
        </tr>

        <tr>
          <td>
            `optimizer_use_pending_statistics`
          </td>

          <td>
            Control whether to use optimizer pending statistics.
          </td>
        </tr>

        <tr>
          <td>
            `optimizer_use_sql_plan_baselines`
          </td>

          <td>
            Use of SQL plan baselines for captured sql statements.
          </td>
        </tr>

        <tr>
          <td>
            `os_authent_prefix`
          </td>

          <td>
            Prefix for auto-logon accounts.
          </td>
        </tr>

        <tr>
          <td>
            `os_roles`
          </td>

          <td>
            Retrieve roles from the operating system.
          </td>
        </tr>

        <tr>
          <td>
            `outbound_dblink_protocols`
          </td>

          <td>
            Outbound DBLINK Protocols allowed.
          </td>
        </tr>

        <tr>
          <td>
            `parallel_adaptive_multi_user`
          </td>

          <td>
            Enable adaptive setting of degree for multiple user streams.
          </td>
        </tr>

        <tr>
          <td>
            `parallel_degree_limit`
          </td>

          <td>
            Limit placed on degree of parallelism.
          </td>
        </tr>

        <tr>
          <td>
            `parallel_degree_policy`
          </td>

          <td>
            Policy used to compute the degree of parallelism (`MANUAL`, `LIMITED`, `AUTO`, or `ADAPTIVE`).
          </td>
        </tr>

        <tr>
          <td>
            `parallel_execution_message_size`
          </td>

          <td>
            Message buffer size for parallel execution.
          </td>
        </tr>

        <tr>
          <td>
            `parallel_force_local`
          </td>

          <td>
            Force single instance execution.
          </td>
        </tr>

        <tr>
          <td>
            `parallel_instance_group`
          </td>

          <td>
            Instance group to use for all parallel operations.
          </td>
        </tr>

        <tr>
          <td>
            `parallel_max_servers`
          </td>

          <td>
            Maximum parallel query servers per instance.
          </td>
        </tr>

        <tr>
          <td>
            `parallel_min_degree`
          </td>

          <td>
            Controls the minimum DOP computed by auto DOP.
          </td>
        </tr>

        <tr>
          <td>
            `parallel_min_percent`
          </td>

          <td>
            Minimum percent of threads required for parallel query.
          </td>
        </tr>

        <tr>
          <td>
            `parallel_min_servers`
          </td>

          <td>
            Minimum parallel query servers per instance.
          </td>
        </tr>

        <tr>
          <td>
            `parallel_min_time_threshold`
          </td>

          <td>
            Threshold above which a plan is a candidate for parallelization (in seconds).
          </td>
        </tr>

        <tr>
          <td>
            `parallel_servers_target`
          </td>

          <td>
            Instance target in terms of number of parallel servers.
          </td>
        </tr>

        <tr>
          <td>
            `parallel_threads_per_cpu`
          </td>

          <td>
            Number of parallel execution threads per CPU.
          </td>
        </tr>

        <tr>
          <td>
            `pdb_file_name_convert`
          </td>

          <td>
            PDB file name convert patterns and strings for create cdb/pdb.
          </td>
        </tr>

        <tr>
          <td>
            `pdb_lockdown`
          </td>

          <td>
            Pluggable database lockdown profile.
          </td>
        </tr>

        <tr>
          <td>
            `pdb_os_credential`
          </td>

          <td>
            Pluggable database OS credential to bind.
          </td>
        </tr>

        <tr>
          <td>
            `pdb_template`
          </td>

          <td>
            PDB template.
          </td>
        </tr>

        <tr>
          <td>
            `permit_92_wrap_format`
          </td>

          <td>
            Allow 9.2 or older wrap format in PL/SQL.
          </td>
        </tr>

        <tr>
          <td>
            `pga_aggregate_limit`
          </td>

          <td>
            Limit of aggregate PGA memory for the instance or PDB.
          </td>
        </tr>

        <tr>
          <td>
            `pga_aggregate_target`
          </td>

          <td>
            Target size for the aggregate PGA memory consumed by the instance.
          </td>
        </tr>

        <tr>
          <td>
            `plscope_settings`
          </td>

          <td>
            Plscope_settings controls the compile time collection, cross reference, and storage of PL/SQL source code identifier and SQL statement data.
          </td>
        </tr>

        <tr>
          <td>
            `plsql_ccflags`
          </td>

          <td>
            PL/SQL ccflags.
          </td>
        </tr>

        <tr>
          <td>
            `plsql_code_type`
          </td>

          <td>
            PL/SQL code-type.
          </td>
        </tr>

        <tr>
          <td>
            `plsql_debug`
          </td>

          <td>
            PL/SQL debug.
          </td>
        </tr>

        <tr>
          <td>
            `plsql_optimize_level`
          </td>

          <td>
            PL/SQL optimize level.
          </td>
        </tr>

        <tr>
          <td>
            `plsql_v2_compatibility`
          </td>

          <td>
            PL/SQL version 2.X compatibility flag.
          </td>
        </tr>

        <tr>
          <td>
            `plsql_warnings`
          </td>

          <td>
            PL/SQL compiler warnings settings.
          </td>
        </tr>

        <tr>
          <td>
            `pre_page_sga`
          </td>

          <td>
            Pre-page sga for process.
          </td>
        </tr>

        <tr>
          <td>
            `private_temp_table_prefix`
          </td>

          <td>
            Private temporary table prefix.
          </td>
        </tr>

        <tr>
          <td>
            `processes`
          </td>

          <td>
            User processes.
          </td>
        </tr>

        <tr>
          <td>
            `processor_group_name`
          </td>

          <td>
            Name of the processor group that this instance should run in.
          </td>
        </tr>

        <tr>
          <td>
            `query_rewrite_enabled`
          </td>

          <td>
            Allow rewrite of queries using materialized views if enabled.
          </td>
        </tr>

        <tr>
          <td>
            `query_rewrite_integrity`
          </td>

          <td>
            Perform rewrite using materialized views with desired integrity.
          </td>
        </tr>

        <tr>
          <td>
            `rdbms_server_dn`
          </td>

          <td>
            RDBMS's distinguished name.
          </td>
        </tr>

        <tr>
          <td>
            `read_only_open_delayed`
          </td>

          <td>
            If `TRUE` delay opening of read only files until first access.
          </td>
        </tr>

        <tr>
          <td>
            `recovery_parallelism`
          </td>

          <td>
            Number of server processes to use for parallel recovery.
          </td>
        </tr>

        <tr>
          <td>
            `recyclebin`
          </td>

          <td>
            Recyclebin processing.
          </td>
        </tr>

        <tr>
          <td>
            `redo_transport_user`
          </td>

          <td>
            Data guard transport user when using password file.
          </td>
        </tr>

        <tr>
          <td>
            `remote_dependencies_mode`
          </td>

          <td>
            Remote-procedure-call dependencies mode parameter.
          </td>
        </tr>

        <tr>
          <td>
            `remote_listener`
          </td>

          <td>
            Remote listener.
          </td>
        </tr>

        <tr>
          <td>
            `remote_login_passwordfile`
          </td>

          <td>
            Password file usage parameter.
          </td>
        </tr>

        <tr>
          <td>
            `remote_os_authent`
          </td>

          <td>
            Allow non-secure remote clients to use auto-logon accounts.
          </td>
        </tr>

        <tr>
          <td>
            `remote_os_roles`
          </td>

          <td>
            Allow non-secure remote clients to use os roles.
          </td>
        </tr>

        <tr>
          <td>
            `remote_recovery_file_dest`
          </td>

          <td>
            Default remote database recovery file location for refresh/relocate.
          </td>
        </tr>

        <tr>
          <td>
            `replication_dependency_tracking`
          </td>

          <td>
            Tracking dependency for replication parallel propagation.
          </td>
        </tr>

        <tr>
          <td>
            `resource_limit`
          </td>

          <td>
            Master switch for resource limit.
          </td>
        </tr>

        <tr>
          <td>
            `resource_manage_goldengate`
          </td>

          <td>
            Goldengate resource manager enabled.
          </td>
        </tr>

        <tr>
          <td>
            `resource_manager_cpu_allocation`
          </td>

          <td>
            Resource Manager CPU allocation.
          </td>
        </tr>

        <tr>
          <td>
            `resource_manager_plan`
          </td>

          <td>
            Resource mgr top plan.
          </td>
        </tr>

        <tr>
          <td>
            `result_cache_max_result`
          </td>

          <td>
            Maximum result size as percent of cache size.
          </td>
        </tr>

        <tr>
          <td>
            `result_cache_max_size`
          </td>

          <td>
            Maximum amount of memory to be used by the cache.
          </td>
        </tr>

        <tr>
          <td>
            `result_cache_mode`
          </td>

          <td>
            Result cache operator usage mode.
          </td>
        </tr>

        <tr>
          <td>
            `result_cache_remote_expiration`
          </td>

          <td>
            Maximum life time (min) for any result using a remote object.
          </td>
        </tr>

        <tr>
          <td>
            `resumable_timeout`
          </td>

          <td>
            Set resumable timeout.
          </td>
        </tr>

        <tr>
          <td>
            `rollback_segments`
          </td>

          <td>
            Undo segment list.
          </td>
        </tr>

        <tr>
          <td>
            `sec_case_sensitive_logon`
          </td>

          <td>
            Case sensitive password enabled for logon.
          </td>
        </tr>

        <tr>
          <td>
            `sec_max_failed_login_attempts`
          </td>

          <td>
            Maximum number of failed login attempts on a connection.
          </td>
        </tr>

        <tr>
          <td>
            `sec_protocol_error_further_action`
          </td>

          <td>
            TTC protocol error continue action.
          </td>
        </tr>

        <tr>
          <td>
            `sec_protocol_error_trace_action`
          </td>

          <td>
            TTC protocol error action.
          </td>
        </tr>

        <tr>
          <td>
            `sec_return_server_release_banner`
          </td>

          <td>
            Whether the server returns the complete version information.
          </td>
        </tr>

        <tr>
          <td>
            `serial_reuse`
          </td>

          <td>
            Reuse the frame segments.
          </td>
        </tr>

        <tr>
          <td>
            `service_names`
          </td>

          <td>
            Service names supported by the instance.
          </td>
        </tr>

        <tr>
          <td>
            `session_cached_cursors`
          </td>

          <td>
            Number of cursors to cache in a session.
          </td>
        </tr>

        <tr>
          <td>
            `session_max_open_files`
          </td>

          <td>
            Maximum number of open files allowed per session.
          </td>
        </tr>

        <tr>
          <td>
            `sessions`
          </td>

          <td>
            User and system sessions.
          </td>
        </tr>

        <tr>
          <td>
            `sga_max_size`
          </td>

          <td>
            Max total SGA size.
          </td>
        </tr>

        <tr>
          <td>
            `sga_min_size`
          </td>

          <td>
            Minimum, guaranteed size of PDB's SGA.
          </td>
        </tr>

        <tr>
          <td>
            `sga_target`
          </td>

          <td>
            Target size of SGA.
          </td>
        </tr>

        <tr>
          <td>
            `shadow_core_dump`
          </td>

          <td>
            Core size for shadow processes.
          </td>
        </tr>

        <tr>
          <td>
            `shared_memory_address`
          </td>

          <td>
            SGA starting address (low order 32-bits on 64-bit platforms).
          </td>
        </tr>

        <tr>
          <td>
            `shared_pool_reserved_size`
          </td>

          <td>
            Size in bytes of reserved area of shared pool.
          </td>
        </tr>

        <tr>
          <td>
            `shared_pool_size`
          </td>

          <td>
            Size in bytes of shared pool.
          </td>
        </tr>

        <tr>
          <td>
            `shared_server_sessions`
          </td>

          <td>
            Max number of shared server sessions.
          </td>
        </tr>

        <tr>
          <td>
            `shared_servers`
          </td>

          <td>
            Number of shared servers to start up.
          </td>
        </tr>

        <tr>
          <td>
            `shrd_dupl_table_refresh_rate`
          </td>

          <td>
            Duplicated table refresh rate (in seconds).
          </td>
        </tr>

        <tr>
          <td>
            `skip_unusable_indexes`
          </td>

          <td>
            Skip unusable indexes if set to `TRUE`.
          </td>
        </tr>

        <tr>
          <td>
            `smtp_out_server`
          </td>

          <td>
            Utl_smtp server and port configuration parameter.
          </td>
        </tr>

        <tr>
          <td>
            `sort_area_retained_size`
          </td>

          <td>
            Size of in-memory sort work area retained between fetch calls.
          </td>
        </tr>

        <tr>
          <td>
            `sort_area_size`
          </td>

          <td>
            Size of in-memory sort work area.
          </td>
        </tr>

        <tr>
          <td>
            `spatial_vector_acceleration`
          </td>

          <td>
            Enable spatial vector acceleration.
          </td>
        </tr>

        <tr>
          <td>
            `spfile`
          </td>

          <td>
            Server parameter file.
          </td>
        </tr>

        <tr>
          <td>
            `sql92_security`
          </td>

          <td>
            Require select privilege for searched update/delete.
          </td>
        </tr>

        <tr>
          <td>
            `sql_trace`
          </td>

          <td>
            Enable SQL trace.
          </td>
        </tr>

        <tr>
          <td>
            `sqltune_category`
          </td>

          <td>
            Category qualifier for applying hintsets.
          </td>
        </tr>

        <tr>
          <td>
            `standby_db_preserve_states`
          </td>

          <td>
            Preserve state cross standby role transition.
          </td>
        </tr>

        <tr>
          <td>
            `standby_file_management`
          </td>

          <td>
            If auto, files are created/dropped automatically on standby.
          </td>
        </tr>

        <tr>
          <td>
            `standby_pdb_source_file_dblink`
          </td>

          <td>
            Database link to standby source files.
          </td>
        </tr>

        <tr>
          <td>
            `standby_pdb_source_file_directory`
          </td>

          <td>
            Standby source file directory location.
          </td>
        </tr>

        <tr>
          <td>
            `star_transformation_enabled`
          </td>

          <td>
            Enable the use of star transformation.
          </td>
        </tr>

        <tr>
          <td>
            `statistics_level`
          </td>

          <td>
            Statistics level.
          </td>
        </tr>

        <tr>
          <td>
            `streams_pool_size`
          </td>

          <td>
            Size in bytes of the streams pool.
          </td>
        </tr>

        <tr>
          <td>
            `tape_asynch_io`
          </td>

          <td>
            Use asynch I/O requests for tape devices.
          </td>
        </tr>

        <tr>
          <td>
            `target_pdbs`
          </td>

          <td>
            Parameter is a hint to adjust certain attributes of the CDB.
          </td>
        </tr>

        <tr>
          <td>
            `tde_configuration`
          </td>

          <td>
            Per-PDB configuration for transparent tata encryption.
          </td>
        </tr>

        <tr>
          <td>
            `temp_undo_enabled`
          </td>

          <td>
            Is temporary undo enabled.
          </td>
        </tr>

        <tr>
          <td>
            `thread`
          </td>

          <td>
            Redo thread to mount.
          </td>
        </tr>

        <tr>
          <td>
            `threaded_execution`
          </td>

          <td>
            Threaded Execution Mode.
          </td>
        </tr>

        <tr>
          <td>
            `timed_os_statistics`
          </td>

          <td>
            Internal os statistic gathering interval in seconds.
          </td>
        </tr>

        <tr>
          <td>
            `timed_statistics`
          </td>

          <td>
            Maintain internal timing statistics.
          </td>
        </tr>

        <tr>
          <td>
            `trace_enabled`
          </td>

          <td>
            Enable in memory tracing.
          </td>
        </tr>

        <tr>
          <td>
            `tracefile_identifier`
          </td>

          <td>
            Trace file custom identifier.
          </td>
        </tr>

        <tr>
          <td>
            `transactions`
          </td>

          <td>
            Max. Number of concurrent active transactions.
          </td>
        </tr>

        <tr>
          <td>
            `transactions_per_rollback_segment`
          </td>

          <td>
            Number of active transactions per rollback segment.
          </td>
        </tr>

        <tr>
          <td>
            `undo_management`
          </td>

          <td>
            Instance runs in SMU mode if `TRUE`, else in RBU mode.
          </td>
        </tr>

        <tr>
          <td>
            `undo_retention`
          </td>

          <td>
            Undo retention in seconds.
          </td>
        </tr>

        <tr>
          <td>
            `undo_tablespace`
          </td>

          <td>
            Use/switch undo tablespace.
          </td>
        </tr>

        <tr>
          <td>
            `unified_audit_sga_queue_size`
          </td>

          <td>
            Size of unified audit SGA queue.
          </td>
        </tr>

        <tr>
          <td>
            `unified_audit_systemlog`
          </td>

          <td>
            Syslog facility and level for unified audit.
          </td>
        </tr>

        <tr>
          <td>
            `uniform_log_timestamp_format`
          </td>

          <td>
            Use uniform timestamp formats vs pre-12.2 formats.
          </td>
        </tr>

        <tr>
          <td>
            `use_dedicated_broker`
          </td>

          <td>
            Use dedicated connection broker.
          </td>
        </tr>

        <tr>
          <td>
            `use_large_pages`
          </td>

          <td>
            Use large pages if available (`TRUE`, `FALSE`, or `ONLY`).
          </td>
        </tr>

        <tr>
          <td>
            `user_dump_dest`
          </td>

          <td>
            User process dump directory.
          </td>
        </tr>

        <tr>
          <td>
            `version`
          </td>

          <td>
            Oracle Database version.
          </td>
        </tr>

        <tr>
          <td>
            `xwallet_root`
          </td>

          <td>
            Wallet root instance initialization parameter.
          </td>
        </tr>

        <tr>
          <td>
            `workarea_size_policy`
          </td>

          <td>
            Policy used to size SQL working areas (`MANUAL``AUTO`).
          </td>
        </tr>
      </tbody>
    </Table>
  </Collapser>
</CollapserGroup>

## Troubleshooting [#troubleshoot]

Troubleshooting tips:

<CollapserGroup id="troubleshooting-list">
  <Collapser
    id="library-not-loaded"
    title="The Oracle library cannot be loaded"
  >
    If monitoring remotely, install the [Oracle Instant Client](https://www.oracle.com/technetwork/topics/linuxx86-64soft-092277.html) and follow the instructions on how to add `libclntsh.so` to the shared library search path.

    If monitoring from the box with Oracle Database installed, install the [Oracle Instant Client](https://www.oracle.com/technetwork/topics/linuxx86-64soft-092277.html) and add the path `ORACLE_HOME/lib` to the `ldconfig` search path.
  </Collapser>

  <Collapser
    id="oracle-home"
    title={<><InlineCode>ORACLE_HOME</InlineCode> is not set correctly</>}
  >
    This error will appear in the logs as `[ERR] ORA-01284: Error while trying to retrieve text for error`.

    To avoid this error make sure `ORACLE_HOME` is set correctly for the agent process. The agent runs as root, so its environment is not the same as the oracle user.

    To verify this setting, execute `cat /proc/$(pgrep newrelic-infra)/environ` to print out the environment variables for the infrastructure process, the output should include `ORACLE_HOME` if configured correctly.
  </Collapser>
</CollapserGroup>

## Check the source code [#source-code]

This integration is open source software. That means you can [browse its source code](https://github.com/newrelic/nri-oracledb "Link opens in a new window.") and send improvements, or create your own fork and build it.<|MERGE_RESOLUTION|>--- conflicted
+++ resolved
@@ -6,14 +6,6 @@
   - Integrations
   - On-host integrations
   - On-host integrations list
-<<<<<<< HEAD
-redirects:
-  - /docs/oracledb-monitoring-integration
-  - /docs/oracledb-integration-new-relic-infrastructure
-  - >-
-    /docs/integrations/host-integrations/host-integrations-list/oracledb-monitoring-integration
-=======
->>>>>>> dea79b0f
 ---
 
 Our Oracle Database [integration](https://docs.newrelic.com/docs/integrations/host-integrations/getting-started/introduction-host-integrations) collects key performance metrics on databases, tablespaces, and memory by default. You can customize your configuration to collect even more metrics, giving you detailed characterization of database performance.
