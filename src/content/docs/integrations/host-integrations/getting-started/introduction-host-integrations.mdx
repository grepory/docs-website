--- conflicted
+++ resolved
@@ -6,14 +6,6 @@
   - Integrations
   - On-host integrations
   - Get started
-<<<<<<< HEAD
-redirects:
-  - /docs/infrastructure/host-integrations/introduction-host-integrations
-  - >-
-    /docs/infrastructure/host-integrations/getting-started/introduction-host-integrations
-  - /node/37481
-=======
->>>>>>> dea79b0f
 ---
 
 [New Relic infrastructure integrations](/docs/infrastructure/integrations-getting-started/getting-started/introduction-infrastructure-integrations) allow you to send data from popular products and services to New Relic. On-host integrations allows you to collect and send data from core infrastructure services to our platform. For a complete list of core services that you can instrument, see [List of on-host integrations](/docs/integrations/host-integrations).
