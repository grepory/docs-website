--- conflicted
+++ resolved
@@ -2,11 +2,7 @@
 import PropTypes from 'prop-types';
 import { graphql } from 'gatsby';
 import MDXContainer from '../components/MDXContainer';
-<<<<<<< HEAD
 import Table from '../components/Table';
-import { GlobalHeader } from '@newrelic/gatsby-theme-newrelic';
-=======
->>>>>>> af66fcf3
 
 const basicDocPageTemplate = ({ data }) => {
   const { mdx } = data;
