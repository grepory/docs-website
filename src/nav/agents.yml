title: Agents
path: /docs/agents
pages:
  - title: PHP agent
    path: /docs/agents/php-agent
    pages:
      - title: Getting started
        pages:
          - title: New Relic daemon processes
            path: /docs/agents/php-agent/getting-started/new-relic-daemon-processes
          - title: PHP agent security
            path: /docs/agents/php-agent/getting-started/apm-agent-security-php
          - title: Compatibility and requirements
            path: /docs/agents/php-agent/getting-started/php-agent-compatibility-requirements
          - title: PHP agent release notes
            path: /docs/agents/php-agent/getting-started/php-agent-release-notes
          - title: New Relic for PHP
            path: /docs/agents/php-agent/getting-started/introduction-new-relic-php
      - title: Advanced installation
        pages:
          - title: The newrelic-install script
            path: /docs/agents/php-agent/advanced-installation/using-newrelic-install-script
          - title: Docker and other containers
            path: /docs/agents/php-agent/advanced-installation/docker-other-container-environments-install-php-agent
          - title: Starting the PHP daemon
            path: /docs/agents/php-agent/advanced-installation/starting-php-daemon-advanced
          - title: Silent mode newrelic-install script
            path: /docs/agents/php-agent/advanced-installation/silent-mode-install-script-advanced
          - title: Non-standard PHP
            path: /docs/agents/php-agent/advanced-installation/php-agent-installation-non-standard-php-advanced
          - title: PHP agent and Heroku
            path: /docs/agents/php-agent/advanced-installation/php-agent-heroku
          - title: Uninstall the agent
            path: /docs/agents/php-agent/advanced-installation/uninstalling-php-agent
      - title: Configuration
        pages:
          - title: PHP agent configuration
            path: /docs/agents/php-agent/configuration/php-agent-configuration
          - title: Per-Directory INI settings
            path: /docs/agents/php-agent/configuration/php-directory-ini-settings
          - title: Name your PHP app
            path: /docs/agents/php-agent/configuration/name-your-php-application
          - title: Proxy daemon settings
            path: /docs/agents/php-agent/configuration/proxy-daemon-newreliccfg-settings
      - title: Attributes
        pages:
          - title: PHP agent attributes
            path: /docs/agents/php-agent/attributes/php-agent-attributes
          - title: Enable or disable attributes
            path: /docs/agents/php-agent/attributes/enable-or-disable-attributes
          - title: Attribute examples
            path: /docs/agents/php-agent/attributes/attribute-examples
      - title: Features
        pages:
          - title: Multiple accounts
            path: /docs/agents/php-agent/features/multiple-accounts
          - title: Distributed tracing
            path: /docs/agents/php-agent/features/distributed-tracing-php-agent
          - title: Browser monitoring
            path: /docs/agents/php-agent/features/browser-monitoring-php-agent
          - title: PHP custom instrumentation
            path: /docs/agents/php-agent/features/php-custom-instrumentation
          - title: Recording deployments
            path: /docs/agents/php-agent/features/recording-deployments-using-php-script
      - title: Frameworks and libraries
        pages:
          - title: Integrate support for New Relic
            path: /docs/agents/php-agent/frameworks-libraries/php-frameworks-integrate-support-new-relic
          - title: Analyze PHPUnit test data in New Relic
            path: /docs/agents/php-agent/frameworks-libraries/analyze-phpunit-test-data-new-relic
          - title: AWS Elastic Beanstalk installation
            path: /docs/agents/php-agent/frameworks-libraries/aws-elastic-beanstalk-installation-php
          - title: Drupal-specific functionality
            path: /docs/agents/php-agent/frameworks-libraries/drupal-specific-functionality
          - title: Guzzle
            path: /docs/agents/php-agent/frameworks-libraries/guzzle
          - title: Magento-specific functionality
            path: /docs/agents/php-agent/frameworks-libraries/magento-specific-functionality
          - title: Predis library
            path: /docs/agents/php-agent/frameworks-libraries/predis-library-php
          - title: WordPress specific functionality
            path: /docs/agents/php-agent/frameworks-libraries/wordpress-specific-functionality
      - title: Installation
        pages:
          - title: Installation overview
            path: /docs/agents/php-agent/installation/php-agent-installation-overview
          - title: 'AWS Linux, RedHat and CentOS'
            path: /docs/agents/php-agent/installation/php-agent-installation-aws-linux-redhat-centos
          - title: Ubuntu and Debian
            path: /docs/agents/php-agent/installation/php-agent-installation-ubuntu-debian
          - title: Tar archive
            path: /docs/agents/php-agent/installation/php-agent-installation-tar-file
          - title: Install agent on shared hosting service
            path: /docs/agents/php-agent/installation/install-php-agent-shared-hosting-service
          - title: Update the PHP agent
            path: /docs/agents/php-agent/installation/update-php-agent
      - title: PHP agent API
        path: /docs/agents/php-agent/php-agent-api
        pages:
          - title: View all methods
            path: /docs/agents/php-agent/php-agent-api/view-all-methods
          - title: newrelic_accept_distributed_trace_headers
            path: /docs/agents/php-agent/php-agent-api/newrelicacceptdistributedtraceheaders
          - title: newrelic_accept_distributed_trace_payload
            path: /docs/agents/php-agent/php-agent-api/newrelicacceptdistributedtracepayload-php-agent-api
          - title: newrelic_accept_distributed_trace_payload_httpsafe
            path: /docs/agents/php-agent/php-agent-api/newrelicacceptdistributedtracepayloadhttpsafe-php-agent-api
          - title: newrelic_add_custom_parameter
            path: /docs/agents/php-agent/php-agent-api/newrelic_add_custom_parameter
          - title: newrelic_add_custom_span_parameter
            path: /docs/agents/php-agent/php-agent-api/newrelicaddcustomspanparameter-php-agent-api
          - title: newrelic_add_custom_tracer
            path: /docs/agents/php-agent/php-agent-api/newrelic_add_custom_tracer
          - title: newrelic_background_job
            path: /docs/agents/php-agent/php-agent-api/newrelic_background_job
          - title: newrelic_capture_params
            path: /docs/agents/php-agent/php-agent-api/newrelic_capture_params
          - title: newrelic_create_distributed_trace_payload
            path: /docs/agents/php-agent/php-agent-api/newreliccreatedistributedtracepayload-php-agent-api
          - title: newrelic_custom_metric
            path: /docs/agents/php-agent/php-agent-api/newreliccustommetric-php-agent-api
          - title: newrelic_disable_autorum
            path: /docs/agents/php-agent/php-agent-api/newrelic_disable_autorum
          - title: newrelic_end_of_transaction
            path: /docs/agents/php-agent/php-agent-api/newrelic_end_of_transaction
          - title: newrelic_end_transaction
            path: /docs/agents/php-agent/php-agent-api/newrelic_end_transaction
          - title: newrelic_get_browser_timing_footer
            path: /docs/agents/php-agent/php-agent-api/newrelic_get_browser_timing_footer
          - title: newrelic_get_browser_timing_header
            path: /docs/agents/php-agent/php-agent-api/newrelic_get_browser_timing_header
          - title: newrelic_get_linking_metadata
            path: /docs/agents/php-agent/php-agent-api/newrelicgetlinkingmetadata
          - title: newrelic_get_trace_metadata
            path: /docs/agents/php-agent/php-agent-api/newrelicgettracemetadata
          - title: newrelic_ignore_apdex
            path: /docs/agents/php-agent/php-agent-api/newrelic_ignore_apdex
          - title: newrelic_ignore_transaction
            path: /docs/agents/php-agent/php-agent-api/newrelic_ignore_transaction
          - title: newrelic_insert_distributed_trace_headers
            path: /docs/agents/php-agent/php-agent-api/newrelicinsertdistributedtraceheaders
          - title: newrelic_is_sampled
            path: /docs/agents/php-agent/php-agent-api/newrelicissampled
          - title: newrelic_name_transaction
            path: /docs/agents/php-agent/php-agent-api/newrelic_name_transaction
          - title: newrelic_notice_error
            path: /docs/agents/php-agent/php-agent-api/newrelic_notice_error
          - title: newrelic_record_custom_event
            path: /docs/agents/php-agent/php-agent-api/newrelic_record_custom_event
          - title: newrelic_record_datastore_segment
            path: /docs/agents/php-agent/php-agent-api/newrelic_record_datastore_segment
          - title: newrelic_set_appname
            path: /docs/agents/php-agent/php-agent-api/newrelic_set_appname
          - title: newrelic_set_user_attributes
            path: /docs/agents/php-agent/php-agent-api/newrelic_set_user_attributes
          - title: newrelic_start_transaction
            path: /docs/agents/php-agent/php-agent-api/newrelic_start_transaction
      - title: API guides
        pages:
          - title: API guide
            path: /docs/agents/php-agent/api-guides/guide-using-php-agent-api
      - title: Latest release
        path: /docs/release-notes/agent-release-notes/php-release-notes/current
      - title: Troubleshooting
        pages:
          - title: Agent not reporting errors
            path: /docs/agents/php-agent/troubleshooting/php-agent-not-reporting-errors
          - title: Generating logs for troubleshooting
            path: /docs/agents/php-agent/troubleshooting/generating-logs-troubleshooting-php
          - title: Determine permissions requirements
            path: /docs/agents/php-agent/troubleshooting/determine-permissions-requirements-php
          - title: No data appears
            path: /docs/agents/php-agent/troubleshooting/no-data-appears-php
          - title: Data stops reporting while using SELinux
            path: /docs/agents/php-agent/troubleshooting/data-stops-reporting-while-using-selinux
          - title: Agents stops after updating PHP
            path: /docs/agents/php-agent/troubleshooting/agent-stops-working-after-updating-php
          - title: Checking loaded configuration files directory
            path: /docs/agents/php-agent/troubleshooting/checking-loaded-configuration-files-directory
          - title: Missing PHP module
            path: /docs/agents/php-agent/troubleshooting/missing-php-module
          - title: Protocol mismatch error
            path: /docs/agents/php-agent/troubleshooting/protocol-mismatch-error
          - title: INI settings not taking effect immediately
            path: /docs/agents/php-agent/troubleshooting/ini-settings-not-taking-effect-immediately
          - title: Submitting troubleshooting results
            path: /docs/agents/php-agent/troubleshooting/submitting-troubleshooting-results-php
          - title: Threaded Apache worker MPMs
            path: /docs/agents/php-agent/troubleshooting/threaded-apache-worker-mpms
          - title: Transactions /index.php or /unknown
            path: /docs/agents/php-agent/troubleshooting/transactions-named-indexphp-or-unknown
          - title: What the PHP instance count means
            path: /docs/agents/php-agent/troubleshooting/troubleshoot-php-agent-instance-count
          - title: Uninstrumented time in traces
            path: /docs/agents/php-agent/troubleshooting/uninstrumented-time-traces
          - title: Using phpinfo to verify PHP
            path: /docs/agents/php-agent/troubleshooting/using-phpinfo-verify-php
          - title: Verifying the PHP daemon
            path: /docs/agents/php-agent/troubleshooting/verifying-php-daemon
          - title: When to restart your web server
            path: /docs/agents/php-agent/troubleshooting/why-when-restart-your-web-server-php
          - title: PHP installation fails on El Capitan
            path: /docs/agents/php-agent/troubleshooting/php-installation-fails-os-x-1011-el-capitan
          - title: Data stops reporting
            path: /docs/agents/php-agent/troubleshooting/data-stops-reporting
          - title: First transaction not reported
            path: /docs/agents/php-agent/troubleshooting/first-php-transaction-not-reported
  - title: Python agent
    path: /docs/agents/python-agent
    pages:
      - title: Getting started
        pages:
          - title: Instrumented Python packages
            path: /docs/agents/python-agent/getting-started/instrumented-python-packages
          - title: Compatibility and requirements
            path: /docs/agents/python-agent/getting-started/compatibility-requirements-python-agent
          - title: Python agent security
            path: /docs/agents/python-agent/getting-started/apm-agent-security-python
          - title: Python release notes
            path: /docs/agents/python-agent/getting-started/python-release-notes
          - title: New Relic for Python
            path: /docs/agents/python-agent/getting-started/introduction-new-relic-python
      - title: Supported features
        pages:
          - title: Custom metrics
            path: /docs/agents/python-agent/supported-features/python-custom-metrics
          - title: Message queues
            path: /docs/agents/python-agent/supported-features/python-message-queues
          - title: Event loop diagnostics
            path: /docs/agents/python-agent/supported-features/python-event-loop-diagnostics
          - title: Browser monitoring
            path: /docs/agents/python-agent/supported-features/browser-monitoring-python-agent
          - title: Monitor scripts and functions
            path: /docs/agents/python-agent/supported-features/monitor-non-web-scripts-worker-processes-tasks-functions
          - title: Tips and tricks
            path: /docs/agents/python-agent/supported-features/python-tips-tricks
          - title: Cross application tracing
            path: /docs/agents/python-agent/supported-features/cross-application-tracing
          - title: Browser and Django templates
            path: /docs/agents/python-agent/supported-features/optional-manual-browser-instrumentation-django-templates
      - title: Installation
        pages:
          - title: Standard install
            path: /docs/agents/python-agent/installation/standard-python-agent-install
          - title: Advanced install
            path: /docs/agents/python-agent/installation/advanced-install-new-relic-python-agent
          - title: Install the Python agent for Docker
            path: /docs/agents/python-agent/installation/install-python-agent-docker
          - title: Advanced integration
            path: /docs/agents/python-agent/installation/python-agent-advanced-integration
          - title: Update the Python agent
            path: /docs/agents/python-agent/installation/update-python-agent
          - title: 'Admin script: Advanced use'
            path: /docs/agents/python-agent/installation/python-agent-admin-script-advanced-usage
          - title: Uninstall the Python agent
            path: /docs/agents/python-agent/installation/uninstall-python-agent
      - title: Web frameworks and servers
        pages:
          - title: uWSGI
            path: /docs/agents/python-agent/web-frameworks-servers/python-agent-uwsgi-web-server
          - title: Gunicorn
            path: /docs/agents/python-agent/web-frameworks-servers/python-agent-gunicorn-wsgi-web-server
          - title: mod_wsgi
            path: /docs/agents/python-agent/web-frameworks-servers/python-agent-modwsgi-web-server
          - title: Tornado 6
            path: /docs/agents/python-agent/web-frameworks-servers/python-agent-tornado-6-web-framework
          - title: Uvicorn
            path: /docs/agents/python-agent/web-frameworks-servers/uvicorn
          - title: Starlette
            path: /docs/agents/python-agent/web-frameworks-servers/python-agent-starlette-web-framework
          - title: FastAPI
            path: /docs/agents/python-agent/web-frameworks-servers/python-agent-fastapi-web-framework
          - title: CherryPy
            path: /docs/agents/python-agent/web-frameworks-servers/python-agent-cherrypy-web-framework
          - title: Web2Py
            path: /docs/agents/python-agent/web-frameworks-servers/python-agent-web2py-web-framework
          - title: AJP
            path: /docs/agents/python-agent/web-frameworks-servers/python-agent-ajp-wsgi-server
          - title: FastCGI
            path: /docs/agents/python-agent/web-frameworks-servers/python-agent-fastcgi-web-server
          - title: Paste
            path: /docs/agents/python-agent/web-frameworks-servers/python-agent-paste
          - title: SCGI
            path: /docs/agents/python-agent/web-frameworks-servers/python-agent-scgi-web-server
          - title: Waitress
            path: /docs/agents/python-agent/web-frameworks-servers/python-agent-waitress-web-server
      - title: Back-end services
        pages:
          - title: Celery back-end service
            path: /docs/agents/python-agent/back-end-services/python-agent-celery
      - title: Attributes
        pages:
          - title: Python agent attributes
            path: /docs/agents/python-agent/attributes/python-agent-attributes
          - title: Enabling and disabling attributes
            path: /docs/agents/python-agent/attributes/enabling-disabling-attributes-python
          - title: Attribute examples
            path: /docs/agents/python-agent/attributes/python-attribute-examples
      - title: API guides
        pages:
          - title: Guide to the API
            path: /docs/agents/python-agent/api-guides/guide-using-python-agent-api
      - title: Hosting services
        pages:
          - title: GAE flex
            path: /docs/agents/python-agent/hosting-services/install-python-agent-gae-flexible-environment
          - title: Heroku hosting service
            path: /docs/agents/python-agent/hosting-services/python-agent-heroku
          - title: OpenShift hosting service
            path: /docs/agents/python-agent/hosting-services/python-agent-openshift
          - title: Stackato hosting service
            path: /docs/agents/python-agent/hosting-services/python-agent-stackato
          - title: WebFaction hosting service
            path: /docs/agents/python-agent/hosting-services/python-agent-webfaction
      - title: Python agent API
        path: /docs/agents/python-agent/python-agent-api
        pages:
          - title: View all calls
            path: /docs/agents/python-agent/python-agent-api/view-all-python-agent-api-calls
          - title: add_custom_parameter
            path: /docs/agents/python-agent/python-agent-api/addcustomparameter-python-agent-api
          - title: add_custom_parameters
            path: /docs/agents/python-agent/python-agent-api/addcustomparameters-python-agent-api
          - title: add_custom_span_attribute
            path: /docs/agents/python-agent/python-agent-api/addcustomspanattribute-python-agent-api
          - title: application
            path: /docs/agents/python-agent/python-agent-api/application-python-agent-api
          - title: application_settings
            path: /docs/agents/python-agent/python-agent-api/applicationsettings-python-agent-api
          - title: background_task
            path: /docs/agents/python-agent/python-agent-api/backgroundtask-python-agent-api
          - title: web_transaction
            path: /docs/agents/python-agent/python-agent-api/webtransaction
          - title: callable_name
            path: /docs/agents/python-agent/python-agent-api/callablename-python-agent-api
          - title: capture_request_params
            path: /docs/agents/python-agent/python-agent-api/capturerequestparams-python-agent-api
          - title: current_transaction
            path: /docs/agents/python-agent/python-agent-api/currenttransaction-python-agent-api
          - title: create_distributed_trace_payload
            path: /docs/agents/python-agent/python-agent-api/createdistributedtracepayload-python-agent-api
          - title: accept_distributed_trace_payload
            path: /docs/agents/python-agent/python-agent-api/acceptdistributedtracepayload-python-agent-api
          - title: insert_distributed_trace_headers
            path: /docs/agents/python-agent/python-agent-api/insertdistributedtraceheaders-python-agent-api
          - title: accept_distributed_trace_headers
            path: /docs/agents/python-agent/python-agent-api/acceptdistributedtraceheaders-python-agent-api
          - title: datastore_trace
            path: /docs/agents/python-agent/python-agent-api/datastoretrace-python-agent-api
          - title: data_source_factory
            path: /docs/agents/python-agent/python-agent-api/datasourcefactory-python-agent-api
          - title: data_source_generator
            path: /docs/agents/python-agent/python-agent-api/datasourcegenerator-python-agent-api
          - title: disable_browser_autorum
            path: /docs/agents/python-agent/python-agent-api/disablebrowserautorum-python-agent-api
          - title: end_of_transaction
            path: /docs/agents/python-agent/python-agent-api/endoftransaction-python-agent-api
          - title: external_trace
            path: /docs/agents/python-agent/python-agent-api/externaltrace-python-agent-api
          - title: function_trace
            path: /docs/agents/python-agent/python-agent-api/functiontrace-python-agent-api
          - title: get_browser_timing_footer
            path: /docs/agents/python-agent/python-agent-api/getbrowsertimingfooter-python-agent-api
          - title: get_browser_timing_header
            path: /docs/agents/python-agent/python-agent-api/getbrowsertimingheader-python-agent-api
          - title: get_linking_metadata
            path: /docs/agents/python-agent/python-agent-api/getlinkingmetadata-python-agent-api
          - title: global_settings
            path: /docs/agents/python-agent/python-agent-api/globalsettings-python-agent-api
          - title: ignore_transaction
            path: /docs/agents/python-agent/python-agent-api/ignoretransaction-python-agent-api
          - title: initialize
            path: /docs/agents/python-agent/python-agent-api/initialize-python-agent-api
          - title: message_trace
            path: /docs/agents/python-agent/python-agent-api/messagetrace-python-agent-api
          - title: message_transaction
            path: /docs/agents/python-agent/python-agent-api/messagetransaction-python-agent-api
          - title: record_custom_event
            path: /docs/agents/python-agent/python-agent-api/recordcustomevent-python-agent-api
          - title: record_exception
            path: /docs/agents/python-agent/python-agent-api/recordexception-python-agent-api
          - title: record_custom_metric
            path: /docs/agents/python-agent/python-agent-api/recordcustommetric-python-agent-api
          - title: record_custom_metrics
            path: /docs/agents/python-agent/python-agent-api/recordcustommetrics-python-agent-api
          - title: register_application
            path: /docs/agents/python-agent/python-agent-api/registerapplication-python-agent-api
          - title: register_data_source
            path: /docs/agents/python-agent/python-agent-api/registerdatasource-python-agent-api
          - title: set_background_task
            path: /docs/agents/python-agent/python-agent-api/setbackgroundtask-python-agent-api
          - title: set_transaction_name
            path: /docs/agents/python-agent/python-agent-api/settransactionname-python-agent-api
          - title: shutdown_agent
            path: /docs/agents/python-agent/python-agent-api/shutdownagent-python-agent-api
          - title: suppress_apdex_metric
            path: /docs/agents/python-agent/python-agent-api/suppressapdexmetric-python-agent-api
          - title: suppress_transaction_trace
            path: /docs/agents/python-agent/python-agent-api/suppresstransactiontrace-python-agent-api
          - title: wsgi_application
            path: /docs/agents/python-agent/python-agent-api/wsgiapplication-python-agent-api
          - title: asgi_application
            path: /docs/agents/python-agent/python-agent-api/asgiapplication-python-agent-api
      - title: Configuration
        pages:
          - title: Python agent configuration
            path: /docs/agents/python-agent/configuration/python-agent-configuration
      - title: Custom instrumentation
        pages:
          - title: Custom instrumentation overview
            path: /docs/agents/python-agent/custom-instrumentation/python-custom-instrumentation
          - title: Instrumentation via config file
            path: /docs/agents/python-agent/custom-instrumentation/python-custom-instrumentation-config-file
      - title: Async instrumentation
        pages:
          - title: Uvicorn
            path: /docs/agents/python-agent/web-frameworks-servers/uvicorn
          - title: Starlette
            path: /docs/agents/python-agent/web-frameworks-servers/python-agent-starlette-web-framework
          - title: Asyncpg
            path: /docs/agents/python-agent/async-instrumentation/asyncpg
          - title: FastAPI
            path: /docs/agents/python-agent/web-frameworks-servers/python-agent-fastapi-web-framework
      - title: Latest release
        path: /docs/release-notes/agent-release-notes/python-release-notes/current
      - title: Troubleshooting
        pages:
          - title: Troubleshooting Browser
            path: /docs/agents/python-agent/troubleshooting/troubleshooting-browser-instrumentation-python
          - title: Testing the Python agent
            path: /docs/agents/python-agent/troubleshooting/testing-python-agent
          - title: Emulating legacy parameters
            path: /docs/agents/python-agent/troubleshooting/emulating-legacy-server-side-parameter-configuration-python
          - title: No data appears
            path: /docs/agents/python-agent/troubleshooting/no-data-appears-python
          - title: Python agent logging
            path: /docs/agents/python-agent/troubleshooting/python-agent-logging
          - title: Missing information when using ensure_future
            path: /docs/agents/python-agent/troubleshooting/missing-information-when-using-ensurefuture-python
          - title: Activate application warning
            path: /docs/agents/python-agent/troubleshooting/activate-application-warning-python
  - title: .NET agent
    path: /docs/agents/net-agent
    pages:
      - title: Getting started
        pages:
          - title: 'APM agent security: .NET'
            path: /docs/agents/net-agent/getting-started/apm-agent-security-net
          - title: Compatibility and requirements (Framework)
            path: /docs/agents/net-agent/getting-started/net-agent-compatibility-requirements-net-framework
          - title: .NET release notes
            path: /docs/agents/net-agent/getting-started/net-release-notes
          - title: Compatibility and requirements (Core)
            path: /docs/agents/net-agent/getting-started/net-agent-compatibility-requirements-net-core
          - title: New Relic for .NET
            path: /docs/agents/net-agent/getting-started/introduction-new-relic-net
      - title: Custom instrumentation
        pages:
          - title: Introduction to .NET custom instrumentation
            path: /docs/agents/net-agent/custom-instrumentation/introduction-net-custom-instrumentation
          - title: Attribute custom instrumentation
            path: /docs/agents/net-agent/custom-instrumentation/custom-instrumentation-attributes-net
          - title: XML to create transactions
            path: /docs/agents/net-agent/custom-instrumentation/create-transactions-xml-net
          - title: XML to add detail
            path: /docs/agents/net-agent/custom-instrumentation/add-detail-transactions-xml-net
      - title: Attributes
        pages:
          - title: .NET agent attributes
            path: /docs/agents/net-agent/attributes/net-agent-attributes
          - title: Custom attributes (.NET)
            path: /docs/agents/net-agent/attributes/custom-attributes-net
          - title: .NET attribute examples
            path: /docs/agents/net-agent/attributes/net-attribute-examples
          - title: Enable and disable attributes
            path: /docs/agents/net-agent/attributes/enable-disable-attributes-net
      - title: Azure troubleshooting
        pages:
          - title: 'Azure Cloud Services: No data appears'
            path: /docs/agents/net-agent/azure-troubleshooting/azure-cloud-services-no-data-appears
          - title: 'Azure Web Apps: No data appears'
            path: /docs/agents/net-agent/azure-troubleshooting/azure-web-apps-using-always-no-data-appears
          - title: 'Azure Web Apps: Unable to open log file'
            path: /docs/agents/net-agent/azure-troubleshooting/azure-web-apps-unable-open-log-file
          - title: Profiler .dll locks during deployment
            path: /docs/agents/net-agent/azure-troubleshooting/azure-web-apps-profiler-dll-locks-during-deployment
          - title: No data with Microsoft App Insights
            path: /docs/agents/net-agent/azure-troubleshooting/no-data-reporting-microsoft-application-insights
      - title: NET agent API
        path: /docs/agents/net-agent/net-agent-api
        pages:
          - title: View all methods
            path: /docs/agents/net-agent/net-agent-api/view-all-methods
          - title: AddCustomParameter
            path: /docs/agents/net-agent/net-agent-api/addcustomparameter-net-agent-api
          - title: DisableBrowserMonitoring
            path: /docs/agents/net-agent/net-agent-api/disablebrowsermonitoring-net-agent-api
          - title: GetAgent
            path: /docs/agents/net-agent/net-agent-api/getagent
          - title: GetBrowserTimingHeader
            path: /docs/agents/net-agent/net-agent-api/getbrowsertimingheader-net-agent-api
          - title: GetLinkingMetadata
            path: /docs/agents/net-agent/net-agent-api/getlinkingmetadata-net-agent-api
          - title: IAgent
            path: /docs/agents/net-agent/net-agent-api/iagent
          - title: IDistributedTracePayload
            path: /docs/agents/net-agent/net-agent-api/idistributedtracepayload-net-agent-api
          - title: ITransaction
            path: /docs/agents/net-agent/net-agent-api/itransaction
          - title: ISpan
            path: /docs/agents/net-agent/net-agent-api/ispan
          - title: IgnoreApdex
            path: /docs/agents/net-agent/net-agent-api/ignore-apdex
          - title: IgnoreTransaction
            path: /docs/agents/net-agent/net-agent-api/ignore-transaction
          - title: NoticeError
            path: /docs/agents/net-agent/net-agent-api/noticeerror-net-agent-api
          - title: IncrementCounter
            path: /docs/agents/net-agent/net-agent-api/incrementcounter-net-agent-api
          - title: RecordCustomEvent
            path: /docs/agents/net-agent/net-agent-api/recordcustomevent-net-agent-api
          - title: RecordMetric
            path: /docs/agents/net-agent/net-agent-api/recordmetric-net-agent-api
          - title: RecordResponseTimeMetric
            path: /docs/agents/net-agent/net-agent-api/recordresponsetimemetric-net-agent-api
          - title: SetApplicationName
            path: /docs/agents/net-agent/net-agent-api/set-application-name
          - title: SetTransactionName
            path: /docs/agents/net-agent/net-agent-api/settransactionname-net-agent-api
          - title: SetTransactionUri
            path: /docs/agents/net-agent/net-agent-api/set-transaction-uri
          - title: SetUserParameters
            path: /docs/agents/net-agent/net-agent-api/set-user-parameters
          - title: StartAgent
            path: /docs/agents/net-agent/net-agent-api/start-agent
          - title: TraceMetadata
            path: /docs/agents/net-agent/net-agent-api/tracemetadata-net-agent-api-0
      - title: API guides
        pages:
          - title: .NET agent API guide
            path: /docs/agents/net-agent/api-guides/guide-using-net-agent-api
      - title: Installation
        pages:
          - title: Install introduction
            path: /docs/agents/net-agent/installation/introduction-net-agent-install
          - title: Install for Windows
            path: /docs/agents/net-agent/installation/install-net-agent-windows
          - title: Install for Linux
            path: /docs/agents/net-agent/installation/install-net-agent-linux
          - title: Update the agent
            path: /docs/agents/net-agent/installation/update-net-agent
          - title: Uninstall the agent
            path: /docs/agents/net-agent/installation/uninstall-net-agent
      - title: Other installation
        pages:
          - title: ASP.NET Core
            path: /docs/agents/net-agent/other-installation/install-net-agent-aspnet-core
          - title: Install with NuGet
            path: /docs/agents/net-agent/install-guides/install-net-agent-using-nuget
          - title: Install for Docker
            path: /docs/agents/net-agent/installation/install-docker-container
          - title: Install for WCF
            path: /docs/agents/net-agent/other-installation/install-net-agent-windows-communication-foundation-wcf
          - title: Install resources (advanced)
            path: /docs/net-agent-install-resources
          - title: How to verify the checksum of .NET Agent downloads
            path: /docs/agents/net-agent/other-installation/how-verify-checksum-net-agent-downloads
      - title: Configuration
        pages:
          - title: .NET agent configuration
            path: /docs/agents/net-agent/configuration/net-agent-configuration
          - title: Name your .NET application
            path: /docs/agents/net-agent/configuration/name-your-net-application
      - title: Azure installation
        pages:
          - title: Azure Cloud Services
            path: /docs/agents/net-agent/azure-installation/install-net-agent-azure-cloud-services
          - title: Azure Service Fabric
            path: /docs/agents/net-agent/azure-installation/install-net-agent-azure-service-fabric
          - title: Azure Web Apps
            path: /docs/agents/net-agent/azure-installation/install-net-agent-azure-web-apps
          - title: Azure Marketplace app
            path: /docs/agents/net-agent/azure-installation/install-azure-marketplace-app-new-relic
          - title: Azure troubleshooting
            path: /docs/agents/net-agent/azure-installation/azure-troubleshooting
      - title: Other features
        pages:
          - title: Async support in .NET
            path: /docs/agents/net-agent/other-features/async-support-net
          - title: Limit log disk space
            path: /docs/agents/net-agent/other-features/limit-log-disk-space-log-rolling
          - title: Add Browser monitoring
            path: /docs/agents/net-agent/other-features/browser-monitoring-net-agent
          - title: .Net Performance Metrics
            path: /docs/agents/net-agent/other-features/net-performance-metrics
      - title: Latest release
        path: /docs/release-notes/agent-release-notes/net-release-notes/current
      - title: Troubleshooting
        pages:
          - title: No data appears
            path: /docs/agents/net-agent/troubleshooting/no-data-appears-net
          - title: Agent changes Content-Type header for WCF apps (.NET)
            path: /docs/agents/net-agent/troubleshooting/agent-changes-content-type-header-wcf-apps-net
          - title: Azure Pipelines wipes out NewRelic.Azure.WebSites.Extension directories
            path: /docs/agents/net-agent/troubleshooting/azure-pipelines-wipes-out-newrelicazurewebsitesextension-directories
          - title: Support for Framework 4.0 or lower
            path: /docs/agents/net-agent/troubleshooting/technical-support-net-framework-40-or-lower
          - title: Generate logs for troubleshooting
            path: /docs/agents/net-agent/troubleshooting/generate-logs-troubleshooting-net
          - title: No Browser data appears
            path: /docs/agents/net-agent/troubleshooting/no-browser-data-appears-net
          - title: Profiler conflicts
            path: /docs/agents/net-agent/troubleshooting/profiler-conflicts
          - title: Handled errors reported
            path: /docs/agents/net-agent/troubleshooting/net-agent-reports-handled-errors
          - title: No data and registry key permission issues
            path: /docs/agents/net-agent/troubleshooting/no-data-registry-key-permission-issues
          - title: High memory usage
            path: /docs/agents/net-agent/troubleshooting/high-memory-usage-net
          - title: 'CoCreate errors: No event log'
            path: /docs/agents/net-agent/troubleshooting/cocreate-errors-no-event-log
          - title: 'Browser injection: Health check conflict'
            path: /docs/agents/net-agent/troubleshooting/browser-injection-health-check-conflict
          - title: 'CoCreateInstance errors: No profiler log'
            path: /docs/agents/net-agent/troubleshooting/cocreateinstance-errors-no-profiler-log
          - title: Missing async metrics
            path: /docs/agents/net-agent/troubleshooting/missing-net-async-metrics
          - title: Missing Couchbase metrics
            path: /docs/agents/net-agent/troubleshooting/missing-couchbase-metrics-net
          - title: Status monitor
            path: /docs/agents/net-agent/troubleshooting/new-relic-net-status-monitor
          - title: Resolve .NET and SCOM conflicts
            path: /docs/agents/net-agent/troubleshooting/resolve-net-scom-conflicts
          - title: No data after disabling TLS 1.0
            path: /docs/agents/net-agent/troubleshooting/no-data-appears-after-disabling-tls-10
          - title: Monitor short-lived processes
            path: /docs/agents/net-agent/troubleshooting/monitor-short-lived-net-processes
  - title: Go agent
    path: /docs/agents/go-agent
    pages:
      - title: Get started
        pages:
          - title: Go agent release notes
            path: /docs/agents/go-agent/get-started/go-agent-release-notes
          - title: Compatibility and requirements
            path: /docs/agents/go-agent/get-started/go-agent-compatibility-requirements
          - title: Go agent security
            path: /docs/agents/go-agent/get-started/apm-agent-security-go
          - title: New Relic for Go
            path: /docs/agents/go-agent/get-started/introduction-new-relic-go
      - title: Instrumentation
        pages:
          - title: Instrument Go transactions
            path: /docs/agents/go-agent/instrumentation/instrument-go-transactions
          - title: Instrument Go segments
            path: /docs/agents/go-agent/instrumentation/instrument-go-segments
          - title: Custom events
            path: /docs/agents/go-agent/features/create-custom-events-go
          - title: Go agent attributes
            path: /docs/agents/go-agent/instrumentation/go-agent-attributes
          - title: Create custom metrics in Go
            path: /docs/agents/go-agent/instrumentation/create-custom-metrics-go
      - title: Installation
        pages:
          - title: Install New Relic for Go
            path: /docs/agents/go-agent/installation/install-new-relic-go
          - title: Install in GAE flex
            path: /docs/agents/go-agent/installation/install-go-agent-gae-flexible-environment
          - title: Update the Go agent
            path: /docs/agents/go-agent/installation/update-go-agent
          - title: Uninstall the Go agent
            path: /docs/agents/go-agent/installation/uninstall-go-agent
      - title: Configuration
        pages:
          - title: Go configuration
            path: /docs/agents/go-agent/configuration/go-agent-configuration
          - title: Go agent logging
            path: /docs/agents/go-agent/configuration/go-agent-logging
      - title: Features
        pages:
          - title: Go runtime UI page
            path: /docs/agents/go-agent/features/go-runtime-page-troubleshoot-performance-problems
          - title: Custom events
            path: /docs/agents/go-agent/features/create-custom-events-go
          - title: Add browser monitoring
            path: /docs/agents/go-agent/features/add-browser-monitoring-your-go-apps
          - title: Distributed tracing
            path: /docs/agents/go-agent/features/enable-distributed-tracing-your-go-applications
          - title: Cross application tracing
            path: /docs/agents/go-agent/features/cross-application-tracing-go
          - title: Trace asynchronous applications
            path: /docs/agents/go-agent/features/trace-asynchronous-applications
      - title: API guides
        pages:
          - title: Go agent API guide
            path: /docs/agents/go-agent/api-guides/guide-using-go-agent-api
      - title: Latest release
        path: /docs/release-notes/agent-release-notes/go-release-notes/current
      - title: Troubleshooting
        pages:
          - title: No data appears
            path: /docs/agents/go-agent/troubleshooting/no-data-appears-go
  - title: C SDK
    path: /docs/agents/c-sdk
    pages:
      - title: Get started
        pages:
          - title: C SDK security
            path: /docs/agents/c-sdk/get-started/apm-security-c-sdk
          - title: C SDK release notes
            path: /docs/agents/c-sdk/get-started/c-sdk-release-notes
          - title: Compatibility and requirements
            path: /docs/agents/c-sdk/get-started/c-sdk-compatibility-requirements
          - title: Introduction to the C SDK
            path: /docs/agents/c-sdk/get-started/introduction-c-sdk
      - title: Install and configure
        pages:
          - title: Install (compile) the C SDK
            path: /docs/agents/c-sdk/install-configure/install-c-sdk-compile-link-your-code
          - title: Docker and other containers
            path: /docs/agents/c-sdk/install-configure/docker-other-container-environments-install-c-sdk
          - title: C SDK configuration
            path: /docs/agents/c-sdk/install-configure/c-sdk-configuration
          - title: Update your C SDK library
            path: /docs/agents/c-sdk/install-configure/update-your-c-sdk-library
          - title: Uninstall (remove) the C SDK
            path: /docs/agents/c-sdk/install-configure/uninstall-remove-c-sdk
      - title: Instrumentation
        pages:
          - title: Instrument your app
            path: /docs/agents/c-sdk/instrumentation/instrument-your-app-c-sdk
          - title: Enable distributed tracing for your C applications
            path: /docs/agents/c-sdk/instrumentation/enable-distributed-tracing-your-c-applications
          - title: Guide to using the C SDK API
            path: /docs/agents/c-sdk/instrumentation/guide-using-c-sdk-api
          - title: Use default or custom attributes
            path: /docs/agents/c-sdk/instrumentation/use-default-or-custom-attributes-c-sdk
      - title: Latest release
        path: /docs/release-notes/agent-release-notes/c-sdk-release-notes/current
      - title: Troubleshooting
        pages:
          - title: No data appears (C SDK)
            path: /docs/agents/c-sdk/troubleshooting/no-data-appears-c-sdk
          - title: Troubleshooting logs (C SDK)
            path: /docs/agents/c-sdk/troubleshooting/generate-logs-troubleshooting-c-sdk
  - title: Ruby agent
    path: /docs/agents/ruby-agent
    pages:
      - title: Getting started
        pages:
          - title: Requirements and supported frameworks
            path: /docs/agents/ruby-agent/getting-started/ruby-agent-requirements-supported-frameworks
          - title: New Relic's GitHub repository
            path: /docs/agents/ruby-agent/getting-started/new-relics-github-repository
          - title: Ruby release notes
            path: /docs/agents/ruby-agent/getting-started/ruby-release-notes
          - title: Ruby agent security
            path: /docs/agents/ruby-agent/getting-started/apm-agent-security-ruby
          - title: New Relic for Ruby
            path: /docs/agents/ruby-agent/getting-started/introduction-new-relic-ruby
      - title: Installation
        pages:
          - title: Ruby agent installation
            path: /docs/agents/ruby-agent/installation/install-new-relic-ruby-agent
          - title: Rails plugin installation
            path: /docs/agents/ruby-agent/installation/ruby-agent-installation-rails-plugin
          - title: GAE flex
            path: /docs/agents/ruby-agent/installation/install-new-relic-ruby-agent-gae-flexible-environment
          - title: Ruby agent and Heroku
            path: /docs/agents/ruby-agent/installation/ruby-agent-heroku
          - title: Update Ruby agent
            path: /docs/agents/ruby-agent/installation/update-ruby-agent
          - title: Uninstall Ruby agent
            path: /docs/agents/ruby-agent/installation/uninstall-ruby-agent
      - title: Configuration
        pages:
          - title: Ruby configuration
            path: /docs/agents/ruby-agent/configuration/ruby-agent-configuration
          - title: Custom SSL certificates
            path: /docs/agents/ruby-agent/configuration/custom-ssl-certificates-ruby
          - title: Connect hosts to account
            path: /docs/agents/ruby-agent/configuration/connect-hosts-your-account
      - title: API guides
        pages:
          - title: Ruby custom instrumentation
            path: /docs/agents/ruby-agent/api-guides/ruby-custom-instrumentation
          - title: API guide
            path: /docs/agents/ruby-agent/api-guides/guide-using-ruby-agent-api
          - title: Ruby custom metrics
            path: /docs/agents/ruby-agent/api-guides/ruby-custom-metrics
          - title: Ignoring specific transactions
            path: /docs/agents/ruby-agent/api-guides/ignoring-specific-transactions
          - title: Reporting handled errors
            path: /docs/agents/ruby-agent/api-guides/sending-handled-errors-new-relic
          - title: Third party instrumentation
            path: /docs/agents/ruby-agent/api-guides/third-party-instrumentation
      - title: Features
        pages:
          - title: Record deployments
            path: /docs/agents/ruby-agent/features/record-deployments-ruby-agent
          - title: Message queues
            path: /docs/agents/ruby-agent/features/message-queues
          - title: Ruby HTTP client tracing
            path: /docs/agents/ruby-agent/features/http-client-tracing-ruby
          - title: Ruby cross application tracing
            path: /docs/agents/ruby-agent/features/cross-application-tracing-ruby
          - title: Ruby VM measurements
            path: /docs/agents/ruby-agent/features/ruby-vm-measurements
          - title: Garbage collection
            path: /docs/agents/ruby-agent/features/garbage-collection
          - title: Browser monitoring
            path: /docs/agents/ruby-agent/features/new-relic-browser-ruby-agent
          - title: Developer mode
            path: /docs/agents/ruby-agent/features/developer-mode
      - title: Background jobs
        pages:
          - title: Resque instrumentation
            path: /docs/agents/ruby-agent/background-jobs/resque-instrumentation
          - title: Sidekiq instrumentation
            path: /docs/agents/ruby-agent/background-jobs/sidekiq-instrumentation
          - title: Rake instrumentation
            path: /docs/agents/ruby-agent/background-jobs/rake-instrumentation
          - title: Monitor background processes
            path: /docs/agents/ruby-agent/background-jobs/monitor-ruby-background-processes
          - title: 'Delayed::Job instrumentation'
            path: /docs/agents/ruby-agent/background-jobs/delayedjob-instrumentation
      - title: Attributes
        pages:
          - title: Enable and disable attributes
            path: /docs/agents/ruby-agent/attributes/enable-disable-attributes-ruby
          - title: Ruby agent attributes
            path: /docs/agents/ruby-agent/attributes/ruby-agent-attributes
          - title: Attribute examples
            path: /docs/agents/ruby-agent/attributes/ruby-attribute-examples
      - title: Instrumented gems
        pages:
          - title: Redis instrumentation
            path: /docs/agents/ruby-agent/instrumented-gems/redis-instrumentation
          - title: Mongo instrumentation
            path: /docs/agents/ruby-agent/frameworks/mongo-instrumentation
          - title: Rack and Metal support
            path: /docs/agents/ruby-agent/frameworks/rack-metal-support
          - title: Rack middlewares
            path: /docs/agents/ruby-agent/instrumented-gems/rack-middlewares
          - title: Metal controller instrumentation
            path: /docs/agents/ruby-agent/frameworks/metal-controller-instrumentation
          - title: Sequel instrumentation
            path: /docs/agents/ruby-agent/frameworks/sequel-instrumentation
          - title: Sinatra instrumentation
            path: /docs/agents/ruby-agent/instrumented-gems/sinatra-instrumentation
      - title: Latest release
        path: /docs/release-notes/agent-release-notes/ruby-release-notes/current
      - title: Troubleshooting
        pages:
          - title: No log file
            path: /docs/agents/ruby-agent/troubleshooting/no-log-file-ruby
          - title: Incompatible gems
            path: /docs/agents/ruby-agent/troubleshooting/incompatible-gems
          - title: No data appears
            path: /docs/agents/ruby-agent/troubleshooting/no-data-appears-ruby
          - title: Generating logs
            path: /docs/agents/ruby-agent/troubleshooting/generating-logs-troubleshooting-ruby
          - title: Control when the agent starts
            path: /docs/agents/ruby-agent/troubleshooting/control-when-ruby-agent-starts
          - title: 'SystemStackError: stack level too deep'
            path: /docs/agents/ruby-agent/troubleshooting/systemstackerror-stack-level-too-deep
          - title: Ruby agent audit log
            path: /docs/agents/ruby-agent/troubleshooting/ruby-agent-audit-log
          - title: Passenger troubleshooting
            path: /docs/agents/ruby-agent/troubleshooting/passenger-troubleshooting
          - title: No data with Unicorn
            path: /docs/agents/ruby-agent/troubleshooting/no-data-unicorn
          - title: Update deprecated API calls
            path: /docs/agents/ruby-agent/troubleshooting/update-deprecated-api-calls
          - title: Update private API calls to public Tracer API
            path: /docs/agents/ruby-agent/troubleshooting/update-private-api-calls-public-tracer-api
          - title: Not installing Grape
            path: /docs/agents/ruby-agent/troubleshooting/not-installing-new-relic-supported-grape
  - title: Java agent
    path: /docs/agents/java-agent
    pages:
      - title: Getting started
        pages:
          - title: Compatibility and requirements
            path: /docs/agents/java-agent/getting-started/compatibility-requirements-java-agent
          - title: Java agent security
            path: /docs/agents/java-agent/getting-started/apm-agent-security-java
          - title: Java release notes
            path: /docs/agents/java-agent/getting-started/java-release-notes
          - title: New Relic for Java
            path: /docs/agents/java-agent/getting-started/introduction-new-relic-java
      - title: Instrumentation
        pages:
          - title: Transaction naming protocol
            path: /docs/agents/java-agent/instrumentation/transaction-naming-protocol
          - title: Monitor deployments
            path: /docs/agents/java-agent/instrumentation/monitor-deployments-java-agent
          - title: Instrument webpages via API
            path: /docs/agents/java-agent/instrumentation/instrument-browser-monitoring-java-agent-api
          - title: Browser best practices
            path: /docs/agents/java-agent/instrumentation/browser-monitoring-best-practices-java
          - title: Instrument Kafka message queues
            path: /docs/agents/java-agent/instrumentation/java-agent-instrument-kafka-message-queues
          - title: Use RabbitMQ or JMS for message queues
            path: /docs/agents/java-agent/instrumentation/use-rabbitmq-or-jms-message-queues
          - title: Instrumentation modules
            path: /docs/agents/java-agent/instrumentation/extension-additional-instrumentation-modules
          - title: Ignore transactions
            path: /docs/agents/java-agent/instrumentation/ignore-transactions-using-api
      - title: Custom instrumentation
        pages:
          - title: Java custom instrumentation
            path: /docs/agents/java-agent/custom-instrumentation/java-custom-instrumentation
          - title: Custom instrumentation editor
            path: /docs/agents/java-agent/custom-instrumentation/custom-instrumentation-editor-instrument-ui
          - title: Scala instrumentation
            path: /docs/agents/java-agent/frameworks/scala-installation-java
          - title: Java instrumentation by XML
            path: /docs/agents/java-agent/custom-instrumentation/java-instrumentation-xml
          - title: XML instrumentation example
            path: /docs/agents/java-agent/custom-instrumentation/java-xml-instrumentation-examples
          - title: Custom JMX instrumentation
            path: /docs/agents/java-agent/custom-instrumentation/java-agent-custom-jmx-instrumentation-yaml
          - title: Custom JMX YAML examples
            path: /docs/agents/java-agent/custom-instrumentation/custom-jmx-yaml-examples
          - title: Troubleshooting Java custom instrumentation
            path: /docs/agents/java-agent/custom-instrumentation/troubleshooting-java-custom-instrumentation
          - title: Circuit breaker
            path: /docs/agents/java-agent/custom-instrumentation/circuit-breaker-java-custom-instrumentation
          - title: Messaging framework instrumentation
            path: /docs/agents/java-agent/custom-instrumentation/messaging-framework-instrumentation
      - title: Installation
        pages:
          - title: Install the Java agent
            path: /docs/agents/java-agent/installation/install-java-agent
          - title: Include agent with JVM
            path: /docs/agents/java-agent/installation/include-java-agent-jvm-argument
          - title: Update the Java agent
            path: /docs/agents/java-agent/installation/update-java-agent
          - title: Uninstall the Java agent
            path: /docs/agents/java-agent/installation/uninstall-java-agent
      - title: Configuration
        pages:
          - title: Java agent configuration
            path: /docs/agents/java-agent/configuration/java-agent-configuration-config-file
          - title: Name your Java application
            path: /docs/agents/java-agent/configuration/name-your-java-application
          - title: Java agent config file template
            path: /docs/agents/java-agent/configuration/java-agent-config-file-template
          - title: Hostname logic
            path: /docs/agents/java-agent/configuration/hostname-logic-java
          - title: Distributed tracing
            path: /docs/agents/java-agent/configuration/enable-distributed-tracing-java-agent
          - title: Automatic application naming
            path: /docs/agents/java-agent/configuration/automatic-application-naming
          - title: Error configuration
            path: /docs/agents/java-agent/configuration/java-agent-error-configuration
          - title: Configuring your SSL certificates
            path: /docs/agents/java-agent/configuration/configuring-your-ssl-certificates
      - title: Features
        pages:
          - title: JVM metrics page (Java)
            path: /docs/agents/java-agent/features/jvms-page-java-view-app-server-metrics-jmx
          - title: Real-time profiling for Java
            path: /docs/agents/java-agent/features/real-time-profiling-java-using-jfr-metrics
      - title: Heroku
        pages:
          - title: Java agent and Heroku
            path: /docs/agents/java-agent/heroku/java-agent-heroku
          - title: Scala and Heroku
            path: /docs/agents/java-agent/heroku/java-agent-scala-heroku
          - title: No data appears (Heroku)
            path: /docs/agents/java-agent/heroku/no-data-appears-heroku-java
      - title: Async instrumentation
        pages:
          - title: Async instrumentation
            path: /docs/agents/java-agent/async-instrumentation/introduction-java-async-instrumentation
          - title: Java async API
            path: /docs/agents/java-agent/async-instrumentation/java-agent-api-asynchronous-applications
          - title: Troubleshoot async
            path: /docs/agents/java-agent/async-instrumentation/troubleshoot-java-asynchronous-instrumentation
          - title: Disable async frameworks
            path: /docs/agents/java-agent/async-instrumentation/disable-scala-netty-akka-play-2-instrumentation
      - title: Additional installation
        pages:
          - title: Docker
            path: /docs/agents/java-agent/additional-installation/install-new-relic-java-agent-docker
          - title: AWS Elastic Beanstalk
            path: /docs/agents/java-agent/additional-installation/aws-elastic-beanstalk-installation-java
          - title: Ansible
            path: /docs/agents/java-agent/additional-installation/install-new-relic-java-agent-ansible
          - title: WildFly installation
            path: /docs/agents/java-agent/additional-installation/wildfly-installation-java
          - title: GAE flex
            path: /docs/agents/java-agent/additional-installation/install-new-relic-java-agent-gae-flexible-environment
          - title: WebSphere App Server
            path: /docs/agents/java-agent/additional-installation/ibm-websphere-application-server
          - title: Java 2 security installation
            path: /docs/agents/java-agent/installation/install-java-agent-java-2-security
          - title: Maven install
            path: /docs/agents/java-agent/additional-installation/install-java-agent-using-maven
          - title: Gradle installation
            path: /docs/agents/java-agent/additional-installation/install-java-agent-using-gradle
      - title: Attributes
        pages:
          - title: Java agent attributes
            path: /docs/agents/java-agent/attributes/java-agent-attributes
      - title: API guides
        pages:
          - title: Java agent API guide
            path: /docs/agents/java-agent/api-guides/guide-using-java-agent-api
          - title: Java agent API annotation
            path: /docs/agents/java-agent/api-guides/java-agent-api-instrument-using-annotation
          - title: 'API: Externals, messaging, frameworks'
            path: /docs/agents/java-agent/api-guides/java-agent-api-instrument-external-calls-messaging-datastore-web-frameworks
          - title: 'API: Annotating example app'
            path: /docs/agents/java-agent/api-guides/java-agent-api-custom-instrumentation-annotation-example-app
          - title: 'API example: Datastore and CAT'
            path: /docs/agents/java-agent/api-guides/java-agent-api-instrumenting-example-app-external-datastore-calls-cat
      - title: Latest release
        path: /docs/release-notes/agent-release-notes/java-release-notes/current
      - title: Troubleshooting
        pages:
          - title: Gather troubleshooting information
            path: /docs/agents/java-agent/troubleshooting/gather-troubleshooting-information-java
          - title: Determine permissions requirements
            path: /docs/agents/java-agent/troubleshooting/determine-permissions-requirements-java
          - title: No data appears
            path: /docs/agents/java-agent/troubleshooting/no-data-appears-java
          - title: All hosts appear as localhost
            path: /docs/agents/java-agent/troubleshooting/all-hosts-appear-localhost
          - title: Error bootstrapping Java agent
            path: /docs/agents/java-agent/troubleshooting/error-bootstrapping-new-relic-java-agent
          - title: Errors starting Java app server
            path: /docs/agents/java-agent/troubleshooting/errors-starting-java-app-server
          - title: Firewall or traffic connectivity failures
            path: /docs/agents/java-agent/troubleshooting/firewall-or-traffic-connectivity-failures
          - title: Generate logs for troubleshooting
            path: /docs/agents/java-agent/troubleshooting/generate-debug-logs-troubleshooting-java
          - title: Host links missing
            path: /docs/agents/java-agent/troubleshooting/host-links-missing-java-apps-apm-summary
          - title: Solr data does not appear
            path: /docs/agents/java-agent/troubleshooting/java-solr-data-does-not-appear
          - title: No Browser data appears
            path: /docs/agents/java-agent/troubleshooting/no-browser-data-appears-java
          - title: No log file
            path: /docs/agents/java-agent/troubleshooting/no-log-file-java
          - title: No stack traces
            path: /docs/agents/java-agent/troubleshooting/no-stack-traces-java
          - title: NullPointerException issues
            path: /docs/agents/java-agent/troubleshooting/nullpointerexception-issues-java
          - title: Resolve metric grouping issues
            path: /docs/agents/java-agent/troubleshooting/resolve-metric-grouping-issues-java-apps
          - title: SSL or connection errors
            path: /docs/agents/java-agent/troubleshooting/ssl-or-connection-errors-java
          - title: Update legacy Java config
            path: /docs/agents/java-agent/troubleshooting/update-java-config-legacy-agent-versions
          - title: Application server JMX setup
            path: /docs/agents/java-agent/troubleshooting/application-server-jmx-setup
          - title: Large number of false positive security vulnerabilities
            path: /docs/agents/java-agent/troubleshooting/large-number-false-positive-security-vulnerabilities
  - title: Node.js agent
    path: /docs/agents/nodejs-agent
    pages:
      - title: Getting started
        pages:
<<<<<<< HEAD
          - title: Compatibility and requirements
            path: /docs/agents/nodejs-agent/getting-started/compatibility-requirements-nodejs-agent
          - title: Node.js release notes
            path: /docs/agents/nodejs-agent/getting-started/nodejs-release-notes
          - title: Node.js agent security
            path: /docs/agents/nodejs-agent/getting-started/apm-agent-security-nodejs
          - title: New Relic for Node.js
            path: /docs/agents/nodejs-agent/getting-started/introduction-new-relic-nodejs
      - title: Installation and configuration
        pages:
          - title: Install the Node.js agent
            path: /docs/agents/nodejs-agent/installation-configuration/install-nodejs-agent
          - title: Install Node.js agent for Docker
            path: /docs/agents/nodejs-agent/installation-configuration/install-new-relic-nodejs-agent-docker
          - title: Node.js agent configuration
            path: /docs/agents/nodejs-agent/installation-configuration/nodejs-agent-configuration
          - title: Update the Node.js agent
            path: /docs/agents/nodejs-agent/installation-configuration/update-nodejs-agent
          - title: Uninstall the agent
            path: /docs/agents/nodejs-agent/installation-configuration/uninstall-nodejs-agent
      - title: Extend your instrumentation
        pages:
          - title: Node.js custom instrumentation
            path: /docs/agents/nodejs-agent/extend-your-instrumentation/nodejs-custom-instrumentation
          - title: Node.js custom metrics
            path: /docs/agents/nodejs-agent/extend-your-instrumentation/nodejs-custom-metrics
          - title: Apollo Server plugin
            path: /docs/agents/nodejs-agent/extend-your-instrumentation/apollo-server-plugin-nodejs
          - title: Node.js VMs statistics page
            path: /docs/agents/nodejs-agent/extend-your-instrumentation/nodejs-vms-statistics-page
          - title: Distributed tracing
            path: /docs/agents/nodejs-agent/supported-features/enable-distributed-tracing-nodejs-agent
          - title: Message queues
            path: /docs/agents/nodejs-agent/extend-your-instrumentation/message-queues
          - title: Browser monitoring
            path: /docs/agents/nodejs-agent/extend-your-instrumentation/browser-monitoring-nodejs-agent
          - title: Node.js VM measurements
            path: /docs/agents/nodejs-agent/extend-your-instrumentation/nodejs-vm-measurements
          - title: Node.js v1 custom instrumentation
            path: /docs/agents/nodejs-agent/extend-your-instrumentation/nodejs-v1-custom-instrumentation-legacy
=======
          - title: Instrumented Python packages
            path: /docs/agents/python-agent/getting-started/instrumented-python-packages
          - title: Intro to New Relic for Python
            path: /docs/agents/python-agent/getting-started/introduction-new-relic-python
>>>>>>> acc497a1
      - title: Hosting services
        pages:
          - title: GAE flex
            path: /docs/agents/nodejs-agent/hosting-services/install-new-relic-nodejs-agent-gae-flexible-environment
          - title: Install on Azure Web Apps
            path: /docs/agents/nodejs-agent/hosting-services/nodejs-agent-microsoft-azure
          - title: Node.js agent and Heroku
            path: /docs/agents/nodejs-agent/hosting-services/nodejs-agent-heroku
      - title: API guides
        pages:
          - title: Guide to Node.js agent API
            path: /docs/agents/nodejs-agent/api-guides/guide-using-nodejs-agent-api
          - title: Node.js agent API
            path: /docs/agents/nodejs-agent/api-guides/nodejs-agent-api
      - title: Attributes
        pages:
          - title: Node.js agent attributes
            path: /docs/agents/nodejs-agent/attributes/nodejs-agent-attributes
      - title: Latest release
        path: /docs/release-notes/agent-release-notes/nodejs-release-notes/current
      - title: Troubleshooting
        pages:
          - title: Troubleshoot message consumers
            path: /docs/agents/nodejs-agent/troubleshooting/troubleshoot-message-consumers
          - title: Troubleshoot your installation
            path: /docs/agents/nodejs-agent/troubleshooting/troubleshoot-your-nodejs-installation
          - title: Logs for troubleshooting
            path: /docs/agents/nodejs-agent/troubleshooting/generate-trace-log-troubleshooting-nodejs
          - title: Large memory usage
            path: /docs/agents/nodejs-agent/troubleshooting/troubleshooting-large-memory-usage-nodejs
          - title: Troubleshoot Browser
            path: /docs/agents/nodejs-agent/troubleshooting/troubleshoot-browser-instrumentation-nodejs
  - title: Open-source licensed agents
    pages:
      - title: Open-source licensed agents
        pages:
          - title: New Relic C SDK
            path: /docs/agents/open-source-licensed-agents/open-source-licensed-agents/new-relic-c-sdk
          - title: Elixir open-source agent
            path: /docs/agents/open-source-licensed-agents/elixir-open-source-agent
          - title: Roku open-source agent
            path: /docs/agents/open-source-licensed-agents/roku-open-source-video-agent
  - title: Manage APM agents
    pages:
      - title: Agent data
        pages:
          - title: Real time streaming
            path: /docs/agents/manage-apm-agents/agent-data/real-time-streaming
          - title: Custom instrumentation
            path: /docs/agents/manage-apm-agents/agent-data/custom-instrumentation
          - title: Agent attributes
            path: /docs/agents/manage-apm-agents/agent-data/agent-attributes
          - title: Custom events
            path: /docs/agents/manage-apm-agents/agent-data/collect-custom-events
          - title: Custom metrics
            path: /docs/agents/manage-apm-agents/agent-data/collect-custom-metrics
          - title: Manage errors
            path: /docs/agents/manage-apm-agents/agent-data/manage-errors-apm-collect-ignore-or-mark-expected
          - title: Link Kubernetes
            path: /docs/agents/manage-apm-agents/agent-data/link-your-applications-kubernetes
      - title: App naming
        pages:
          - title: Name your application
            path: /docs/agents/manage-apm-agents/app-naming/name-your-application
          - title: Use multiple names for an app
            path: /docs/agents/manage-apm-agents/app-naming/use-multiple-names-app
      - title: Configuration
        pages:
          - title: Server-side configuration
            path: /docs/agents/manage-apm-agents/configuration/server-side-agent-configuration
          - title: View config values for your app
            path: /docs/agents/manage-apm-agents/configuration/view-config-values-your-app
          - title: High security mode
            path: /docs/agents/manage-apm-agents/configuration/high-security-mode
          - title: Configurable security policies
            path: /docs/agents/manage-apm-agents/configuration/enable-configurable-security-policies
          - title: 'Add, rename, and remove hosts'
            path: /docs/agents/manage-apm-agents/configuration/add-rename-remove-hosts
          - title: Monitor background processes
            path: /docs/agents/manage-apm-agents/configuration/monitor-background-processes
      - title: Troubleshooting
        pages:
          - title: Configuration mismatch
            path: /docs/agents/manage-apm-agents/troubleshooting/agent-nrintegrationerrors-appear-insights
          - title: Environment and services
            path: /docs/agents/manage-apm-agents/troubleshooting/get-environment-data-about-your-apm-app<|MERGE_RESOLUTION|>--- conflicted
+++ resolved
@@ -1,1199 +1,359 @@
 title: Agents
 path: /docs/agents
 pages:
+  - title: C SDK
+    path: /docs/agents/c-sdk
+  - title: Go agent
+    path: /docs/agents/go-agent
+  - title: Java agent
+    path: /docs/agents/java-agent
+    pages:
+      - title: Additional installation
+        pages:
+          - title: Install Java agent using Maven
+            path: /docs/agents/java-agent/additional-installation/install-java-agent-using-maven
+      - title: API guides
+        pages:
+          - title: 'Java agent API: Custom instrumentation with annotation of an example app'
+            path: /docs/agents/java-agent/api-guides/java-agent-api-custom-instrumentation-annotation-example-app
+          - title: 'Java agent API: Instrument using annotation'
+            path: /docs/agents/java-agent/api-guides/java-agent-api-instrument-using-annotation
+      - title: Attributes
+        pages:
+          - title: Java agent attributes
+            path: /docs/agents/java-agent/attributes/java-agent-attributes
+      - title: Configuration
+        pages:
+          - title: Java agent config file template
+            path: /docs/agents/java-agent/configuration/java-agent-config-file-template
+          - title: 'Java agent configuration: Config file'
+            path: /docs/agents/java-agent/configuration/java-agent-configuration-config-file
+      - title: Custom instrumentation
+        pages:
+          - title: Java custom instrumentation
+            path: /docs/agents/java-agent/custom-instrumentation/java-custom-instrumentation
+          - title: Java instrumentation by XML
+            path: /docs/agents/java-agent/custom-instrumentation/java-instrumentation-xml
+          - title: Java XML instrumentation examples
+            path: /docs/agents/java-agent/custom-instrumentation/java-xml-instrumentation-examples
+          - title: Scala instrumentation
+            path: /docs/agents/java-agent/frameworks/scala-installation-java
+      - title: Getting started
+        pages:
+          - title: Introduction to New Relic for Java
+            path: /docs/agents/java-agent/getting-started/introduction-new-relic-java
+      - title: Installation
+        pages:
+          - title: Install the Java agent
+            path: /docs/agents/java-agent/installation/install-java-agent
+      - title: Instrumentation
+        pages:
+          - title: Browser best practices in Java
+            path: /docs/agents/java-agent/instrumentation/browser-best-practices-java
+          - title: Browser monitoring and the Java agent
+            path: /docs/agents/java-agent/instrumentation/browser-monitoring-java-agent
+          - title: Extension and additional instrumentation modules
+            path: /docs/agents/java-agent/instrumentation/extension-additional-instrumentation-modules
+          - title: Monitor deployments (Java agent)
+            path: /docs/agents/java-agent/instrumentation/monitor-deployments-java-agent
+          - title: Transaction naming protocol
+            path: /docs/agents/java-agent/instrumentation/transaction-naming-protocol
+      - title: Troubleshooting
+        pages:
+          - title: Gather troubleshooting information (Java)
+            path: /docs/agents/java-agent/troubleshooting/gather-troubleshooting-information-java
+          - title: Generate debug logs for troubleshooting (Java)
+            path: /docs/agents/java-agent/troubleshooting/generate-debug-logs-troubleshooting-java
+          - title: No data appears (Java)
+            path: /docs/agents/java-agent/troubleshooting/no-data-appears-java
+  - title: Manage APM agents
+    pages:
+      - title: Configuration
+        pages:
+          - title: 'Add, rename, and remove hosts'
+            path: /docs/agents/manage-apm-agents/configuration/add-rename-remove-hosts
+          - title: High security mode
+            path: /docs/agents/manage-apm-agents/configuration/high-security-mode
+  - title: .NET agent
+    path: /docs/agents/net-agent
+    pages:
+      - title: Configuration
+        pages:
+          - title: .NET agent configuration
+            path: /docs/agents/net-agent/configuration/net-agent-configuration
+      - title: Custom instrumentation
+        pages:
+          - title: Create transactions via XML (.NET)
+            path: /docs/agents/net-agent/custom-instrumentation/create-transactions-xml-net
+          - title: Introduction to .NET custom instrumentation
+            path: /docs/agents/net-agent/custom-instrumentation/introduction-net-custom-instrumentation
+      - title: Getting started
+        pages:
+          - title: Introduction to New Relic for .NET
+            path: /docs/agents/net-agent/getting-started/introduction-new-relic-net
+      - title: Installation
+        pages:
+          - title: Update the .NET agent
+            path: /docs/agents/net-agent/installation/update-net-agent
+      - title: NET agent API
+        pages:
+          - title: AddCustomParameter (.NET agent API)
+            path: /docs/agents/net-agent/net-agent-api/addcustomparameter-net-agent-api
+          - title: DisableBrowserMonitoring (.NET agent API)
+            path: /docs/agents/net-agent/net-agent-api/disablebrowsermonitoring-net-agent-api
+          - title: GetBrowserTimingHeader (.NET agent API)
+            path: /docs/agents/net-agent/net-agent-api/getbrowsertimingheader-net-agent-api
+          - title: IgnoreApdex (.NET agent API)
+            path: /docs/agents/net-agent/net-agent-api/ignore-apdex
+          - title: IgnoreTransaction (.NET agent API)
+            path: /docs/agents/net-agent/net-agent-api/ignore-transaction
+          - title: IncrementCounter (.NET agent API)
+            path: /docs/agents/net-agent/net-agent-api/incrementcounter-net-agent-api
+          - title: NoticeError (.NET agent API)
+            path: /docs/agents/net-agent/net-agent-api/noticeerror-net-agent-api
+          - title: RecordCustomEvent (.NET agent API)
+            path: /docs/agents/net-agent/net-agent-api/recordcustomevent-net-agent-api
+          - title: RecordMetric (.NET agent API)
+            path: /docs/agents/net-agent/net-agent-api/recordmetric-net-agent-api
+          - title: RecordResponseTimeMetric (.NET agent API)
+            path: /docs/agents/net-agent/net-agent-api/recordresponsetimemetric-net-agent-api
+          - title: SetApplicationName (.NET agent API)
+            path: /docs/agents/net-agent/net-agent-api/set-application-name
+          - title: SetUserParameters (.NET agent)
+            path: /docs/agents/net-agent/net-agent-api/set-user-parameters
+          - title: SetTransactionName (.NET agent API)
+            path: /docs/agents/net-agent/net-agent-api/settransactionname-net-agent-api
+          - title: StartAgent (.NET agent API)
+            path: /docs/agents/net-agent/net-agent-api/start-agent
+      - title: Other features
+        pages:
+          - title: Browser monitoring and the .NET agent
+            path: /docs/agents/net-agent/other-features/browser-monitoring-net-agent
+      - title: Troubleshooting
+        pages:
+          - title: New Relic for .NET status monitor
+            path: /docs/agents/net-agent/troubleshooting/new-relic-net-status-monitor
+          - title: No data appears (.NET)
+            path: /docs/agents/net-agent/troubleshooting/no-data-appears-net
+  - title: Node.js agent
+    path: /docs/agents/nodejs-agent
+    pages:
+      - title: API guides
+        pages:
+          - title: Node.js agent API
+            path: /docs/agents/nodejs-agent/api-guides/nodejs-agent-api
+      - title: Getting started
+        pages:
+          - title: Introduction to New Relic for Node.js
+            path: /docs/agents/nodejs-agent/getting-started/introduction-new-relic-nodejs
+      - title: Hosting services
+        pages:
+          - title: Node.js agent and Heroku
+            path: /docs/agents/nodejs-agent/hosting-services/nodejs-agent-heroku
+          - title: Node.js agent on Microsoft Azure Web Apps
+            path: /docs/agents/nodejs-agent/hosting-services/nodejs-agent-microsoft-azure
+      - title: Installation and configuration
+        pages:
+          - title: Node.js agent configuration
+            path: /docs/agents/nodejs-agent/installation-configuration/nodejs-agent-configuration
+      - title: Supported features
+        pages:
+          - title: Browser monitoring and the Node.js agent
+            path: /docs/agents/nodejs-agent/supported-features/browser-monitoring-nodejs-agent
   - title: PHP agent
     path: /docs/agents/php-agent
     pages:
-      - title: Getting started
-        pages:
+      - title: Advanced installation
+        pages:
+          - title: 'PHP agent installation: Non-standard PHP (advanced)'
+            path: /docs/agents/php-agent/advanced-installation/php-agent-installation-non-standard-php-advanced
+          - title: Silent mode for the install script (advanced)
+            path: /docs/agents/php-agent/advanced-installation/silent-mode-install-script-advanced
+          - title: Starting the PHP daemon (advanced)
+            path: /docs/agents/php-agent/advanced-installation/starting-php-daemon-advanced
+          - title: Using the newrelic-install script
+            path: /docs/agents/php-agent/advanced-installation/using-newrelic-install-script
+      - title: Attributes
+        pages:
+          - title: Attribute examples
+            path: /docs/agents/php-agent/attributes/attribute-examples
+          - title: Enable or disable attributes
+            path: /docs/agents/php-agent/attributes/enable-or-disable-attributes
+          - title: PHP agent attributes
+            path: /docs/agents/php-agent/attributes/php-agent-attributes
+      - title: Configuration
+        pages:
+          - title: PHP agent configuration
+            path: /docs/agents/php-agent/configuration/php-agent-configuration
+          - title: PHP per-directory INI settings
+            path: /docs/agents/php-agent/configuration/php-directory-ini-settings
+          - title: Proxy daemon (newrelic.cfg) settings
+            path: /docs/agents/php-agent/configuration/proxy-daemon-newreliccfg-settings
+      - title: Features
+        pages:
+          - title: Browser monitoring and the PHP agent
+            path: /docs/agents/php-agent/features/browser-monitoring-php-agent
+          - title: Multiple accounts
+            path: /docs/agents/php-agent/features/multiple-accounts
+          - title: PHP custom instrumentation
+            path: /docs/agents/php-agent/features/php-custom-instrumentation
+      - title: Frameworks and libraries
+        pages:
+          - title: Drupal-specific functionality
+            path: /docs/agents/php-agent/frameworks-libraries/drupal-specific-functionality
+          - title: 'PHP frameworks: Integrate support for New Relic'
+            path: /docs/agents/php-agent/frameworks-libraries/php-frameworks-integrate-support-new-relic
+      - title: Getting started
+        pages:
+          - title: Introduction to New Relic for PHP
+            path: /docs/agents/php-agent/getting-started/introduction-new-relic-php
           - title: New Relic daemon processes
             path: /docs/agents/php-agent/getting-started/new-relic-daemon-processes
-          - title: PHP agent security
-            path: /docs/agents/php-agent/getting-started/apm-agent-security-php
-          - title: Compatibility and requirements
-            path: /docs/agents/php-agent/getting-started/php-agent-compatibility-requirements
-          - title: PHP agent release notes
-            path: /docs/agents/php-agent/getting-started/php-agent-release-notes
-          - title: New Relic for PHP
-            path: /docs/agents/php-agent/getting-started/introduction-new-relic-php
-      - title: Advanced installation
-        pages:
-          - title: The newrelic-install script
-            path: /docs/agents/php-agent/advanced-installation/using-newrelic-install-script
-          - title: Docker and other containers
-            path: /docs/agents/php-agent/advanced-installation/docker-other-container-environments-install-php-agent
-          - title: Starting the PHP daemon
-            path: /docs/agents/php-agent/advanced-installation/starting-php-daemon-advanced
-          - title: Silent mode newrelic-install script
-            path: /docs/agents/php-agent/advanced-installation/silent-mode-install-script-advanced
-          - title: Non-standard PHP
-            path: /docs/agents/php-agent/advanced-installation/php-agent-installation-non-standard-php-advanced
-          - title: PHP agent and Heroku
-            path: /docs/agents/php-agent/advanced-installation/php-agent-heroku
-          - title: Uninstall the agent
-            path: /docs/agents/php-agent/advanced-installation/uninstalling-php-agent
-      - title: Configuration
-        pages:
-          - title: PHP agent configuration
-            path: /docs/agents/php-agent/configuration/php-agent-configuration
-          - title: Per-Directory INI settings
-            path: /docs/agents/php-agent/configuration/php-directory-ini-settings
-          - title: Name your PHP app
-            path: /docs/agents/php-agent/configuration/name-your-php-application
-          - title: Proxy daemon settings
-            path: /docs/agents/php-agent/configuration/proxy-daemon-newreliccfg-settings
-      - title: Attributes
-        pages:
-          - title: PHP agent attributes
-            path: /docs/agents/php-agent/attributes/php-agent-attributes
-          - title: Enable or disable attributes
-            path: /docs/agents/php-agent/attributes/enable-or-disable-attributes
-          - title: Attribute examples
-            path: /docs/agents/php-agent/attributes/attribute-examples
-      - title: Features
-        pages:
-          - title: Multiple accounts
-            path: /docs/agents/php-agent/features/multiple-accounts
-          - title: Distributed tracing
-            path: /docs/agents/php-agent/features/distributed-tracing-php-agent
-          - title: Browser monitoring
-            path: /docs/agents/php-agent/features/browser-monitoring-php-agent
-          - title: PHP custom instrumentation
-            path: /docs/agents/php-agent/features/php-custom-instrumentation
-          - title: Recording deployments
-            path: /docs/agents/php-agent/features/recording-deployments-using-php-script
-      - title: Frameworks and libraries
-        pages:
-          - title: Integrate support for New Relic
-            path: /docs/agents/php-agent/frameworks-libraries/php-frameworks-integrate-support-new-relic
-          - title: Analyze PHPUnit test data in New Relic
-            path: /docs/agents/php-agent/frameworks-libraries/analyze-phpunit-test-data-new-relic
-          - title: AWS Elastic Beanstalk installation
-            path: /docs/agents/php-agent/frameworks-libraries/aws-elastic-beanstalk-installation-php
-          - title: Drupal-specific functionality
-            path: /docs/agents/php-agent/frameworks-libraries/drupal-specific-functionality
-          - title: Guzzle
-            path: /docs/agents/php-agent/frameworks-libraries/guzzle
-          - title: Magento-specific functionality
-            path: /docs/agents/php-agent/frameworks-libraries/magento-specific-functionality
-          - title: Predis library
-            path: /docs/agents/php-agent/frameworks-libraries/predis-library-php
-          - title: WordPress specific functionality
-            path: /docs/agents/php-agent/frameworks-libraries/wordpress-specific-functionality
-      - title: Installation
-        pages:
-          - title: Installation overview
-            path: /docs/agents/php-agent/installation/php-agent-installation-overview
-          - title: 'AWS Linux, RedHat and CentOS'
+      - title: Installation
+        pages:
+          - title: Install PHP agent on shared hosting service
+            path: /docs/agents/php-agent/installation/install-php-agent-shared-hosting-service
+          - title: 'PHP agent installation: AWS Linux, RedHat, and CentOS'
             path: /docs/agents/php-agent/installation/php-agent-installation-aws-linux-redhat-centos
-          - title: Ubuntu and Debian
+          - title: 'PHP agent installation: Tar file'
+            path: /docs/agents/php-agent/installation/php-agent-installation-tar-file
+          - title: 'PHP agent installation: Ubuntu and Debian'
             path: /docs/agents/php-agent/installation/php-agent-installation-ubuntu-debian
-          - title: Tar archive
-            path: /docs/agents/php-agent/installation/php-agent-installation-tar-file
-          - title: Install agent on shared hosting service
-            path: /docs/agents/php-agent/installation/install-php-agent-shared-hosting-service
-          - title: Update the PHP agent
-            path: /docs/agents/php-agent/installation/update-php-agent
       - title: PHP agent API
-        path: /docs/agents/php-agent/php-agent-api
-        pages:
-          - title: View all methods
-            path: /docs/agents/php-agent/php-agent-api/view-all-methods
-          - title: newrelic_accept_distributed_trace_headers
-            path: /docs/agents/php-agent/php-agent-api/newrelicacceptdistributedtraceheaders
-          - title: newrelic_accept_distributed_trace_payload
-            path: /docs/agents/php-agent/php-agent-api/newrelicacceptdistributedtracepayload-php-agent-api
-          - title: newrelic_accept_distributed_trace_payload_httpsafe
-            path: /docs/agents/php-agent/php-agent-api/newrelicacceptdistributedtracepayloadhttpsafe-php-agent-api
-          - title: newrelic_add_custom_parameter
+        pages:
+          - title: newrelic_add_custom_parameter (PHP agent API)
             path: /docs/agents/php-agent/php-agent-api/newrelic_add_custom_parameter
-          - title: newrelic_add_custom_span_parameter
-            path: /docs/agents/php-agent/php-agent-api/newrelicaddcustomspanparameter-php-agent-api
-          - title: newrelic_add_custom_tracer
+          - title: newrelic_add_custom_tracer (PHP agent API)
             path: /docs/agents/php-agent/php-agent-api/newrelic_add_custom_tracer
-          - title: newrelic_background_job
+          - title: newrelic_background_job (PHP agent API)
             path: /docs/agents/php-agent/php-agent-api/newrelic_background_job
-          - title: newrelic_capture_params
+          - title: newrelic_capture_params (PHP agent API)
             path: /docs/agents/php-agent/php-agent-api/newrelic_capture_params
-          - title: newrelic_create_distributed_trace_payload
-            path: /docs/agents/php-agent/php-agent-api/newreliccreatedistributedtracepayload-php-agent-api
-          - title: newrelic_custom_metric
+          - title: newrelic_disable_autorum (PHP agent API)
+            path: /docs/agents/php-agent/php-agent-api/newrelic_disable_autorum
+          - title: newrelic_end_of_transaction (PHP agent API)
+            path: /docs/agents/php-agent/php-agent-api/newrelic_end_of_transaction
+          - title: newrelic_end_transaction (PHP agent API)
+            path: /docs/agents/php-agent/php-agent-api/newrelic_end_transaction
+          - title: newrelic_get_browser_timing_footer (PHP agent API)
+            path: /docs/agents/php-agent/php-agent-api/newrelic_get_browser_timing_footer
+          - title: newrelic_get_browser_timing_header (PHP agent API)
+            path: /docs/agents/php-agent/php-agent-api/newrelic_get_browser_timing_header
+          - title: newrelic_ignore_apdex (PHP agent API)
+            path: /docs/agents/php-agent/php-agent-api/newrelic_ignore_apdex
+          - title: newrelic_ignore_transaction (PHP agent API)
+            path: /docs/agents/php-agent/php-agent-api/newrelic_ignore_transaction
+          - title: newrelic_name_transaction (PHP agent API)
+            path: /docs/agents/php-agent/php-agent-api/newrelic_name_transaction
+          - title: newrelic_notice_error (PHP agent API)
+            path: /docs/agents/php-agent/php-agent-api/newrelic_notice_error
+          - title: newrelic_record_custom_event (PHP agent API)
+            path: /docs/agents/php-agent/php-agent-api/newrelic_record_custom_event
+          - title: newrelic_set_appname (PHP agent API)
+            path: /docs/agents/php-agent/php-agent-api/newrelic_set_appname
+          - title: newrelic_set_user_attributes (PHP agent API)
+            path: /docs/agents/php-agent/php-agent-api/newrelic_set_user_attributes
+          - title: newrelic_start_transaction (PHP agent API)
+            path: /docs/agents/php-agent/php-agent-api/newrelic_start_transaction
+          - title: newrelic_custom_metric (PHP agent API)
             path: /docs/agents/php-agent/php-agent-api/newreliccustommetric-php-agent-api
-          - title: newrelic_disable_autorum
-            path: /docs/agents/php-agent/php-agent-api/newrelic_disable_autorum
-          - title: newrelic_end_of_transaction
-            path: /docs/agents/php-agent/php-agent-api/newrelic_end_of_transaction
-          - title: newrelic_end_transaction
-            path: /docs/agents/php-agent/php-agent-api/newrelic_end_transaction
-          - title: newrelic_get_browser_timing_footer
-            path: /docs/agents/php-agent/php-agent-api/newrelic_get_browser_timing_footer
-          - title: newrelic_get_browser_timing_header
-            path: /docs/agents/php-agent/php-agent-api/newrelic_get_browser_timing_header
-          - title: newrelic_get_linking_metadata
-            path: /docs/agents/php-agent/php-agent-api/newrelicgetlinkingmetadata
-          - title: newrelic_get_trace_metadata
-            path: /docs/agents/php-agent/php-agent-api/newrelicgettracemetadata
-          - title: newrelic_ignore_apdex
-            path: /docs/agents/php-agent/php-agent-api/newrelic_ignore_apdex
-          - title: newrelic_ignore_transaction
-            path: /docs/agents/php-agent/php-agent-api/newrelic_ignore_transaction
-          - title: newrelic_insert_distributed_trace_headers
-            path: /docs/agents/php-agent/php-agent-api/newrelicinsertdistributedtraceheaders
-          - title: newrelic_is_sampled
-            path: /docs/agents/php-agent/php-agent-api/newrelicissampled
-          - title: newrelic_name_transaction
-            path: /docs/agents/php-agent/php-agent-api/newrelic_name_transaction
-          - title: newrelic_notice_error
-            path: /docs/agents/php-agent/php-agent-api/newrelic_notice_error
-          - title: newrelic_record_custom_event
-            path: /docs/agents/php-agent/php-agent-api/newrelic_record_custom_event
-          - title: newrelic_record_datastore_segment
-            path: /docs/agents/php-agent/php-agent-api/newrelic_record_datastore_segment
-          - title: newrelic_set_appname
-            path: /docs/agents/php-agent/php-agent-api/newrelic_set_appname
-          - title: newrelic_set_user_attributes
-            path: /docs/agents/php-agent/php-agent-api/newrelic_set_user_attributes
-          - title: newrelic_start_transaction
-            path: /docs/agents/php-agent/php-agent-api/newrelic_start_transaction
-      - title: API guides
-        pages:
-          - title: API guide
-            path: /docs/agents/php-agent/api-guides/guide-using-php-agent-api
-      - title: Latest release
-        path: /docs/release-notes/agent-release-notes/php-release-notes/current
       - title: Troubleshooting
         pages:
-          - title: Agent not reporting errors
-            path: /docs/agents/php-agent/troubleshooting/php-agent-not-reporting-errors
-          - title: Generating logs for troubleshooting
-            path: /docs/agents/php-agent/troubleshooting/generating-logs-troubleshooting-php
-          - title: Determine permissions requirements
-            path: /docs/agents/php-agent/troubleshooting/determine-permissions-requirements-php
-          - title: No data appears
+          - title: No data appears (PHP)
             path: /docs/agents/php-agent/troubleshooting/no-data-appears-php
-          - title: Data stops reporting while using SELinux
-            path: /docs/agents/php-agent/troubleshooting/data-stops-reporting-while-using-selinux
-          - title: Agents stops after updating PHP
-            path: /docs/agents/php-agent/troubleshooting/agent-stops-working-after-updating-php
-          - title: Checking loaded configuration files directory
-            path: /docs/agents/php-agent/troubleshooting/checking-loaded-configuration-files-directory
-          - title: Missing PHP module
-            path: /docs/agents/php-agent/troubleshooting/missing-php-module
-          - title: Protocol mismatch error
-            path: /docs/agents/php-agent/troubleshooting/protocol-mismatch-error
-          - title: INI settings not taking effect immediately
-            path: /docs/agents/php-agent/troubleshooting/ini-settings-not-taking-effect-immediately
-          - title: Submitting troubleshooting results
-            path: /docs/agents/php-agent/troubleshooting/submitting-troubleshooting-results-php
-          - title: Threaded Apache worker MPMs
-            path: /docs/agents/php-agent/troubleshooting/threaded-apache-worker-mpms
-          - title: Transactions /index.php or /unknown
-            path: /docs/agents/php-agent/troubleshooting/transactions-named-indexphp-or-unknown
-          - title: What the PHP instance count means
-            path: /docs/agents/php-agent/troubleshooting/troubleshoot-php-agent-instance-count
-          - title: Uninstrumented time in traces
-            path: /docs/agents/php-agent/troubleshooting/uninstrumented-time-traces
-          - title: Using phpinfo to verify PHP
-            path: /docs/agents/php-agent/troubleshooting/using-phpinfo-verify-php
-          - title: Verifying the PHP daemon
-            path: /docs/agents/php-agent/troubleshooting/verifying-php-daemon
-          - title: When to restart your web server
-            path: /docs/agents/php-agent/troubleshooting/why-when-restart-your-web-server-php
-          - title: PHP installation fails on El Capitan
-            path: /docs/agents/php-agent/troubleshooting/php-installation-fails-os-x-1011-el-capitan
-          - title: Data stops reporting
-            path: /docs/agents/php-agent/troubleshooting/data-stops-reporting
-          - title: First transaction not reported
-            path: /docs/agents/php-agent/troubleshooting/first-php-transaction-not-reported
   - title: Python agent
     path: /docs/agents/python-agent
     pages:
-      - title: Getting started
-        pages:
-          - title: Instrumented Python packages
-            path: /docs/agents/python-agent/getting-started/instrumented-python-packages
-          - title: Compatibility and requirements
-            path: /docs/agents/python-agent/getting-started/compatibility-requirements-python-agent
-          - title: Python agent security
-            path: /docs/agents/python-agent/getting-started/apm-agent-security-python
-          - title: Python release notes
-            path: /docs/agents/python-agent/getting-started/python-release-notes
-          - title: New Relic for Python
-            path: /docs/agents/python-agent/getting-started/introduction-new-relic-python
-      - title: Supported features
-        pages:
-          - title: Custom metrics
-            path: /docs/agents/python-agent/supported-features/python-custom-metrics
-          - title: Message queues
-            path: /docs/agents/python-agent/supported-features/python-message-queues
-          - title: Event loop diagnostics
-            path: /docs/agents/python-agent/supported-features/python-event-loop-diagnostics
-          - title: Browser monitoring
-            path: /docs/agents/python-agent/supported-features/browser-monitoring-python-agent
-          - title: Monitor scripts and functions
-            path: /docs/agents/python-agent/supported-features/monitor-non-web-scripts-worker-processes-tasks-functions
-          - title: Tips and tricks
-            path: /docs/agents/python-agent/supported-features/python-tips-tricks
-          - title: Cross application tracing
-            path: /docs/agents/python-agent/supported-features/cross-application-tracing
-          - title: Browser and Django templates
-            path: /docs/agents/python-agent/supported-features/optional-manual-browser-instrumentation-django-templates
-      - title: Installation
-        pages:
-          - title: Standard install
-            path: /docs/agents/python-agent/installation/standard-python-agent-install
-          - title: Advanced install
-            path: /docs/agents/python-agent/installation/advanced-install-new-relic-python-agent
-          - title: Install the Python agent for Docker
-            path: /docs/agents/python-agent/installation/install-python-agent-docker
-          - title: Advanced integration
-            path: /docs/agents/python-agent/installation/python-agent-advanced-integration
-          - title: Update the Python agent
-            path: /docs/agents/python-agent/installation/update-python-agent
-          - title: 'Admin script: Advanced use'
-            path: /docs/agents/python-agent/installation/python-agent-admin-script-advanced-usage
-          - title: Uninstall the Python agent
-            path: /docs/agents/python-agent/installation/uninstall-python-agent
-      - title: Web frameworks and servers
-        pages:
-          - title: uWSGI
-            path: /docs/agents/python-agent/web-frameworks-servers/python-agent-uwsgi-web-server
-          - title: Gunicorn
-            path: /docs/agents/python-agent/web-frameworks-servers/python-agent-gunicorn-wsgi-web-server
-          - title: mod_wsgi
-            path: /docs/agents/python-agent/web-frameworks-servers/python-agent-modwsgi-web-server
-          - title: Tornado 6
-            path: /docs/agents/python-agent/web-frameworks-servers/python-agent-tornado-6-web-framework
-          - title: Uvicorn
-            path: /docs/agents/python-agent/web-frameworks-servers/uvicorn
-          - title: Starlette
-            path: /docs/agents/python-agent/web-frameworks-servers/python-agent-starlette-web-framework
-          - title: FastAPI
-            path: /docs/agents/python-agent/web-frameworks-servers/python-agent-fastapi-web-framework
-          - title: CherryPy
-            path: /docs/agents/python-agent/web-frameworks-servers/python-agent-cherrypy-web-framework
-          - title: Web2Py
-            path: /docs/agents/python-agent/web-frameworks-servers/python-agent-web2py-web-framework
-          - title: AJP
-            path: /docs/agents/python-agent/web-frameworks-servers/python-agent-ajp-wsgi-server
-          - title: FastCGI
-            path: /docs/agents/python-agent/web-frameworks-servers/python-agent-fastcgi-web-server
-          - title: Paste
-            path: /docs/agents/python-agent/web-frameworks-servers/python-agent-paste
-          - title: SCGI
-            path: /docs/agents/python-agent/web-frameworks-servers/python-agent-scgi-web-server
-          - title: Waitress
-            path: /docs/agents/python-agent/web-frameworks-servers/python-agent-waitress-web-server
       - title: Back-end services
         pages:
-          - title: Celery back-end service
+          - title: Python agent and Celery
             path: /docs/agents/python-agent/back-end-services/python-agent-celery
-      - title: Attributes
-        pages:
-          - title: Python agent attributes
-            path: /docs/agents/python-agent/attributes/python-agent-attributes
-          - title: Enabling and disabling attributes
-            path: /docs/agents/python-agent/attributes/enabling-disabling-attributes-python
-          - title: Attribute examples
-            path: /docs/agents/python-agent/attributes/python-attribute-examples
-      - title: API guides
-        pages:
-          - title: Guide to the API
-            path: /docs/agents/python-agent/api-guides/guide-using-python-agent-api
-      - title: Hosting services
-        pages:
-          - title: GAE flex
-            path: /docs/agents/python-agent/hosting-services/install-python-agent-gae-flexible-environment
-          - title: Heroku hosting service
-            path: /docs/agents/python-agent/hosting-services/python-agent-heroku
-          - title: OpenShift hosting service
-            path: /docs/agents/python-agent/hosting-services/python-agent-openshift
-          - title: Stackato hosting service
-            path: /docs/agents/python-agent/hosting-services/python-agent-stackato
-          - title: WebFaction hosting service
-            path: /docs/agents/python-agent/hosting-services/python-agent-webfaction
-      - title: Python agent API
-        path: /docs/agents/python-agent/python-agent-api
-        pages:
-          - title: View all calls
-            path: /docs/agents/python-agent/python-agent-api/view-all-python-agent-api-calls
-          - title: add_custom_parameter
-            path: /docs/agents/python-agent/python-agent-api/addcustomparameter-python-agent-api
-          - title: add_custom_parameters
-            path: /docs/agents/python-agent/python-agent-api/addcustomparameters-python-agent-api
-          - title: add_custom_span_attribute
-            path: /docs/agents/python-agent/python-agent-api/addcustomspanattribute-python-agent-api
-          - title: application
-            path: /docs/agents/python-agent/python-agent-api/application-python-agent-api
-          - title: application_settings
-            path: /docs/agents/python-agent/python-agent-api/applicationsettings-python-agent-api
-          - title: background_task
-            path: /docs/agents/python-agent/python-agent-api/backgroundtask-python-agent-api
-          - title: web_transaction
-            path: /docs/agents/python-agent/python-agent-api/webtransaction
-          - title: callable_name
-            path: /docs/agents/python-agent/python-agent-api/callablename-python-agent-api
-          - title: capture_request_params
-            path: /docs/agents/python-agent/python-agent-api/capturerequestparams-python-agent-api
-          - title: current_transaction
-            path: /docs/agents/python-agent/python-agent-api/currenttransaction-python-agent-api
-          - title: create_distributed_trace_payload
-            path: /docs/agents/python-agent/python-agent-api/createdistributedtracepayload-python-agent-api
-          - title: accept_distributed_trace_payload
-            path: /docs/agents/python-agent/python-agent-api/acceptdistributedtracepayload-python-agent-api
-          - title: insert_distributed_trace_headers
-            path: /docs/agents/python-agent/python-agent-api/insertdistributedtraceheaders-python-agent-api
-          - title: accept_distributed_trace_headers
-            path: /docs/agents/python-agent/python-agent-api/acceptdistributedtraceheaders-python-agent-api
-          - title: datastore_trace
-            path: /docs/agents/python-agent/python-agent-api/datastoretrace-python-agent-api
-          - title: data_source_factory
-            path: /docs/agents/python-agent/python-agent-api/datasourcefactory-python-agent-api
-          - title: data_source_generator
-            path: /docs/agents/python-agent/python-agent-api/datasourcegenerator-python-agent-api
-          - title: disable_browser_autorum
-            path: /docs/agents/python-agent/python-agent-api/disablebrowserautorum-python-agent-api
-          - title: end_of_transaction
-            path: /docs/agents/python-agent/python-agent-api/endoftransaction-python-agent-api
-          - title: external_trace
-            path: /docs/agents/python-agent/python-agent-api/externaltrace-python-agent-api
-          - title: function_trace
-            path: /docs/agents/python-agent/python-agent-api/functiontrace-python-agent-api
-          - title: get_browser_timing_footer
-            path: /docs/agents/python-agent/python-agent-api/getbrowsertimingfooter-python-agent-api
-          - title: get_browser_timing_header
-            path: /docs/agents/python-agent/python-agent-api/getbrowsertimingheader-python-agent-api
-          - title: get_linking_metadata
-            path: /docs/agents/python-agent/python-agent-api/getlinkingmetadata-python-agent-api
-          - title: global_settings
-            path: /docs/agents/python-agent/python-agent-api/globalsettings-python-agent-api
-          - title: ignore_transaction
-            path: /docs/agents/python-agent/python-agent-api/ignoretransaction-python-agent-api
-          - title: initialize
-            path: /docs/agents/python-agent/python-agent-api/initialize-python-agent-api
-          - title: message_trace
-            path: /docs/agents/python-agent/python-agent-api/messagetrace-python-agent-api
-          - title: message_transaction
-            path: /docs/agents/python-agent/python-agent-api/messagetransaction-python-agent-api
-          - title: record_custom_event
-            path: /docs/agents/python-agent/python-agent-api/recordcustomevent-python-agent-api
-          - title: record_exception
-            path: /docs/agents/python-agent/python-agent-api/recordexception-python-agent-api
-          - title: record_custom_metric
-            path: /docs/agents/python-agent/python-agent-api/recordcustommetric-python-agent-api
-          - title: record_custom_metrics
-            path: /docs/agents/python-agent/python-agent-api/recordcustommetrics-python-agent-api
-          - title: register_application
-            path: /docs/agents/python-agent/python-agent-api/registerapplication-python-agent-api
-          - title: register_data_source
-            path: /docs/agents/python-agent/python-agent-api/registerdatasource-python-agent-api
-          - title: set_background_task
-            path: /docs/agents/python-agent/python-agent-api/setbackgroundtask-python-agent-api
-          - title: set_transaction_name
-            path: /docs/agents/python-agent/python-agent-api/settransactionname-python-agent-api
-          - title: shutdown_agent
-            path: /docs/agents/python-agent/python-agent-api/shutdownagent-python-agent-api
-          - title: suppress_apdex_metric
-            path: /docs/agents/python-agent/python-agent-api/suppressapdexmetric-python-agent-api
-          - title: suppress_transaction_trace
-            path: /docs/agents/python-agent/python-agent-api/suppresstransactiontrace-python-agent-api
-          - title: wsgi_application
-            path: /docs/agents/python-agent/python-agent-api/wsgiapplication-python-agent-api
-          - title: asgi_application
-            path: /docs/agents/python-agent/python-agent-api/asgiapplication-python-agent-api
       - title: Configuration
         pages:
           - title: Python agent configuration
             path: /docs/agents/python-agent/configuration/python-agent-configuration
       - title: Custom instrumentation
         pages:
-          - title: Custom instrumentation overview
+          - title: Python custom instrumentation via config file
+            path: /docs/agents/python-agent/custom-instrumentation/python-custom-instrumentation-config-file
+          - title: Python custom instrumentation
             path: /docs/agents/python-agent/custom-instrumentation/python-custom-instrumentation
-          - title: Instrumentation via config file
-            path: /docs/agents/python-agent/custom-instrumentation/python-custom-instrumentation-config-file
-      - title: Async instrumentation
-        pages:
-          - title: Uvicorn
-            path: /docs/agents/python-agent/web-frameworks-servers/uvicorn
-          - title: Starlette
-            path: /docs/agents/python-agent/web-frameworks-servers/python-agent-starlette-web-framework
-          - title: Asyncpg
-            path: /docs/agents/python-agent/async-instrumentation/asyncpg
-          - title: FastAPI
-            path: /docs/agents/python-agent/web-frameworks-servers/python-agent-fastapi-web-framework
-      - title: Latest release
-        path: /docs/release-notes/agent-release-notes/python-release-notes/current
-      - title: Troubleshooting
-        pages:
-          - title: Troubleshooting Browser
-            path: /docs/agents/python-agent/troubleshooting/troubleshooting-browser-instrumentation-python
-          - title: Testing the Python agent
-            path: /docs/agents/python-agent/troubleshooting/testing-python-agent
-          - title: Emulating legacy parameters
-            path: /docs/agents/python-agent/troubleshooting/emulating-legacy-server-side-parameter-configuration-python
-          - title: No data appears
-            path: /docs/agents/python-agent/troubleshooting/no-data-appears-python
-          - title: Python agent logging
-            path: /docs/agents/python-agent/troubleshooting/python-agent-logging
-          - title: Missing information when using ensure_future
-            path: /docs/agents/python-agent/troubleshooting/missing-information-when-using-ensurefuture-python
-          - title: Activate application warning
-            path: /docs/agents/python-agent/troubleshooting/activate-application-warning-python
-  - title: .NET agent
-    path: /docs/agents/net-agent
-    pages:
-      - title: Getting started
-        pages:
-          - title: 'APM agent security: .NET'
-            path: /docs/agents/net-agent/getting-started/apm-agent-security-net
-          - title: Compatibility and requirements (Framework)
-            path: /docs/agents/net-agent/getting-started/net-agent-compatibility-requirements-net-framework
-          - title: .NET release notes
-            path: /docs/agents/net-agent/getting-started/net-release-notes
-          - title: Compatibility and requirements (Core)
-            path: /docs/agents/net-agent/getting-started/net-agent-compatibility-requirements-net-core
-          - title: New Relic for .NET
-            path: /docs/agents/net-agent/getting-started/introduction-new-relic-net
-      - title: Custom instrumentation
-        pages:
-          - title: Introduction to .NET custom instrumentation
-            path: /docs/agents/net-agent/custom-instrumentation/introduction-net-custom-instrumentation
-          - title: Attribute custom instrumentation
-            path: /docs/agents/net-agent/custom-instrumentation/custom-instrumentation-attributes-net
-          - title: XML to create transactions
-            path: /docs/agents/net-agent/custom-instrumentation/create-transactions-xml-net
-          - title: XML to add detail
-            path: /docs/agents/net-agent/custom-instrumentation/add-detail-transactions-xml-net
-      - title: Attributes
-        pages:
-          - title: .NET agent attributes
-            path: /docs/agents/net-agent/attributes/net-agent-attributes
-          - title: Custom attributes (.NET)
-            path: /docs/agents/net-agent/attributes/custom-attributes-net
-          - title: .NET attribute examples
-            path: /docs/agents/net-agent/attributes/net-attribute-examples
-          - title: Enable and disable attributes
-            path: /docs/agents/net-agent/attributes/enable-disable-attributes-net
-      - title: Azure troubleshooting
-        pages:
-          - title: 'Azure Cloud Services: No data appears'
-            path: /docs/agents/net-agent/azure-troubleshooting/azure-cloud-services-no-data-appears
-          - title: 'Azure Web Apps: No data appears'
-            path: /docs/agents/net-agent/azure-troubleshooting/azure-web-apps-using-always-no-data-appears
-          - title: 'Azure Web Apps: Unable to open log file'
-            path: /docs/agents/net-agent/azure-troubleshooting/azure-web-apps-unable-open-log-file
-          - title: Profiler .dll locks during deployment
-            path: /docs/agents/net-agent/azure-troubleshooting/azure-web-apps-profiler-dll-locks-during-deployment
-          - title: No data with Microsoft App Insights
-            path: /docs/agents/net-agent/azure-troubleshooting/no-data-reporting-microsoft-application-insights
-      - title: NET agent API
-        path: /docs/agents/net-agent/net-agent-api
-        pages:
-          - title: View all methods
-            path: /docs/agents/net-agent/net-agent-api/view-all-methods
-          - title: AddCustomParameter
-            path: /docs/agents/net-agent/net-agent-api/addcustomparameter-net-agent-api
-          - title: DisableBrowserMonitoring
-            path: /docs/agents/net-agent/net-agent-api/disablebrowsermonitoring-net-agent-api
-          - title: GetAgent
-            path: /docs/agents/net-agent/net-agent-api/getagent
-          - title: GetBrowserTimingHeader
-            path: /docs/agents/net-agent/net-agent-api/getbrowsertimingheader-net-agent-api
-          - title: GetLinkingMetadata
-            path: /docs/agents/net-agent/net-agent-api/getlinkingmetadata-net-agent-api
-          - title: IAgent
-            path: /docs/agents/net-agent/net-agent-api/iagent
-          - title: IDistributedTracePayload
-            path: /docs/agents/net-agent/net-agent-api/idistributedtracepayload-net-agent-api
-          - title: ITransaction
-            path: /docs/agents/net-agent/net-agent-api/itransaction
-          - title: ISpan
-            path: /docs/agents/net-agent/net-agent-api/ispan
-          - title: IgnoreApdex
-            path: /docs/agents/net-agent/net-agent-api/ignore-apdex
-          - title: IgnoreTransaction
-            path: /docs/agents/net-agent/net-agent-api/ignore-transaction
-          - title: NoticeError
-            path: /docs/agents/net-agent/net-agent-api/noticeerror-net-agent-api
-          - title: IncrementCounter
-            path: /docs/agents/net-agent/net-agent-api/incrementcounter-net-agent-api
-          - title: RecordCustomEvent
-            path: /docs/agents/net-agent/net-agent-api/recordcustomevent-net-agent-api
-          - title: RecordMetric
-            path: /docs/agents/net-agent/net-agent-api/recordmetric-net-agent-api
-          - title: RecordResponseTimeMetric
-            path: /docs/agents/net-agent/net-agent-api/recordresponsetimemetric-net-agent-api
-          - title: SetApplicationName
-            path: /docs/agents/net-agent/net-agent-api/set-application-name
-          - title: SetTransactionName
-            path: /docs/agents/net-agent/net-agent-api/settransactionname-net-agent-api
-          - title: SetTransactionUri
-            path: /docs/agents/net-agent/net-agent-api/set-transaction-uri
-          - title: SetUserParameters
-            path: /docs/agents/net-agent/net-agent-api/set-user-parameters
-          - title: StartAgent
-            path: /docs/agents/net-agent/net-agent-api/start-agent
-          - title: TraceMetadata
-            path: /docs/agents/net-agent/net-agent-api/tracemetadata-net-agent-api-0
-      - title: API guides
-        pages:
-          - title: .NET agent API guide
-            path: /docs/agents/net-agent/api-guides/guide-using-net-agent-api
-      - title: Installation
-        pages:
-          - title: Install introduction
-            path: /docs/agents/net-agent/installation/introduction-net-agent-install
-          - title: Install for Windows
-            path: /docs/agents/net-agent/installation/install-net-agent-windows
-          - title: Install for Linux
-            path: /docs/agents/net-agent/installation/install-net-agent-linux
-          - title: Update the agent
-            path: /docs/agents/net-agent/installation/update-net-agent
-          - title: Uninstall the agent
-            path: /docs/agents/net-agent/installation/uninstall-net-agent
-      - title: Other installation
-        pages:
-          - title: ASP.NET Core
-            path: /docs/agents/net-agent/other-installation/install-net-agent-aspnet-core
-          - title: Install with NuGet
-            path: /docs/agents/net-agent/install-guides/install-net-agent-using-nuget
-          - title: Install for Docker
-            path: /docs/agents/net-agent/installation/install-docker-container
-          - title: Install for WCF
-            path: /docs/agents/net-agent/other-installation/install-net-agent-windows-communication-foundation-wcf
-          - title: Install resources (advanced)
-            path: /docs/net-agent-install-resources
-          - title: How to verify the checksum of .NET Agent downloads
-            path: /docs/agents/net-agent/other-installation/how-verify-checksum-net-agent-downloads
-      - title: Configuration
-        pages:
-          - title: .NET agent configuration
-            path: /docs/agents/net-agent/configuration/net-agent-configuration
-          - title: Name your .NET application
-            path: /docs/agents/net-agent/configuration/name-your-net-application
-      - title: Azure installation
-        pages:
-          - title: Azure Cloud Services
-            path: /docs/agents/net-agent/azure-installation/install-net-agent-azure-cloud-services
-          - title: Azure Service Fabric
-            path: /docs/agents/net-agent/azure-installation/install-net-agent-azure-service-fabric
-          - title: Azure Web Apps
-            path: /docs/agents/net-agent/azure-installation/install-net-agent-azure-web-apps
-          - title: Azure Marketplace app
-            path: /docs/agents/net-agent/azure-installation/install-azure-marketplace-app-new-relic
-          - title: Azure troubleshooting
-            path: /docs/agents/net-agent/azure-installation/azure-troubleshooting
-      - title: Other features
-        pages:
-          - title: Async support in .NET
-            path: /docs/agents/net-agent/other-features/async-support-net
-          - title: Limit log disk space
-            path: /docs/agents/net-agent/other-features/limit-log-disk-space-log-rolling
-          - title: Add Browser monitoring
-            path: /docs/agents/net-agent/other-features/browser-monitoring-net-agent
-          - title: .Net Performance Metrics
-            path: /docs/agents/net-agent/other-features/net-performance-metrics
-      - title: Latest release
-        path: /docs/release-notes/agent-release-notes/net-release-notes/current
-      - title: Troubleshooting
-        pages:
-          - title: No data appears
-            path: /docs/agents/net-agent/troubleshooting/no-data-appears-net
-          - title: Agent changes Content-Type header for WCF apps (.NET)
-            path: /docs/agents/net-agent/troubleshooting/agent-changes-content-type-header-wcf-apps-net
-          - title: Azure Pipelines wipes out NewRelic.Azure.WebSites.Extension directories
-            path: /docs/agents/net-agent/troubleshooting/azure-pipelines-wipes-out-newrelicazurewebsitesextension-directories
-          - title: Support for Framework 4.0 or lower
-            path: /docs/agents/net-agent/troubleshooting/technical-support-net-framework-40-or-lower
-          - title: Generate logs for troubleshooting
-            path: /docs/agents/net-agent/troubleshooting/generate-logs-troubleshooting-net
-          - title: No Browser data appears
-            path: /docs/agents/net-agent/troubleshooting/no-browser-data-appears-net
-          - title: Profiler conflicts
-            path: /docs/agents/net-agent/troubleshooting/profiler-conflicts
-          - title: Handled errors reported
-            path: /docs/agents/net-agent/troubleshooting/net-agent-reports-handled-errors
-          - title: No data and registry key permission issues
-            path: /docs/agents/net-agent/troubleshooting/no-data-registry-key-permission-issues
-          - title: High memory usage
-            path: /docs/agents/net-agent/troubleshooting/high-memory-usage-net
-          - title: 'CoCreate errors: No event log'
-            path: /docs/agents/net-agent/troubleshooting/cocreate-errors-no-event-log
-          - title: 'Browser injection: Health check conflict'
-            path: /docs/agents/net-agent/troubleshooting/browser-injection-health-check-conflict
-          - title: 'CoCreateInstance errors: No profiler log'
-            path: /docs/agents/net-agent/troubleshooting/cocreateinstance-errors-no-profiler-log
-          - title: Missing async metrics
-            path: /docs/agents/net-agent/troubleshooting/missing-net-async-metrics
-          - title: Missing Couchbase metrics
-            path: /docs/agents/net-agent/troubleshooting/missing-couchbase-metrics-net
-          - title: Status monitor
-            path: /docs/agents/net-agent/troubleshooting/new-relic-net-status-monitor
-          - title: Resolve .NET and SCOM conflicts
-            path: /docs/agents/net-agent/troubleshooting/resolve-net-scom-conflicts
-          - title: No data after disabling TLS 1.0
-            path: /docs/agents/net-agent/troubleshooting/no-data-appears-after-disabling-tls-10
-          - title: Monitor short-lived processes
-            path: /docs/agents/net-agent/troubleshooting/monitor-short-lived-net-processes
-  - title: Go agent
-    path: /docs/agents/go-agent
-    pages:
-      - title: Get started
-        pages:
-          - title: Go agent release notes
-            path: /docs/agents/go-agent/get-started/go-agent-release-notes
-          - title: Compatibility and requirements
-            path: /docs/agents/go-agent/get-started/go-agent-compatibility-requirements
-          - title: Go agent security
-            path: /docs/agents/go-agent/get-started/apm-agent-security-go
-          - title: New Relic for Go
-            path: /docs/agents/go-agent/get-started/introduction-new-relic-go
-      - title: Instrumentation
-        pages:
-          - title: Instrument Go transactions
-            path: /docs/agents/go-agent/instrumentation/instrument-go-transactions
-          - title: Instrument Go segments
-            path: /docs/agents/go-agent/instrumentation/instrument-go-segments
-          - title: Custom events
-            path: /docs/agents/go-agent/features/create-custom-events-go
-          - title: Go agent attributes
-            path: /docs/agents/go-agent/instrumentation/go-agent-attributes
-          - title: Create custom metrics in Go
-            path: /docs/agents/go-agent/instrumentation/create-custom-metrics-go
-      - title: Installation
-        pages:
-          - title: Install New Relic for Go
-            path: /docs/agents/go-agent/installation/install-new-relic-go
-          - title: Install in GAE flex
-            path: /docs/agents/go-agent/installation/install-go-agent-gae-flexible-environment
-          - title: Update the Go agent
-            path: /docs/agents/go-agent/installation/update-go-agent
-          - title: Uninstall the Go agent
-            path: /docs/agents/go-agent/installation/uninstall-go-agent
-      - title: Configuration
-        pages:
-          - title: Go configuration
-            path: /docs/agents/go-agent/configuration/go-agent-configuration
-          - title: Go agent logging
-            path: /docs/agents/go-agent/configuration/go-agent-logging
-      - title: Features
-        pages:
-          - title: Go runtime UI page
-            path: /docs/agents/go-agent/features/go-runtime-page-troubleshoot-performance-problems
-          - title: Custom events
-            path: /docs/agents/go-agent/features/create-custom-events-go
-          - title: Add browser monitoring
-            path: /docs/agents/go-agent/features/add-browser-monitoring-your-go-apps
-          - title: Distributed tracing
-            path: /docs/agents/go-agent/features/enable-distributed-tracing-your-go-applications
-          - title: Cross application tracing
-            path: /docs/agents/go-agent/features/cross-application-tracing-go
-          - title: Trace asynchronous applications
-            path: /docs/agents/go-agent/features/trace-asynchronous-applications
-      - title: API guides
-        pages:
-          - title: Go agent API guide
-            path: /docs/agents/go-agent/api-guides/guide-using-go-agent-api
-      - title: Latest release
-        path: /docs/release-notes/agent-release-notes/go-release-notes/current
-      - title: Troubleshooting
-        pages:
-          - title: No data appears
-            path: /docs/agents/go-agent/troubleshooting/no-data-appears-go
-  - title: C SDK
-    path: /docs/agents/c-sdk
-    pages:
-      - title: Get started
-        pages:
-          - title: C SDK security
-            path: /docs/agents/c-sdk/get-started/apm-security-c-sdk
-          - title: C SDK release notes
-            path: /docs/agents/c-sdk/get-started/c-sdk-release-notes
-          - title: Compatibility and requirements
-            path: /docs/agents/c-sdk/get-started/c-sdk-compatibility-requirements
-          - title: Introduction to the C SDK
-            path: /docs/agents/c-sdk/get-started/introduction-c-sdk
-      - title: Install and configure
-        pages:
-          - title: Install (compile) the C SDK
-            path: /docs/agents/c-sdk/install-configure/install-c-sdk-compile-link-your-code
-          - title: Docker and other containers
-            path: /docs/agents/c-sdk/install-configure/docker-other-container-environments-install-c-sdk
-          - title: C SDK configuration
-            path: /docs/agents/c-sdk/install-configure/c-sdk-configuration
-          - title: Update your C SDK library
-            path: /docs/agents/c-sdk/install-configure/update-your-c-sdk-library
-          - title: Uninstall (remove) the C SDK
-            path: /docs/agents/c-sdk/install-configure/uninstall-remove-c-sdk
-      - title: Instrumentation
-        pages:
-          - title: Instrument your app
-            path: /docs/agents/c-sdk/instrumentation/instrument-your-app-c-sdk
-          - title: Enable distributed tracing for your C applications
-            path: /docs/agents/c-sdk/instrumentation/enable-distributed-tracing-your-c-applications
-          - title: Guide to using the C SDK API
-            path: /docs/agents/c-sdk/instrumentation/guide-using-c-sdk-api
-          - title: Use default or custom attributes
-            path: /docs/agents/c-sdk/instrumentation/use-default-or-custom-attributes-c-sdk
-      - title: Latest release
-        path: /docs/release-notes/agent-release-notes/c-sdk-release-notes/current
-      - title: Troubleshooting
-        pages:
-          - title: No data appears (C SDK)
-            path: /docs/agents/c-sdk/troubleshooting/no-data-appears-c-sdk
-          - title: Troubleshooting logs (C SDK)
-            path: /docs/agents/c-sdk/troubleshooting/generate-logs-troubleshooting-c-sdk
-  - title: Ruby agent
-    path: /docs/agents/ruby-agent
-    pages:
-      - title: Getting started
-        pages:
-          - title: Requirements and supported frameworks
-            path: /docs/agents/ruby-agent/getting-started/ruby-agent-requirements-supported-frameworks
-          - title: New Relic's GitHub repository
-            path: /docs/agents/ruby-agent/getting-started/new-relics-github-repository
-          - title: Ruby release notes
-            path: /docs/agents/ruby-agent/getting-started/ruby-release-notes
-          - title: Ruby agent security
-            path: /docs/agents/ruby-agent/getting-started/apm-agent-security-ruby
-          - title: New Relic for Ruby
-            path: /docs/agents/ruby-agent/getting-started/introduction-new-relic-ruby
-      - title: Installation
-        pages:
-          - title: Ruby agent installation
-            path: /docs/agents/ruby-agent/installation/install-new-relic-ruby-agent
-          - title: Rails plugin installation
-            path: /docs/agents/ruby-agent/installation/ruby-agent-installation-rails-plugin
-          - title: GAE flex
-            path: /docs/agents/ruby-agent/installation/install-new-relic-ruby-agent-gae-flexible-environment
-          - title: Ruby agent and Heroku
-            path: /docs/agents/ruby-agent/installation/ruby-agent-heroku
-          - title: Update Ruby agent
-            path: /docs/agents/ruby-agent/installation/update-ruby-agent
-          - title: Uninstall Ruby agent
-            path: /docs/agents/ruby-agent/installation/uninstall-ruby-agent
-      - title: Configuration
-        pages:
-          - title: Ruby configuration
-            path: /docs/agents/ruby-agent/configuration/ruby-agent-configuration
-          - title: Custom SSL certificates
-            path: /docs/agents/ruby-agent/configuration/custom-ssl-certificates-ruby
-          - title: Connect hosts to account
-            path: /docs/agents/ruby-agent/configuration/connect-hosts-your-account
-      - title: API guides
-        pages:
-          - title: Ruby custom instrumentation
-            path: /docs/agents/ruby-agent/api-guides/ruby-custom-instrumentation
-          - title: API guide
-            path: /docs/agents/ruby-agent/api-guides/guide-using-ruby-agent-api
-          - title: Ruby custom metrics
-            path: /docs/agents/ruby-agent/api-guides/ruby-custom-metrics
-          - title: Ignoring specific transactions
-            path: /docs/agents/ruby-agent/api-guides/ignoring-specific-transactions
-          - title: Reporting handled errors
-            path: /docs/agents/ruby-agent/api-guides/sending-handled-errors-new-relic
-          - title: Third party instrumentation
-            path: /docs/agents/ruby-agent/api-guides/third-party-instrumentation
-      - title: Features
-        pages:
-          - title: Record deployments
-            path: /docs/agents/ruby-agent/features/record-deployments-ruby-agent
-          - title: Message queues
-            path: /docs/agents/ruby-agent/features/message-queues
-          - title: Ruby HTTP client tracing
-            path: /docs/agents/ruby-agent/features/http-client-tracing-ruby
-          - title: Ruby cross application tracing
-            path: /docs/agents/ruby-agent/features/cross-application-tracing-ruby
-          - title: Ruby VM measurements
-            path: /docs/agents/ruby-agent/features/ruby-vm-measurements
-          - title: Garbage collection
-            path: /docs/agents/ruby-agent/features/garbage-collection
-          - title: Browser monitoring
-            path: /docs/agents/ruby-agent/features/new-relic-browser-ruby-agent
-          - title: Developer mode
-            path: /docs/agents/ruby-agent/features/developer-mode
-      - title: Background jobs
-        pages:
-          - title: Resque instrumentation
-            path: /docs/agents/ruby-agent/background-jobs/resque-instrumentation
-          - title: Sidekiq instrumentation
-            path: /docs/agents/ruby-agent/background-jobs/sidekiq-instrumentation
-          - title: Rake instrumentation
-            path: /docs/agents/ruby-agent/background-jobs/rake-instrumentation
-          - title: Monitor background processes
-            path: /docs/agents/ruby-agent/background-jobs/monitor-ruby-background-processes
-          - title: 'Delayed::Job instrumentation'
-            path: /docs/agents/ruby-agent/background-jobs/delayedjob-instrumentation
-      - title: Attributes
-        pages:
-          - title: Enable and disable attributes
-            path: /docs/agents/ruby-agent/attributes/enable-disable-attributes-ruby
-          - title: Ruby agent attributes
-            path: /docs/agents/ruby-agent/attributes/ruby-agent-attributes
-          - title: Attribute examples
-            path: /docs/agents/ruby-agent/attributes/ruby-attribute-examples
-      - title: Instrumented gems
-        pages:
-          - title: Redis instrumentation
-            path: /docs/agents/ruby-agent/instrumented-gems/redis-instrumentation
-          - title: Mongo instrumentation
-            path: /docs/agents/ruby-agent/frameworks/mongo-instrumentation
-          - title: Rack and Metal support
-            path: /docs/agents/ruby-agent/frameworks/rack-metal-support
-          - title: Rack middlewares
-            path: /docs/agents/ruby-agent/instrumented-gems/rack-middlewares
-          - title: Metal controller instrumentation
-            path: /docs/agents/ruby-agent/frameworks/metal-controller-instrumentation
-          - title: Sequel instrumentation
-            path: /docs/agents/ruby-agent/frameworks/sequel-instrumentation
-          - title: Sinatra instrumentation
-            path: /docs/agents/ruby-agent/instrumented-gems/sinatra-instrumentation
-      - title: Latest release
-        path: /docs/release-notes/agent-release-notes/ruby-release-notes/current
-      - title: Troubleshooting
-        pages:
-          - title: No log file
-            path: /docs/agents/ruby-agent/troubleshooting/no-log-file-ruby
-          - title: Incompatible gems
-            path: /docs/agents/ruby-agent/troubleshooting/incompatible-gems
-          - title: No data appears
-            path: /docs/agents/ruby-agent/troubleshooting/no-data-appears-ruby
-          - title: Generating logs
-            path: /docs/agents/ruby-agent/troubleshooting/generating-logs-troubleshooting-ruby
-          - title: Control when the agent starts
-            path: /docs/agents/ruby-agent/troubleshooting/control-when-ruby-agent-starts
-          - title: 'SystemStackError: stack level too deep'
-            path: /docs/agents/ruby-agent/troubleshooting/systemstackerror-stack-level-too-deep
-          - title: Ruby agent audit log
-            path: /docs/agents/ruby-agent/troubleshooting/ruby-agent-audit-log
-          - title: Passenger troubleshooting
-            path: /docs/agents/ruby-agent/troubleshooting/passenger-troubleshooting
-          - title: No data with Unicorn
-            path: /docs/agents/ruby-agent/troubleshooting/no-data-unicorn
-          - title: Update deprecated API calls
-            path: /docs/agents/ruby-agent/troubleshooting/update-deprecated-api-calls
-          - title: Update private API calls to public Tracer API
-            path: /docs/agents/ruby-agent/troubleshooting/update-private-api-calls-public-tracer-api
-          - title: Not installing Grape
-            path: /docs/agents/ruby-agent/troubleshooting/not-installing-new-relic-supported-grape
-  - title: Java agent
-    path: /docs/agents/java-agent
-    pages:
-      - title: Getting started
-        pages:
-          - title: Compatibility and requirements
-            path: /docs/agents/java-agent/getting-started/compatibility-requirements-java-agent
-          - title: Java agent security
-            path: /docs/agents/java-agent/getting-started/apm-agent-security-java
-          - title: Java release notes
-            path: /docs/agents/java-agent/getting-started/java-release-notes
-          - title: New Relic for Java
-            path: /docs/agents/java-agent/getting-started/introduction-new-relic-java
-      - title: Instrumentation
-        pages:
-          - title: Transaction naming protocol
-            path: /docs/agents/java-agent/instrumentation/transaction-naming-protocol
-          - title: Monitor deployments
-            path: /docs/agents/java-agent/instrumentation/monitor-deployments-java-agent
-          - title: Instrument webpages via API
-            path: /docs/agents/java-agent/instrumentation/instrument-browser-monitoring-java-agent-api
-          - title: Browser best practices
-            path: /docs/agents/java-agent/instrumentation/browser-monitoring-best-practices-java
-          - title: Instrument Kafka message queues
-            path: /docs/agents/java-agent/instrumentation/java-agent-instrument-kafka-message-queues
-          - title: Use RabbitMQ or JMS for message queues
-            path: /docs/agents/java-agent/instrumentation/use-rabbitmq-or-jms-message-queues
-          - title: Instrumentation modules
-            path: /docs/agents/java-agent/instrumentation/extension-additional-instrumentation-modules
-          - title: Ignore transactions
-            path: /docs/agents/java-agent/instrumentation/ignore-transactions-using-api
-      - title: Custom instrumentation
-        pages:
-          - title: Java custom instrumentation
-            path: /docs/agents/java-agent/custom-instrumentation/java-custom-instrumentation
-          - title: Custom instrumentation editor
-            path: /docs/agents/java-agent/custom-instrumentation/custom-instrumentation-editor-instrument-ui
-          - title: Scala instrumentation
-            path: /docs/agents/java-agent/frameworks/scala-installation-java
-          - title: Java instrumentation by XML
-            path: /docs/agents/java-agent/custom-instrumentation/java-instrumentation-xml
-          - title: XML instrumentation example
-            path: /docs/agents/java-agent/custom-instrumentation/java-xml-instrumentation-examples
-          - title: Custom JMX instrumentation
-            path: /docs/agents/java-agent/custom-instrumentation/java-agent-custom-jmx-instrumentation-yaml
-          - title: Custom JMX YAML examples
-            path: /docs/agents/java-agent/custom-instrumentation/custom-jmx-yaml-examples
-          - title: Troubleshooting Java custom instrumentation
-            path: /docs/agents/java-agent/custom-instrumentation/troubleshooting-java-custom-instrumentation
-          - title: Circuit breaker
-            path: /docs/agents/java-agent/custom-instrumentation/circuit-breaker-java-custom-instrumentation
-          - title: Messaging framework instrumentation
-            path: /docs/agents/java-agent/custom-instrumentation/messaging-framework-instrumentation
-      - title: Installation
-        pages:
-          - title: Install the Java agent
-            path: /docs/agents/java-agent/installation/install-java-agent
-          - title: Include agent with JVM
-            path: /docs/agents/java-agent/installation/include-java-agent-jvm-argument
-          - title: Update the Java agent
-            path: /docs/agents/java-agent/installation/update-java-agent
-          - title: Uninstall the Java agent
-            path: /docs/agents/java-agent/installation/uninstall-java-agent
-      - title: Configuration
-        pages:
-          - title: Java agent configuration
-            path: /docs/agents/java-agent/configuration/java-agent-configuration-config-file
-          - title: Name your Java application
-            path: /docs/agents/java-agent/configuration/name-your-java-application
-          - title: Java agent config file template
-            path: /docs/agents/java-agent/configuration/java-agent-config-file-template
-          - title: Hostname logic
-            path: /docs/agents/java-agent/configuration/hostname-logic-java
-          - title: Distributed tracing
-            path: /docs/agents/java-agent/configuration/enable-distributed-tracing-java-agent
-          - title: Automatic application naming
-            path: /docs/agents/java-agent/configuration/automatic-application-naming
-          - title: Error configuration
-            path: /docs/agents/java-agent/configuration/java-agent-error-configuration
-          - title: Configuring your SSL certificates
-            path: /docs/agents/java-agent/configuration/configuring-your-ssl-certificates
-      - title: Features
-        pages:
-          - title: JVM metrics page (Java)
-            path: /docs/agents/java-agent/features/jvms-page-java-view-app-server-metrics-jmx
-          - title: Real-time profiling for Java
-            path: /docs/agents/java-agent/features/real-time-profiling-java-using-jfr-metrics
-      - title: Heroku
-        pages:
-          - title: Java agent and Heroku
-            path: /docs/agents/java-agent/heroku/java-agent-heroku
-          - title: Scala and Heroku
-            path: /docs/agents/java-agent/heroku/java-agent-scala-heroku
-          - title: No data appears (Heroku)
-            path: /docs/agents/java-agent/heroku/no-data-appears-heroku-java
-      - title: Async instrumentation
-        pages:
-          - title: Async instrumentation
-            path: /docs/agents/java-agent/async-instrumentation/introduction-java-async-instrumentation
-          - title: Java async API
-            path: /docs/agents/java-agent/async-instrumentation/java-agent-api-asynchronous-applications
-          - title: Troubleshoot async
-            path: /docs/agents/java-agent/async-instrumentation/troubleshoot-java-asynchronous-instrumentation
-          - title: Disable async frameworks
-            path: /docs/agents/java-agent/async-instrumentation/disable-scala-netty-akka-play-2-instrumentation
-      - title: Additional installation
-        pages:
-          - title: Docker
-            path: /docs/agents/java-agent/additional-installation/install-new-relic-java-agent-docker
-          - title: AWS Elastic Beanstalk
-            path: /docs/agents/java-agent/additional-installation/aws-elastic-beanstalk-installation-java
-          - title: Ansible
-            path: /docs/agents/java-agent/additional-installation/install-new-relic-java-agent-ansible
-          - title: WildFly installation
-            path: /docs/agents/java-agent/additional-installation/wildfly-installation-java
-          - title: GAE flex
-            path: /docs/agents/java-agent/additional-installation/install-new-relic-java-agent-gae-flexible-environment
-          - title: WebSphere App Server
-            path: /docs/agents/java-agent/additional-installation/ibm-websphere-application-server
-          - title: Java 2 security installation
-            path: /docs/agents/java-agent/installation/install-java-agent-java-2-security
-          - title: Maven install
-            path: /docs/agents/java-agent/additional-installation/install-java-agent-using-maven
-          - title: Gradle installation
-            path: /docs/agents/java-agent/additional-installation/install-java-agent-using-gradle
-      - title: Attributes
-        pages:
-          - title: Java agent attributes
-            path: /docs/agents/java-agent/attributes/java-agent-attributes
-      - title: API guides
-        pages:
-          - title: Java agent API guide
-            path: /docs/agents/java-agent/api-guides/guide-using-java-agent-api
-          - title: Java agent API annotation
-            path: /docs/agents/java-agent/api-guides/java-agent-api-instrument-using-annotation
-          - title: 'API: Externals, messaging, frameworks'
-            path: /docs/agents/java-agent/api-guides/java-agent-api-instrument-external-calls-messaging-datastore-web-frameworks
-          - title: 'API: Annotating example app'
-            path: /docs/agents/java-agent/api-guides/java-agent-api-custom-instrumentation-annotation-example-app
-          - title: 'API example: Datastore and CAT'
-            path: /docs/agents/java-agent/api-guides/java-agent-api-instrumenting-example-app-external-datastore-calls-cat
-      - title: Latest release
-        path: /docs/release-notes/agent-release-notes/java-release-notes/current
-      - title: Troubleshooting
-        pages:
-          - title: Gather troubleshooting information
-            path: /docs/agents/java-agent/troubleshooting/gather-troubleshooting-information-java
-          - title: Determine permissions requirements
-            path: /docs/agents/java-agent/troubleshooting/determine-permissions-requirements-java
-          - title: No data appears
-            path: /docs/agents/java-agent/troubleshooting/no-data-appears-java
-          - title: All hosts appear as localhost
-            path: /docs/agents/java-agent/troubleshooting/all-hosts-appear-localhost
-          - title: Error bootstrapping Java agent
-            path: /docs/agents/java-agent/troubleshooting/error-bootstrapping-new-relic-java-agent
-          - title: Errors starting Java app server
-            path: /docs/agents/java-agent/troubleshooting/errors-starting-java-app-server
-          - title: Firewall or traffic connectivity failures
-            path: /docs/agents/java-agent/troubleshooting/firewall-or-traffic-connectivity-failures
-          - title: Generate logs for troubleshooting
-            path: /docs/agents/java-agent/troubleshooting/generate-debug-logs-troubleshooting-java
-          - title: Host links missing
-            path: /docs/agents/java-agent/troubleshooting/host-links-missing-java-apps-apm-summary
-          - title: Solr data does not appear
-            path: /docs/agents/java-agent/troubleshooting/java-solr-data-does-not-appear
-          - title: No Browser data appears
-            path: /docs/agents/java-agent/troubleshooting/no-browser-data-appears-java
-          - title: No log file
-            path: /docs/agents/java-agent/troubleshooting/no-log-file-java
-          - title: No stack traces
-            path: /docs/agents/java-agent/troubleshooting/no-stack-traces-java
-          - title: NullPointerException issues
-            path: /docs/agents/java-agent/troubleshooting/nullpointerexception-issues-java
-          - title: Resolve metric grouping issues
-            path: /docs/agents/java-agent/troubleshooting/resolve-metric-grouping-issues-java-apps
-          - title: SSL or connection errors
-            path: /docs/agents/java-agent/troubleshooting/ssl-or-connection-errors-java
-          - title: Update legacy Java config
-            path: /docs/agents/java-agent/troubleshooting/update-java-config-legacy-agent-versions
-          - title: Application server JMX setup
-            path: /docs/agents/java-agent/troubleshooting/application-server-jmx-setup
-          - title: Large number of false positive security vulnerabilities
-            path: /docs/agents/java-agent/troubleshooting/large-number-false-positive-security-vulnerabilities
-  - title: Node.js agent
-    path: /docs/agents/nodejs-agent
-    pages:
-      - title: Getting started
-        pages:
-<<<<<<< HEAD
-          - title: Compatibility and requirements
-            path: /docs/agents/nodejs-agent/getting-started/compatibility-requirements-nodejs-agent
-          - title: Node.js release notes
-            path: /docs/agents/nodejs-agent/getting-started/nodejs-release-notes
-          - title: Node.js agent security
-            path: /docs/agents/nodejs-agent/getting-started/apm-agent-security-nodejs
-          - title: New Relic for Node.js
-            path: /docs/agents/nodejs-agent/getting-started/introduction-new-relic-nodejs
-      - title: Installation and configuration
-        pages:
-          - title: Install the Node.js agent
-            path: /docs/agents/nodejs-agent/installation-configuration/install-nodejs-agent
-          - title: Install Node.js agent for Docker
-            path: /docs/agents/nodejs-agent/installation-configuration/install-new-relic-nodejs-agent-docker
-          - title: Node.js agent configuration
-            path: /docs/agents/nodejs-agent/installation-configuration/nodejs-agent-configuration
-          - title: Update the Node.js agent
-            path: /docs/agents/nodejs-agent/installation-configuration/update-nodejs-agent
-          - title: Uninstall the agent
-            path: /docs/agents/nodejs-agent/installation-configuration/uninstall-nodejs-agent
-      - title: Extend your instrumentation
-        pages:
-          - title: Node.js custom instrumentation
-            path: /docs/agents/nodejs-agent/extend-your-instrumentation/nodejs-custom-instrumentation
-          - title: Node.js custom metrics
-            path: /docs/agents/nodejs-agent/extend-your-instrumentation/nodejs-custom-metrics
-          - title: Apollo Server plugin
-            path: /docs/agents/nodejs-agent/extend-your-instrumentation/apollo-server-plugin-nodejs
-          - title: Node.js VMs statistics page
-            path: /docs/agents/nodejs-agent/extend-your-instrumentation/nodejs-vms-statistics-page
-          - title: Distributed tracing
-            path: /docs/agents/nodejs-agent/supported-features/enable-distributed-tracing-nodejs-agent
-          - title: Message queues
-            path: /docs/agents/nodejs-agent/extend-your-instrumentation/message-queues
-          - title: Browser monitoring
-            path: /docs/agents/nodejs-agent/extend-your-instrumentation/browser-monitoring-nodejs-agent
-          - title: Node.js VM measurements
-            path: /docs/agents/nodejs-agent/extend-your-instrumentation/nodejs-vm-measurements
-          - title: Node.js v1 custom instrumentation
-            path: /docs/agents/nodejs-agent/extend-your-instrumentation/nodejs-v1-custom-instrumentation-legacy
-=======
+      - title: Getting started
+        pages:
           - title: Instrumented Python packages
             path: /docs/agents/python-agent/getting-started/instrumented-python-packages
           - title: Intro to New Relic for Python
             path: /docs/agents/python-agent/getting-started/introduction-new-relic-python
->>>>>>> acc497a1
       - title: Hosting services
         pages:
-          - title: GAE flex
-            path: /docs/agents/nodejs-agent/hosting-services/install-new-relic-nodejs-agent-gae-flexible-environment
-          - title: Install on Azure Web Apps
-            path: /docs/agents/nodejs-agent/hosting-services/nodejs-agent-microsoft-azure
-          - title: Node.js agent and Heroku
-            path: /docs/agents/nodejs-agent/hosting-services/nodejs-agent-heroku
+          - title: Python agent and Heroku
+            path: /docs/agents/python-agent/hosting-services/python-agent-heroku
+          - title: Python agent and Stackato
+            path: /docs/agents/python-agent/hosting-services/python-agent-stackato
+          - title: Python agent and WebFaction
+            path: /docs/agents/python-agent/hosting-services/python-agent-webfaction
+      - title: Installation
+        pages:
+          - title: Advanced install of New Relic Python agent
+            path: /docs/agents/python-agent/installation/advanced-install-new-relic-python-agent
+          - title: 'Python agent admin script: Advanced usage'
+            path: /docs/agents/python-agent/installation/python-agent-admin-script-advanced-usage
+          - title: 'Python agent: Advanced integration'
+            path: /docs/agents/python-agent/installation/python-agent-advanced-integration
+          - title: Standard Python agent install
+            path: /docs/agents/python-agent/installation/standard-python-agent-install
+      - title: Supported features
+        pages:
+          - title: Browser monitoring and the Python agent
+            path: /docs/agents/python-agent/supported-features/browser-monitoring-python-agent
+          - title: Python custom metrics
+            path: /docs/agents/python-agent/supported-features/python-custom-metrics
+          - title: Python tips and tricks
+            path: /docs/agents/python-agent/supported-features/python-tips-tricks
+      - title: Web frameworks and servers
+        pages:
+          - title: Python agent and AJP WSGI server
+            path: /docs/agents/python-agent/web-frameworks-servers/python-agent-ajp-wsgi-server
+          - title: Python agent and CherryPy web framework
+            path: /docs/agents/python-agent/web-frameworks-servers/python-agent-cherrypy-web-framework
+          - title: Python agent and FastCGI web server
+            path: /docs/agents/python-agent/web-frameworks-servers/python-agent-fastcgi-web-server
+          - title: Python agent and Gunicorn WSGI web server
+            path: /docs/agents/python-agent/web-frameworks-servers/python-agent-gunicorn-wsgi-web-server
+          - title: Python agent and mod_wsgi web server
+            path: /docs/agents/python-agent/web-frameworks-servers/python-agent-modwsgi-web-server
+          - title: Python agent and Paste
+            path: /docs/agents/python-agent/web-frameworks-servers/python-agent-paste
+          - title: Python agent and SCGI web server
+            path: /docs/agents/python-agent/web-frameworks-servers/python-agent-scgi-web-server
+          - title: Python agent and uWSGI web server
+            path: /docs/agents/python-agent/web-frameworks-servers/python-agent-uwsgi-web-server
+          - title: Python agent and Waitress web server
+            path: /docs/agents/python-agent/web-frameworks-servers/python-agent-waitress-web-server
+          - title: Python agent and Web2py web framework
+            path: /docs/agents/python-agent/web-frameworks-servers/python-agent-web2py-web-framework
+  - title: Ruby agent
+    path: /docs/agents/ruby-agent
+    pages:
       - title: API guides
         pages:
-          - title: Guide to Node.js agent API
-            path: /docs/agents/nodejs-agent/api-guides/guide-using-nodejs-agent-api
-          - title: Node.js agent API
-            path: /docs/agents/nodejs-agent/api-guides/nodejs-agent-api
-      - title: Attributes
-        pages:
-          - title: Node.js agent attributes
-            path: /docs/agents/nodejs-agent/attributes/nodejs-agent-attributes
-      - title: Latest release
-        path: /docs/release-notes/agent-release-notes/nodejs-release-notes/current
-      - title: Troubleshooting
-        pages:
-          - title: Troubleshoot message consumers
-            path: /docs/agents/nodejs-agent/troubleshooting/troubleshoot-message-consumers
-          - title: Troubleshoot your installation
-            path: /docs/agents/nodejs-agent/troubleshooting/troubleshoot-your-nodejs-installation
-          - title: Logs for troubleshooting
-            path: /docs/agents/nodejs-agent/troubleshooting/generate-trace-log-troubleshooting-nodejs
-          - title: Large memory usage
-            path: /docs/agents/nodejs-agent/troubleshooting/troubleshooting-large-memory-usage-nodejs
-          - title: Troubleshoot Browser
-            path: /docs/agents/nodejs-agent/troubleshooting/troubleshoot-browser-instrumentation-nodejs
-  - title: Open-source licensed agents
-    pages:
-      - title: Open-source licensed agents
-        pages:
-          - title: New Relic C SDK
-            path: /docs/agents/open-source-licensed-agents/open-source-licensed-agents/new-relic-c-sdk
-          - title: Elixir open-source agent
-            path: /docs/agents/open-source-licensed-agents/elixir-open-source-agent
-          - title: Roku open-source agent
-            path: /docs/agents/open-source-licensed-agents/roku-open-source-video-agent
-  - title: Manage APM agents
-    pages:
-      - title: Agent data
-        pages:
-          - title: Real time streaming
-            path: /docs/agents/manage-apm-agents/agent-data/real-time-streaming
-          - title: Custom instrumentation
-            path: /docs/agents/manage-apm-agents/agent-data/custom-instrumentation
-          - title: Agent attributes
-            path: /docs/agents/manage-apm-agents/agent-data/agent-attributes
-          - title: Custom events
-            path: /docs/agents/manage-apm-agents/agent-data/collect-custom-events
-          - title: Custom metrics
-            path: /docs/agents/manage-apm-agents/agent-data/collect-custom-metrics
-          - title: Manage errors
-            path: /docs/agents/manage-apm-agents/agent-data/manage-errors-apm-collect-ignore-or-mark-expected
-          - title: Link Kubernetes
-            path: /docs/agents/manage-apm-agents/agent-data/link-your-applications-kubernetes
-      - title: App naming
-        pages:
-          - title: Name your application
-            path: /docs/agents/manage-apm-agents/app-naming/name-your-application
-          - title: Use multiple names for an app
-            path: /docs/agents/manage-apm-agents/app-naming/use-multiple-names-app
-      - title: Configuration
-        pages:
-          - title: Server-side configuration
-            path: /docs/agents/manage-apm-agents/configuration/server-side-agent-configuration
-          - title: View config values for your app
-            path: /docs/agents/manage-apm-agents/configuration/view-config-values-your-app
-          - title: High security mode
-            path: /docs/agents/manage-apm-agents/configuration/high-security-mode
-          - title: Configurable security policies
-            path: /docs/agents/manage-apm-agents/configuration/enable-configurable-security-policies
-          - title: 'Add, rename, and remove hosts'
-            path: /docs/agents/manage-apm-agents/configuration/add-rename-remove-hosts
-          - title: Monitor background processes
-            path: /docs/agents/manage-apm-agents/configuration/monitor-background-processes
-      - title: Troubleshooting
-        pages:
-          - title: Configuration mismatch
-            path: /docs/agents/manage-apm-agents/troubleshooting/agent-nrintegrationerrors-appear-insights
-          - title: Environment and services
-            path: /docs/agents/manage-apm-agents/troubleshooting/get-environment-data-about-your-apm-app+          - title: Ignoring specific transactions
+            path: /docs/agents/ruby-agent/api-guides/ignoring-specific-transactions
+      - title: Configuration
+        pages:
+          - title: Connect hosts to your account
+            path: /docs/agents/ruby-agent/configuration/connect-hosts-your-account
+          - title: Ruby agent configuration
+            path: /docs/agents/ruby-agent/configuration/ruby-agent-configuration
+      - title: Getting started
+        pages:
+          - title: Introduction to New Relic for Ruby
+            path: /docs/agents/ruby-agent/getting-started/introduction-new-relic-ruby
+          - title: New Relic's GitHub repository
+            path: /docs/agents/ruby-agent/getting-started/new-relics-github-repository
+      - title: Installation
+        pages:
+          - title: Install the New Relic Ruby agent
+            path: /docs/agents/ruby-agent/installation/install-new-relic-ruby-agent
+          - title: 'Ruby agent installation: Rails plugin'
+            path: /docs/agents/ruby-agent/installation/ruby-agent-installation-rails-plugin