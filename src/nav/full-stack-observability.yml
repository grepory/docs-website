title: Full-Stack Observability
path: /docs/full-stack-observability
icon: nr-fso
pages:
  - title: Overview
    path: /docs/full-stack-observability
  - title: Instrument everything
    pages:
      - title: Get started with New Relic instrumentation
        pages:
          - title: Introduction to integrations
            path: /docs/full-stack-observability/instrument-everything/get-started-new-relic-instrumentation/introduction-new-relic-integrations
      - title: Instrument core services and applications
        pages:
          - title: On-host integrations
            path: /docs/full-stack-observability/instrument-everything/instrument-core-services-applications/core-services-integrations
          - title: Kubernetes integration
            path: /docs/full-stack-observability/instrument-everything/instrument-core-services-applications/kubernetes-integration
          - title: Cloud services integrations
            path: /docs/full-stack-observability/instrument-everything/instrument-core-services-applications/cloud-services-integrations
          - title: Amazon ECS integration
            path: /docs/full-stack-observability/instrument-everything/instrument-core-services-applications/amazon-ecs-integration
          - title: Open source telemetry integrations
            path: /docs/full-stack-observability/instrument-everything/instrument-core-services-applications/open-source-telemetry-integrations
          - title: Prometheus integrations
            path: /docs/full-stack-observability/instrument-everything/instrument-core-services-applications/prometheus-integrations
          - title: Grafana integrations
            path: /docs/full-stack-observability/instrument-everything/instrument-core-services-applications/grafana-integrations
      - title: Develop your own integrations
        pages:
          - title: 'New Relic Flex: Build your own integration'
            path: /docs/integrations/host-integrations/host-integrations-list/flex-integration-tool-build-your-own-integration
          - title: New Relic Telemetry SDK
            path: /docs/full-stack-observability/instrument-everything/develop-your-own-integrations/new-relic-telemetry-sdk
          - title: New Relic APIs
            path: /docs/full-stack-observability/instrument-everything/develop-your-own-integrations/new-relic-apis
          - title: New Relic integrations SDK
            path: /docs/full-stack-observability/instrument-everything/develop-your-own-integrations/new-relic-integrations-sdk
      - title: Instrument your code and infrastructure
        pages:
          - title: Language agents (APM)
            path: /docs/full-stack-observability/instrument-everything/instrument-applications-infrastructure/language-agents-apm
          - title: Infrastructure agent
            path: /docs/full-stack-observability/instrument-everything/instrument-applications-infrastructure/infrastructure-agent
  - title: Observe everything
    pages:
      - title: Get started with New Relic observability
        pages:
          - title: Intro to Full-Stack Observability
            path: /docs/full-stack-observability/observe-everything/get-started-new-relic-observability/get-started-full-stack-observability
      - title: Observability solutions
        pages:
          - title: Application monitoring (APM)
            path: /docs/full-stack-observability/monitor-everything/observability-solutions/application-monitoring-apm
          - title: Browser monitoring
            path: /docs/full-stack-observability/monitor-everything/observability-solutions/browser-monitoring
          - title: Distributed tracing
            path: /docs/full-stack-observability/monitor-everything/observability-solutions/distributed-tracing
          - title: Infrastructure monitoring
            path: /docs/full-stack-observability/monitor-everything/observability-solutions/infrastructure-monitoring
          - title: Kubernetes monitoring
            path: /docs/full-stack-observability/monitor-everything/observability-solutions/kubernetes-monitoring
          - title: Logs in context
            path: /docs/full-stack-observability/monitor-everything/observability-solutions/logs-context
          - title: Mobile monitoring
            path: /docs/full-stack-observability/monitor-everything/observability-solutions/mobile-monitoring
          - title: Serverless monitoring
            path: /docs/full-stack-observability/monitor-everything/observability-solutions/serverless-monitoring
          - title: Synthetic monitoring
            path: /docs/full-stack-observability/monitor-everything/observability-solutions/synthetic-monitoring
  - title: Logs
    path: /docs/logs
    pages:
      - title: Log management
        path: /docs/logs
        pages:
          - title: Get started
            pages:
              - title: Log management and security
                path: /docs/logs/log-management/get-started/new-relics-log-management-security-privacy
              - title: Get started with logs
                path: /docs/logs/log-management/get-started/get-started-log-management
          - title: Enable Logs
            pages:
              - title: Enable log monitoring in New Relic
                path: /docs/logs/log-monitoring/enable-logs/enable-log-monitoring-new-relic
              - title: Configure logs in context with APM agents
                path: /docs/logs/log-monitoring/enable-logs/configure-logs-context-apm-agents
          - title: UI and data
            pages:
              - title: Use Logs UI
                path: /docs/logs/log-management/ui-data/explore-your-data-log-analytics
              - title: Log patterns (beta)
                path: /docs/logs/log-management/ui-data/find-unusual-logs-log-patterns-beta
              - title: Query syntax for logs
                path: /docs/logs/log-management/ui-data/query-syntax-logs
              - title: Parsing and custom logs
                path: /docs/logs/log-management/ui-data/logs-parsing-built-rules-custom-parsing
              - title: Log parsing rulesets
                path: /docs/logs/log-management/ui-data/built-log-parsing-rulesets
              - title: Drop filter rules
                path: /docs/logs/log-management/ui-data/drop-data-drop-filter-rules
          - title: Log API
            pages:
              - title: Introduction to the Log API
                path: /docs/logs/log-management/log-api/introduction-log-api
              - title: TCP endpoint
                path: /docs/logs/log-management/log-api/use-tcp-endpoint-forward-logs-new-relic
          - title: Troubleshooting
            pages:
              - title: No data appears
                path: /docs/logs/log-management/troubleshooting/no-log-data-appears-ui
              - title: Log message is truncated
                path: /docs/logs/log-management/troubleshooting/log-message-truncated
              - title: JSON message not parsed
                path: /docs/logs/new-relic-logs/troubleshooting/json-message-not-parsed
              - title: Live tail logging
                path: /docs/logs/log-management/troubleshooting/view-log-messages-real-time-live-tail
              - title: Show surrounding logs
                path: /docs/logs/log-management/troubleshooting/find-issues-cause-or-impact-surrounding-logs
      - title: Logs in context
        pages:
          - title: New Relic Logs
            pages:
              - title: Introduction to log monitoring
                path: /docs/logs/enable-log-management-new-relic/new-relic-logs/introduction-log-monitoring
          - title: Enable log monitoring in New Relic
            pages:
              - title: Enable log management in New Relic
                path: /docs/logs/enable-log-management-new-relic/enable-log-monitoring-new-relic/enable-log-management-new-relic
              - title: Forward your logs using the infrastructure agent
                path: /docs/logs/enable-log-management-new-relic/enable-log-monitoring-new-relic/forward-your-logs-using-infrastructure-agent
              - title: Fluentd plugin
                path: /docs/logs/enable-log-management-new-relic/enable-log-monitoring-new-relic/fluentd-plugin-log-forwarding
              - title: AWS Lambda for CloudWatch logs
                path: /docs/logs/enable-log-management-new-relic/enable-log-monitoring-new-relic/aws-lambda-sending-cloudwatch-logs
              - title: Amazon S3 log shipper
                path: /docs/logs/enable-log-management-new-relic/enable-log-monitoring-new-relic/aws-lambda-sending-logs-s3
              - title: AWS FireLens plugin
                path: /docs/logs/enable-log-management-new-relic/enable-log-monitoring-new-relic/aws-firelens-plugin-log-forwarding
              - title: Amazon Kinesis Data Firehose streaming
                path: /docs/logs/enable-log-management-new-relic/enable-log-monitoring-new-relic/stream-logs-using-kinesis-data-firehose
              - title: Fluent Bit plugin
                path: /docs/logs/enable-log-management-new-relic/enable-log-monitoring-new-relic/fluent-bit-plugin-log-forwarding
              - title: Kubernetes plugin
                path: /docs/logs/enable-log-management-new-relic/enable-log-monitoring-new-relic/kubernetes-plugin-log-forwarding
              - title: Logstash plugin
                path: /docs/logs/enable-log-management-new-relic/enable-log-monitoring-new-relic/logstash-plugin-log-forwarding
              - title: Vector plugin
                path: /docs/logs/enable-log-management-new-relic/enable-log-monitoring-new-relic/vector-output-sink-log-forwarding
          - title: Configure logs in context
            pages:
              - title: Configure logs in context
                path: /docs/logs/enable-log-management-new-relic/configure-logs-context/configure-logs-context-apm-agents
          - title: Logs in context for Java
            pages:
              - title: Configure logs in context for Java
                path: /docs/logs/enable-log-management-new-relic/logs-context-java/configure-logs-context-java
              - title: 'Java: Adding to the classpath'
                path: /docs/logs/enable-log-monitoring-new-relic/logs-context-java/java-adding-classpath
              - title: 'Java: Configure with Dropwizard'
                path: /docs/logs/enable-log-management-new-relic/logs-context-java/java-configure-dropwizard
              - title: 'Java: Configure with java-util-logging'
                path: /docs/logs/enable-log-management-new-relic/logs-context-java/java-configure-javautillogging
              - title: 'Java: Configure with Log4j 1.x'
                path: /docs/logs/enable-log-management-new-relic/logs-context-java/java-configure-log4j-1x
              - title: 'Java: Configure with Log4j 2.x'
                path: /docs/logs/enable-log-management-new-relic/logs-context-java/java-configure-log4j-2x
              - title: 'Java: Configure with Logback'
                path: /docs/logs/enable-log-management-new-relic/logs-context-java/java-configure-logback
              - title: 'Java: Configure with Spring and Spring Boot'
                path: /docs/logs/enable-log-management-new-relic/logs-context-java/java-configure-spring-spring-boot
          - title: Logs in context for Go
            pages:
              - title: Configure logs in context for Go
                path: /docs/logs/enable-log-management-new-relic/logs-context-go/configure-logs-context-go
          - title: Logs in context for .NET
            pages:
              - title: Configure logs in context for .NET
                path: /docs/logs/enable-log-management-new-relic/logs-context-net/configure-logs-context-net
              - title: '.NET: Configure with Serilog'
                path: /docs/logs/enable-log-management-new-relic/logs-context-net/net-configure-serilog
              - title: '.NET: Configure with NLog'
                path: /docs/logs/enable-log-management-new-relic/logs-context-net/net-configure-nlog
              - title: '.NET: Configure with log4net'
                path: /docs/logs/enable-log-management-new-relic/logs-context-net/net-configure-log4net
          - title: Logs in context for Node.js
            pages:
              - title: Configure logs in context for Node.js
                path: /docs/logs/enable-log-management-new-relic/logs-context-nodejs/configure-logs-context-nodejs
              - title: 'Node.js: Configure with Winston'
                path: /docs/logs/enable-log-management-new-relic/logs-context-nodejs/nodejs-configure-winston
          - title: Logs in context for PHP
            pages:
              - title: Configure logs in context for PHP
                path: /docs/logs/enable-log-management-new-relic/logs-context-php/configure-logs-context-php
          - title: Logs in context for Python
            pages:
              - title: Configure logs in context for Python
                path: /docs/logs/enable-log-management-new-relic/logs-context-python/configure-logs-context-python
          - title: Logs in context for Ruby
            pages:
              - title: Configure logs in context for Ruby
                path: /docs/logs/enable-log-management-new-relic/logs-context-ruby/configure-logs-context-ruby
          - title: Logs in context with agent APIs
            pages:
              - title: APM agent APIs for logs in context
                path: /docs/logs/enable-log-management-new-relic/logs-context-agent-apis/annotate-logs-logs-context-using-apm-agent-apis
  - title: APM
    path: /docs/apm
    pages:
      - title: Getting started
        pages:
          - title: Introduction to APM
            path: /docs/apm/new-relic-apm/getting-started/introduction-apm
          - title: Alert information in APM
            path: /docs/apm/new-relic-apm/getting-started/view-app-alert-information-apm
          - title: APM data security
            path: /docs/apm/new-relic-apm/getting-started/apm-agent-data-security
      - title: APM UI pages
        pages:
          - title: Monitoring
            pages:
              - title: APM Summary page
                path: /docs/apm/apm-ui-pages/monitoring/apm-summary-page-view-transaction-apdex-usage-data
              - title: Response time chart types (APM and browser)
                path: /docs/apm/apm-ui-pages/monitoring/response-time-chart-types-apm-browser
              - title: Distributed tracing page
                path: /docs/apm/applications-menu/monitoring/distributed-tracing-page
              - title: Transactions page
                path: /docs/apm/apm-ui-pages/monitoring/transactions-page-find-specific-performance-problems
              - title: Databases page
                path: /docs/apm/apm-ui-pages/monitoring/databases-page-view-operations-throughput-response-time
              - title: View slow query details
                path: /docs/apm/apm-ui-pages/monitoring/view-slow-query-details
              - title: External services page
                path: /docs/apm/apm-ui-pages/monitoring/external-services-page-view-web-cloud-network-data
              - title: APM data in Infrastructure
                path: /docs/apm/apm-ui-pages/monitoring/apm-data-infrastructure
              - title: View your applications index
                path: /docs/apm/apm-ui-pages/monitoring/view-your-applications-index
              - title: Agent-specific UI
                path: /docs/apm/apm-ui-pages/monitoring/agent-specific-ui-pages
          - title: Features
            pages:
              - title: Analyze database issues
                path: /docs/apm/apm-ui-pages/features/analyze-database-instance-level-performance-issues
              - title: Tracking front-end time
                path: /docs/apm/apm-ui-pages/features/request-queuing-tracking-front-end-time
              - title: Request queue configuration
                path: /docs/apm/applications-menu/features/configure-request-queue-reporting
              - title: Request queue config examples
                path: /docs/apm/applications-menu/features/request-queue-server-configuration-examples
              - title: Ticketing integrations
                path: /docs/using-new-relic/user-interface-functions/share-your-data/ticketing-integrations
          - title: Events
            pages:
              - title: Deployments page
                path: /docs/apm/apm-ui-pages/events/deployments-page-view-impact-your-app-users
              - title: View alert history
                path: /docs/apm/applications-menu/events/view-alert-history
              - title: Thread profiler tool
                path: /docs/apm/apm-ui-pages/events/thread-profiler-tool
          - title: Error analytics
            pages:
              - title: Errors page
                path: /docs/apm/apm-ui-pages/error-analytics/errors-page-find-fix-verify-problems
              - title: Error profiles
                path: /docs/apm/apm-ui-pages/error-analytics/apm-error-profiles-troubleshoot-trends
              - title: Error data
                path: /docs/apm/apm-ui-pages/error-analytics/manage-error-data
      - title: Transactions
        pages:
          - title: Intro to transactions
            pages:
              - title: What is a transaction?
                path: /docs/apm/transactions/intro-transactions/transactions-new-relic-apm
              - title: Non-web/background transactions
                path: /docs/apm/transactions/intro-transactions/monitor-background-processes-other-non-web-transactions
              - title: Transactions page
                path: /docs/apm/transactions/intro-transactions/transactions-page-find-specific-performance-problems
          - title: Transaction traces
            pages:
              - title: Introduction to transaction traces
                path: /docs/apm/transactions/transaction-traces/introduction-transaction-traces
              - title: Configure transaction traces
                path: /docs/apm/transactions/transaction-traces/configure-transaction-traces
              - title: Summary page
                path: /docs/apm/transactions/transaction-traces/transaction-traces-summary-page
              - title: Trace details page
                path: /docs/apm/transactions/transaction-traces/transaction-traces-trace-details-page
              - title: Database queries page
                path: /docs/apm/transactions/transaction-traces/transaction-traces-database-queries-page
              - title: Security options
                path: /docs/apm/transactions/transaction-traces/security-transaction-traces
              - title: Not seeing transaction traces
                path: /docs/apm/transactions/transaction-traces/troubleshooting-not-seeing-transaction-traces
          - title: Key transactions
            pages:
              - title: Introduction to key transactions
                path: /docs/apm/transactions/key-transactions/introduction-key-transactions
              - title: Charts and data
                path: /docs/apm/transactions/key-transactions/key-transaction-charts-data
              - title: Create and update
                path: /docs/apm/transactions/key-transactions/create-update-key-transactions
              - title: Tag key transactions
                path: /docs/apm/transactions/key-transactions/tag-key-transactions
              - title: Key transaction alerts
                path: /docs/apm/transactions/key-transactions/key-transaction-alerts
          - title: Cross application traces
            pages:
              - title: Intro to cross app traces
                path: /docs/apm/transactions/cross-application-traces/introduction-cross-application-traces
              - title: Troubleshoot cross app traces
                path: /docs/apm/transactions/cross-application-traces/troubleshoot-cross-application-tracing
      - title: Reports
        pages:
          - title: Service level agreements
            pages:
              - title: SLA reports
                path: /docs/apm/reports/service-level-agreements/apm-sla-reports
              - title: API examples for SLA reports
                path: /docs/apm/reports/service-level-agreements/api-examples-sla-reports
          - title: Other performance analysis
            pages:
              - title: Background jobs analysis report
                path: /docs/apm/reports/other-performance-analysis/background-jobs-analysis-report
              - title: Capacity analysis report
                path: /docs/apm/reports/other-performance-analysis/capacity-analysis-report
              - title: Database analysis report
                path: /docs/apm/reports/other-performance-analysis/database-analysis-report
              - title: Scalability analysis report
                path: /docs/apm/reports/other-performance-analysis/scalability-analysis-report
              - title: Web transactions analysis report
                path: /docs/apm/reports/other-performance-analysis/web-transactions-analysis-report
              - title: Weekly performance report
                path: /docs/apm/reports/other-performance-analysis/weekly-performance-report
      - title: Guides
        pages:
          - title: APM best practices guide
            path: /docs/apm/new-relic-apm/guides/apm-best-practices-guide
      - title: Apdex
        pages:
          - title: 'Apdex: Measure user satisfaction'
            path: /docs/apm/new-relic-apm/apdex/apdex-measure-user-satisfaction
          - title: View your Apdex score
            path: /docs/apm/new-relic-apm/apdex/view-your-apdex-score
          - title: Change your Apdex settings
            path: /docs/apm/new-relic-apm/apdex/change-your-apdex-settings
      - title: Troubleshooting
        pages:
          - title: CPU usage mismatch
            path: /docs/apm/new-relic-apm/troubleshooting/cpu-usage-mismatch-or-usage-over-100
          - title: Missing charts
            path: /docs/apm/new-relic-apm/troubleshooting/charts-missing-or-do-not-render
          - title: 'Event limits and sampling (APM, mobile)'
            path: /docs/using-new-relic/data/understand-data/new-relic-event-limits-sampling
          - title: Errors while using other APM software
            path: /docs/apm/new-relic-apm/troubleshooting/errors-while-using-other-apm-software
      - title: Maintenance
        pages:
          - title: Disable APM agent
            path: /docs/apm/new-relic-apm/maintenance/disable-apm-agent
          - title: Remove apps
            path: /docs/apm/new-relic-apm/maintenance/remove-applications-new-relic
          - title: Record and monitor deployments
            path: /docs/apm/new-relic-apm/maintenance/record-monitor-deployments
  - title: Browser monitoring
    path: /docs/browser
    pages:
      - title: Getting started
        pages:
          - title: Intro to browser monitoring
            path: /docs/browser/browser-monitoring/getting-started/introduction-browser-monitoring
          - title: Compatibility and requirements
            path: /docs/browser/new-relic-browser/getting-started/compatibility-requirements-browser-monitoring
          - title: Browser agent release notes
            path: /docs/browser/new-relic-browser/getting-started/browser-agent-release-notes
          - title: Browser apps index
            path: /docs/browser/new-relic-browser/getting-started/browser-apps-index
          - title: Browser Summary page
            path: /docs/browser/browser-monitoring/getting-started/browser-summary-page
      - title: Guides
        pages:
          - title: Browser API and SPA API guide
            path: /docs/browser/new-relic-browser/guides/guide-using-browser-spa-apis
          - title: Browser monitoring best practices guide
            path: /docs/browser/browser-monitoring/guides/browser-monitoring-best-practices-guide
      - title: Installation
        pages:
          - title: Install Browser
            path: /docs/browser/browser-monitoring/installation/install-browser-monitoring-agent
          - title: Update the Browser agent
            path: /docs/browser/new-relic-browser/installation/update-browser-agent
          - title: Disable Browser monitoring
            path: /docs/browser/new-relic-browser/installation/disable-browser-monitoring
          - title: Delete apps from Browser
            path: /docs/browser/new-relic-browser/installation/delete-apps-new-relic-browser
          - title: Install Browser for AMP
            path: /docs/browser/new-relic-browser/installation/monitor-amp-pages-new-relic-browser
      - title: Configuration
        pages:
          - title: 'Browser Apdex, countries'
            path: /docs/browser/new-relic-browser/configuration/browser-settings-ui-options-apdex-geography
          - title: Privacy settings
            path: /docs/browser/browser-monitoring/configuration/privacy-settings
          - title: Rename Browser apps
            path: /docs/browser/new-relic-browser/configuration/rename-browser-apps
          - title: Domain settings
            path: /docs/browser/new-relic-browser/configuration/monitor-or-block-specific-domains-subdomains
          - title: Metrics by URL patterns
            path: /docs/browser/new-relic-browser/configuration/group-browser-metrics-urls
          - title: License key and app ID
            path: /docs/browser/browser-monitoring/configuration/browser-license-key-app-id
          - title: Alerts in Browser
            path: /docs/browser/new-relic-browser/configuration/view-browser-apps-alert-information
      - title: Browser agent and SPA API
        path: /docs/browser/new-relic-browser/browser-agent-spa-api
        pages:
          - title: View all methods
            path: /docs/browser/new-relic-browser/browser-agent-spa-api/view-all-methods
          - title: addPageAction
            path: /docs/browser/new-relic-browser/browser-agent-spa-api/add-page-action
          - title: addRelease
            path: /docs/browser/new-relic-browser/browser-agent-spa-api/add-release
          - title: addToTrace
            path: /docs/browser/new-relic-browser/browser-agent-spa-api/addtotrace-browser-agent-api
          - title: finished
            path: /docs/browser/new-relic-browser/browser-agent-spa-api/finished
          - title: noticeError
            path: /docs/browser/new-relic-browser/browser-agent-spa-api/noticeerror-browser-agent-api
          - title: setCustomAttribute
            path: /docs/browser/new-relic-browser/browser-agent-spa-api/setcustomattribute-browser-agent-api
          - title: setErrorHandler
            path: /docs/browser/new-relic-browser/browser-agent-spa-api/set-error-handler
          - title: setPageViewName
            path: /docs/browser/new-relic-browser/browser-agent-spa-api/setpageviewname-browser-agent-api
          - title: 'SPA: actionText'
            path: /docs/browser/new-relic-browser/browser-agent-spa-api/actiontext-browser-spa-api
          - title: 'SPA: interaction'
            path: /docs/browser/new-relic-browser/browser-agent-spa-api/interaction-browser-spa-api
          - title: 'SPA: createTracer'
            path: /docs/browser/new-relic-browser/browser-agent-spa-api/createtracer-browser-spa-api
          - title: 'SPA: end'
            path: /docs/browser/new-relic-browser/browser-agent-spa-api/end-browser-spa-api
          - title: 'SPA: getContext'
            path: /docs/browser/new-relic-browser/browser-agent-spa-api/getcontext-browser-spa-api
          - title: 'SPA: ignore'
            path: /docs/browser/new-relic-browser/browser-agent-spa-api/ignore-browser-spa-api
          - title: 'SPA: onEnd'
            path: /docs/browser/new-relic-browser/browser-agent-spa-api/spa-on-end
          - title: 'SPA: save'
            path: /docs/browser/new-relic-browser/browser-agent-spa-api/save-browser-spa-api
          - title: 'SPA: setAttribute'
            path: /docs/browser/new-relic-browser/browser-agent-spa-api/setattribute-browser-spa-api
          - title: 'SPA: setCurrentRouteName'
            path: /docs/browser/new-relic-browser/browser-agent-spa-api/setcurrentroutename-browser-spa-api
          - title: 'SPA: setName'
            path: /docs/browser/new-relic-browser/browser-agent-spa-api/setname-browser-spa-api
      - title: Page load timing resources
        pages:
          - title: Page load timing process
            path: /docs/browser/new-relic-browser/page-load-timing-resources/page-load-timing-process
          - title: PageViewTiming event
            path: /docs/browser/new-relic-browser/page-load-timing-resources/pageviewtiming-async-or-dynamic-page-details
          - title: Instrumentation for browser monitoring
            path: /docs/browser/new-relic-browser/page-load-timing-resources/instrumentation-browser-monitoring
          - title: Comparative charting
            path: /docs/browser/new-relic-browser/page-load-timing-resources/compare-page-load-performance-browser-synthetics
          - title: New Relic cookies used by Browser
            path: /docs/browser/browser-monitoring/page-load-timing-resources/new-relic-cookies-used-browser
          - title: Navigation start time unknown
            path: /docs/browser/new-relic-browser/page-load-timing-resources/navigation-start-time-unknown
          - title: Session cookies
            path: /docs/browser/browser-monitoring/page-load-timing-resources/cookie-collection-session-tracking
          - title: Cached pages
            path: /docs/browser/new-relic-browser/page-load-timing-resources/cached-pages
      - title: Browser Pro features
        pages:
          - title: SPA monitoring
            path: /docs/browser/new-relic-browser/browser-pro-features/spa-monitoring
          - title: AJAX page
            path: /docs/browser/browser-monitoring/browser-pro-features/ajax-page-identify-time-consuming-calls
          - title: JS errors page
            path: /docs/browser/new-relic-browser/browser-pro-features/javascript-errors-page-detect-analyze-errors
          - title: Error profiles
            path: /docs/browser/new-relic-browser/browser-pro-features/browser-error-profiles-find-error-causes
          - title: Session traces page
            path: /docs/browser/browser-monitoring/browser-pro-features/session-traces-explore-webpages-life-cycle
          - title: Filterable Geography page
            path: /docs/browser/new-relic-browser/browser-pro-features/filterable-geography-webpage-metrics-location
          - title: Browser data in distributed tracing
            path: /docs/browser/new-relic-browser/browser-pro-features/browser-data-distributed-tracing
          - title: Upload source maps
            path: /docs/browser/browser-monitoring/browser-pro-features/upload-source-maps-un-minify-js-errors
          - title: Source map API
            path: /docs/browser/new-relic-browser/browser-pro-features/upload-source-maps-api
      - title: Additional standard features
        pages:
          - title: Page views page
            path: /docs/browser/new-relic-browser/additional-standard-features/page-views-examine-page-performance
          - title: Browsers page
            path: /docs/browser/new-relic-browser/additional-standard-features/browsers-problem-patterns-type-or-platform
          - title: Geography page
            path: /docs/browser/new-relic-browser/additional-standard-features/browser-geography-webpage-performance-location
      - title: Performance quality
        pages:
          - title: Security for Browser
            path: /docs/browser/new-relic-browser/performance-quality/security-browser-monitoring
          - title: Browser monitoring and performance impact
            path: /docs/browser/new-relic-browser/performance-quality/browser-monitoring-performance-impact
          - title: Browser monitoring and SEO
            path: /docs/browser/new-relic-browser/performance-quality/browser-monitoring-search-engine-optimization
      - title: Troubleshooting
        pages:
          - title: Troubleshooting installation
            path: /docs/browser/browser-monitoring/troubleshooting/troubleshoot-your-browser-monitoring-installation
          - title: Data doesn't match other tools
            path: /docs/browser/new-relic-browser/troubleshooting/browser-data-doesnt-match-other-analytics-tools
          - title: View detailed error logs
            path: /docs/browser/new-relic-browser/troubleshooting/view-detailed-error-logs-browser
          - title: AJAX data collection
            path: /docs/browser/new-relic-browser/troubleshooting/troubleshoot-ajax-data-collection
          - title: Session trace collection
            path: /docs/browser/new-relic-browser/troubleshooting/troubleshooting-session-trace-collection
          - title: AngularJS errors do not appear
            path: /docs/browser/new-relic-browser/troubleshooting/angularjs-errors-do-not-appear
          - title: Accelerated mobile pages (AMP)
            path: /docs/browser/new-relic-browser/troubleshooting/google-amp-validator-fails-due-3rd-party-script
          - title: HAR data collection
            path: /docs/browser/new-relic-browser/troubleshooting/get-browser-side-troubleshooting-details-har-file
          - title: Not seeing specific page names
            path: /docs/browser/new-relic-browser/troubleshooting/not-seeing-specific-page-or-endpoint-names-browser-data
          - title: JavaScript injection causes problems
            path: /docs/browser/new-relic-browser/troubleshooting/browser-javascript-injection-causes-problems-page
          - title: JS errors missing traces
            path: /docs/browser/new-relic-browser/troubleshooting/third-party-js-errors-missing-stack-traces
          - title: RPM higher than PPM
            path: /docs/browser/new-relic-browser/troubleshooting/app-server-requests-greatly-outnumber-browser-pageview-transactions
          - title: AJAX call fails with a CORS redirect error message
            path: /docs/browser/new-relic-browser/troubleshooting/ajax-call-fails-cors-redirect-error-message
  - title: Understand dependencies
    path: /docs/understand-dependencies
    pages:
      - title: Understand system dependencies
        pages:
          - title: Service maps
            pages:
              - title: Introduction to service maps
                path: /docs/understand-dependencies/understand-system-dependencies/service-maps/introduction-service-maps
              - title: How to use service maps
                path: /docs/understand-dependencies/understand-system-dependencies/service-maps/how-use-service-maps
              - title: Legacy APM service maps
                path: /docs/understand-dependencies/understand-system-dependencies/service-maps/service-maps-apm
              - title: Missing entities in maps
                path: /docs/understand-dependencies/understand-system-dependencies/service-maps/troubleshooting-missing-entities-service-maps
          - title: Relationship API
            pages:
              - title: Use the Relationship API
                path: /docs/understand-dependencies/understand-system-dependencies/relationship-api/relationship-api
      - title: Distributed tracing
        pages:
          - title: Get started
            pages:
              - title: Intro to distributed tracing
                path: /docs/understand-dependencies/distributed-tracing/get-started/introduction-distributed-tracing
              - title: Planning guide
                path: /docs/understand-dependencies/distributed-tracing/get-started/distributed-tracing-planning-guide
              - title: How distributed tracing works
                path: /docs/understand-dependencies/distributed-tracing/get-started/how-new-relic-distributed-tracing-works
          - title: Enable and configure
            pages:
              - title: 'Overview: Enable distributed tracing'
                path: /docs/understand-dependencies/distributed-tracing/enable-configure/overview-enable-distributed-tracing
              - title: Language agents
                path: /docs/understand-dependencies/distributed-tracing/enable-configure/language-agents-enable-distributed-tracing
              - title: New Relic Browser
                path: /docs/understand-dependencies/distributed-tracing/enable-configure/new-relic-browser
              - title: Third-party telemetry tools
                path: /docs/understand-dependencies/distributed-tracing/enable-configure/integrations-enable-distributed-tracing
              - title: AWS Lambda
                path: /docs/understand-dependencies/distributed-tracing/enable-configure/aws-lambda
              - title: Zipkin
                path: /docs/understand-dependencies/distributed-tracing/enable-configure/zipkin
              - title: Trace API
                path: /docs/understand-dependencies/distributed-tracing/enable-configure/trace-api
          - title: Infinite Tracing
            pages:
              - title: Intro to Infinite Tracing
                path: /docs/understand-dependencies/distributed-tracing/infinite-tracing/introduction-infinite-tracing
              - title: Set up the trace observer
                path: /docs/understand-dependencies/distributed-tracing/infinite-tracing/set-trace-observer
              - title: Configure trace observer monitoring
                path: /docs/understand-dependencies/distributed-tracing/infinite-tracing/infinite-tracing-configure-trace-observer-monitoring
              - title: Configure span attribute filter
                path: /docs/understand-dependencies/distributed-tracing/infinite-tracing/infinite-tracing-configure-span-attribute-trace-filter
              - title: Configure random trace filter
                path: /docs/understand-dependencies/distributed-tracing/infinite-tracing/infinite-tracing-configure-random-trace-filter
              - title: Configure proxy support
                path: /docs/understand-dependencies/distributed-tracing/infinite-tracing/infinite-tracing-configure-proxy-support
              - title: 'Configure SSL for Java 7, 8'
                path: /docs/understand-dependencies/distributed-tracing/other-requirements/infinite-tracing-configuring-ssl-java-7-8
          - title: UI and data
            pages:
              - title: Understand and use the UI
                path: /docs/understand-dependencies/distributed-tracing/ui-data/understand-use-distributed-tracing-ui
              - title: Browser data
                path: /docs/understand-dependencies/distributed-tracing/ui-data/browser-data
              - title: Query trace data
                path: /docs/understand-dependencies/distributed-tracing/ui-data/query-distributed-trace-data
              - title: Span attributes
                path: /docs/understand-dependencies/distributed-tracing/ui-data/span-attributes
          - title: Trace API
            pages:
              - title: Introduction to the Trace API
                path: /docs/understand-dependencies/distributed-tracing/trace-api/introduction-trace-api
              - title: Requirements and limits
                path: /docs/understand-dependencies/distributed-tracing/trace-api/trace-api-general-requirements-limits
              - title: Send New-Relic-format data
                path: /docs/understand-dependencies/distributed-tracing/trace-api/report-new-relic-format-traces-trace-api
              - title: Send Zipkin-format data
                path: /docs/understand-dependencies/distributed-tracing/trace-api/report-zipkin-format-traces-trace-api
              - title: Decorate spans with attributes
                path: /docs/understand-dependencies/distributed-tracing/trace-api/trace-api-decorate-spans-attributes
              - title: Troubleshoot Trace API
                path: /docs/apm/distributed-tracing/trace-api/troubleshooting-missing-trace-api-data
          - title: Troubleshooting
            pages:
              - title: Missing trace data
                path: /docs/understand-dependencies/distributed-tracing/troubleshooting/missing-trace-data
              - title: Trace configuration conflicts
                path: /docs/understand-dependencies/distributed-tracing/troubleshooting/infinite-tracing-trace-configuration-conflicts
  - title: Infrastructure monitoring
    path: /docs/infrastructure
    pages:
      - title: Get started
        pages:
          - title: Intro to infrastructure monitoring
            path: /docs/infrastructure/infrastructure-monitoring/get-started/get-started-infrastructure-monitoring
          - title: Get integrations
            path: /docs/infrastructure/new-relic-infrastructure/getting-started/infrastructure-integrations
          - title: Infrastructure agent release notes
            path: /docs/infrastructure/new-relic-infrastructure/getting-started/infrastructure-agent-release-notes
          - title: Infrastructure monitoring best practices guide
            path: /docs/infrastructure/infrastructure-monitoring/guides/infrastructure-monitoring-best-practices-guide
          - title: Infrastructure and security
            path: /docs/infrastructure/infrastructure-monitoring/infrastructure-security/infrastructure-security
      - title: Install the infrastructure agent
        pages:
          - title: Get started
            pages:
              - title: Install the agent
                path: /docs/infrastructure/install-infrastructure-agent/get-started/install-infrastructure-agent
              - title: Compatibility and requirements
                path: /docs/infrastructure/install-infrastructure-agent/get-started/requirements-infrastructure-agent
          - title: Linux installation
            pages:
              - title: Package manager install
                path: /docs/infrastructure/install-infrastructure-agent/linux-installation/install-infrastructure-monitoring-agent-linux
              - title: Docker instrumentation
                path: /docs/infrastructure/install-infrastructure-agent/linux-installation/docker-instrumentation-infrastructure-monitoring
              - title: Azure extensions for Infrastructure
                path: /docs/infrastructure/install-infrastructure-agent/linux-installation/azure-extensions-infrastructure
              - title: Install as a container
                path: /docs/infrastructure/install-infrastructure-agent/linux-installation/docker-container-infrastructure-monitoring
              - title: Tarball assisted install
                path: /docs/infrastructure/install-infrastructure-agent/linux-installation/tarball-assisted-install-infrastructure-agent-linux
              - title: Tarball manual install
                path: /docs/infrastructure/install-infrastructure-agent/linux-installation/tarball-manual-install-infrastructure-agent-linux
              - title: Agent running modes
                path: /docs/infrastructure/install-infrastructure-agent/linux-installation/linux-agent-running-modes
          - title: Windows installation
            pages:
              - title: MSI install (preferred)
                path: /docs/infrastructure/install-infrastructure-agent/windows-installation/install-infrastructure-monitoring-agent-windows
              - title: Zip assisted install
                path: /docs/infrastructure/install-infrastructure-agent/windows-installation/zip-assisted-install-infrastructure-agent-windows
              - title: Zip manual install
                path: /docs/infrastructure/install-infrastructure-agent/windows-installation/zip-manual-install-infrastructure-agent-windows
          - title: Config management tools
            pages:
              - title: Chef configuration
                path: /docs/infrastructure/install-infrastructure-agent/config-management-tools/configure-infrastructure-agent-using-chef
              - title: Ansible configuration
                path: /docs/infrastructure/install-infrastructure-agent/config-management-tools/configure-infrastructure-agent-using-ansible
              - title: Elastic Beanstalk configuration
                path: /docs/infrastructure/install-infrastructure-agent/config-management-tools/configure-infrastructure-agent-aws-elastic-beanstalk
              - title: Puppet Configuration
                path: /docs/infrastructure/install-infrastructure-agent/config-management-tools/configure-infrastructure-agent-puppet
          - title: Manage your agent
            pages:
              - title: Agent behavior
                path: /docs/infrastructure/install-infrastructure-agent/manage-your-agent/infrastructure-agent-behavior
              - title: Manage the agent
                path: /docs/infrastructure/install-infrastructure-agent/manage-your-agent/start-stop-restart-infrastructure-agent
              - title: Agent performance overhead
                path: /docs/infrastructure/install-infrastructure-agent/manage-your-agent/infrastructure-agent-performance-overhead
              - title: Message size
                path: /docs/infrastructure/install-infrastructure-agent/manage-your-agent/agent-message-size
              - title: Troubleshooting the agent
                path: /docs/infrastructure/install-infrastructure-agent/manage-your-agent/troubleshoot-running-infrastructure-agent
          - title: Configuration
            pages:
              - title: Configure the agent
                path: /docs/infrastructure/install-infrastructure-agent/configuration/configure-infrastructure-agent
              - title: Config file template
                path: /docs/infrastructure/install-infrastructure-agent/configuration/config-file-template-newrelic-infrayml
              - title: Configuration settings
                path: /docs/infrastructure/install-infrastructure-agent/configuration/infrastructure-agent-configuration-settings
          - title: Update or uninstall
            pages:
              - title: Update the agent
                path: /docs/infrastructure/install-infrastructure-agent/update-or-uninstall/update-infrastructure-agent
              - title: Uninstall the agent
                path: /docs/infrastructure/install-infrastructure-agent/update-or-uninstall/uninstall-infrastructure-agent
              - title: Uninstall infrastructure integrations
                path: /docs/infrastructure/install-infrastructure-agent/update-or-uninstall/uninstall-infrastructure-integrations
<<<<<<< HEAD
      - title: Infrastructure monitoring troubleshooting
        pages:
          - title: Troubleshoot infrastructure
            pages:
              - title: No data appears
                path: /docs/infrastructure/infrastructure-troubleshooting/troubleshoot-infrastructure/no-data-appears-infrastructure
              - title: APM data missing
                path: /docs/infrastructure/new-relic-infrastructure/troubleshooting/apm-data-missing-infrastructure
              - title: Reduce CPU footprint
                path: /docs/infrastructure/new-relic-infrastructure/troubleshooting/reduce-infrastructure-agents-cpu-footprint
              - title: Incorrect host name reported
                path: /docs/infrastructure/new-relic-infrastructure/troubleshooting/incorrect-host-name-reported
              - title: HTTPS proxy configuration not working
                path: /docs/infrastructure/new-relic-infrastructure/troubleshooting/https-proxy-configuration-missing
              - title: Time gaps with missing data
                path: /docs/infrastructure/new-relic-infrastructure/troubleshooting/time-gaps-missing-data
          - title: Troubleshoot logs
            pages:
              - title: Infrastructure logging behavior
                path: /docs/infrastructure/infrastructure-troubleshooting/troubleshoot-logs/infrastructure-agent-logging-behavior
              - title: 'Agent doesn''t start, no logs'
                path: /docs/infrastructure/new-relic-infrastructure/troubleshooting/agent-not-starting-there-are-no-logs
              - title: Generate troubleshooting logs
                path: /docs/infrastructure/infrastructure-troubleshooting/troubleshoot-logs/generate-logs-troubleshooting-infrastructure
      - title: Infrastructure monitoring UI
        pages:
          - title: Infrastructure UI
            pages:
              - title: Hosts page
                path: /docs/infrastructure/infrastructure-ui-pages/infrastructure-ui/infrastructure-hosts-page
              - title: Inventory page
                path: /docs/infrastructure/infrastructure-ui-pages/infra-ui-pages/infrastructure-inventory-page-search-your-entire-infrastructure
              - title: Events page
                path: /docs/infrastructure/new-relic-infrastructure/infrastructure-ui-pages/infrastructure-events-page-live-feed-every-config-change
              - title: Events heatmap
                path: /docs/infrastructure/new-relic-infrastructure/infrastructure-ui-pages/events-heatmap-examine-patterns-time-range
=======
>>>>>>> da8b37e7
      - title: Manage your data
        pages:
          - title: Data and instrumentation
            pages:
              - title: Default events
                path: /docs/infrastructure/manage-your-data/data-instrumentation/default-infrastructure-events
              - title: Integration data
                path: /docs/infrastructure/new-relic-infrastructure/data-instrumentation/integration-data
              - title: On-host metrics
                path: /docs/infrastructure/manage-your-data/data-instrumentation/host-integrations-metrics
              - title: APM data in Infrastructure
                path: /docs/infrastructure/manage-your-data/data-instrumentation/apm-data-infrastructure-monitoring
          - title: Filter and group
            pages:
              - title: Filter sets
                path: /docs/infrastructure/new-relic-infrastructure/filter-group/filter-sets-organize-your-infrastructure-hosts
              - title: Group by
                path: /docs/infrastructure/new-relic-infrastructure/filter-group/group-infrastructure-results-specific-attributes
      - title: Infrastructure alert conditions
        pages:
          - title: Alerts for infrastructure monitoring
            path: /docs/infrastructure/new-relic-infrastructure/infrastructure-alert-conditions/infrastructure-alerts-add-edit-or-view-host-alert-information
          - title: Infrastructure alerting examples
            path: /docs/infrastructure/new-relic-infrastructure/infrastructure-alert-conditions/infrastructure-alerting-examples
          - title: Host not reporting condition
            path: /docs/infrastructure/infrastructure-alerts/infrastructure-alert-conditions/create-infrastructure-host-not-reporting-condition
          - title: Process running condition
            path: /docs/infrastructure/new-relic-infrastructure/infrastructure-alert-conditions/alert-infrastructure-processes
          - title: Infrastructure alerts API
            path: /docs/infrastructure/new-relic-infrastructure/infrastructure-alert-conditions/rest-api-calls-new-relic-infrastructure-alerts
      - title: Infrastructure UI
        pages:
          - title: Hosts page
            path: /docs/infrastructure/infrastructure-ui-pages/infrastructure-ui/infrastructure-hosts-page
          - title: Inventory page
            path: /docs/infrastructure/infrastructure-ui-pages/infra-ui-pages/infrastructure-inventory-page-search-your-entire-infrastructure
          - title: Events page
            path: /docs/infrastructure/new-relic-infrastructure/infrastructure-ui-pages/infrastructure-events-page-live-feed-every-config-change
          - title: Events heatmap
            path: /docs/infrastructure/new-relic-infrastructure/infrastructure-ui-pages/events-heatmap-examine-patterns-time-range
      - title: Types of integrations
        pages:
          - title: Intro to integrations
            path: /docs/infrastructure/integrations/types-integrations/intro-integrations
          - title: Amazon/AWS integrations
            path: /docs/infrastructure/integrations/integrations/amazonaws-integrations-0
          - title: Azure integrations
            path: /docs/infrastructure/integrations/integrations/azure-integrations
          - title: Google Cloud integrations
            path: /docs/infrastructure/integrations/types-integrations/google-cloud-integrations
          - title: Kubernetes integration
            path: /docs/infrastructure/integrations/types-integrations/introduction-kubernetes-integration
          - title: On-host integrations
            path: /docs/infrastructure/integrations-getting-started/integrations/host-integrations
          - title: Integrations SDK
            path: /docs/infrastructure/integrations/types-integrations/integrations-sdk
      - title: Infrastructure Integrations SDK
        pages:
          - title: Get started
            pages:
              - title: Introduction to Integrations SDK
                path: /docs/create-integrations/infrastructure-integrations-sdk/get-started/introduction-infrastructure-integrations-sdk
              - title: Compatibility and requirements
                path: /docs/create-integrations/infrastructure-integrations-sdk/get-started/compatibility-requirements-infrastructure-integrations-sdk
              - title: Understand and use data
                path: /docs/infrastructure/integrations-sdk/understand-use-data/understand-use-integration-data
              - title: Go integration tutorial and tools
                path: /docs/create-integrations/infrastructure-integrations-sdk/get-started/go-language-integration-tutorial-build-tools
          - title: Specifications
            pages:
              - title: Required files
                path: /docs/create-integrations/infrastructure-integrations-sdk/specifications/host-integration-files
              - title: Executable file and JSON specs
                path: /docs/create-integrations/infrastructure-integrations-sdk/specifications/host-integration-executable-file-json-specifications
              - title: Configuration overview
                path: /docs/create-integrations/infrastructure-integrations-sdk/specifications/host-integration-configuration-overview
              - title: Config specs (standard)
                path: /docs/create-integrations/infrastructure-integrations-sdk/specifications/host-integrations-standard-configuration-format
              - title: Config specs (new)
                path: /docs/create-integrations/infrastructure-integrations-sdk/specifications/host-integrations-newer-configuration-format
              - title: Integration logging
                path: /docs/create-integrations/infrastructure-integrations-sdk/specifications/integration-logging-recommendations
          - title: Troubleshooting
            pages:
              - title: Missing data
                path: /docs/create-integrations/infrastructure-integrations-sdk/troubleshooting/not-seeing-infrastructure-integration-data
      - title: Infrastructure monitoring troubleshooting
        pages:
          - title: Troubleshoot infrastructure
            pages:
              - title: No data appears
                path: /docs/infrastructure/infrastructure-troubleshooting/troubleshoot-infrastructure/no-data-appears-infrastructure
              - title: APM data missing
                path: /docs/infrastructure/new-relic-infrastructure/troubleshooting/apm-data-missing-infrastructure
              - title: Reduce CPU footprint
                path: /docs/infrastructure/new-relic-infrastructure/troubleshooting/reduce-infrastructure-agents-cpu-footprint
              - title: Incorrect host name reported
                path: /docs/infrastructure/new-relic-infrastructure/troubleshooting/incorrect-host-name-reported
              - title: HTTPS proxy configuration not working
                path: /docs/infrastructure/new-relic-infrastructure/troubleshooting/https-proxy-configuration-missing
              - title: Time gaps with missing data
                path: /docs/infrastructure/new-relic-infrastructure/troubleshooting/time-gaps-missing-data
          - title: Troubleshoot logs
            pages:
              - title: Infrastructure logging behavior
                path: /docs/infrastructure/infrastructure-troubleshooting/troubleshoot-logs/infrastructure-agent-logging-behavior
              - title: 'Agent doesn&#039;t start, no logs'
                path: /docs/infrastructure/new-relic-infrastructure/troubleshooting/agent-not-starting-there-are-no-logs
              - title: Generate troubleshooting logs
                path: /docs/infrastructure/infrastructure-troubleshooting/troubleshoot-logs/generate-logs-troubleshooting-infrastructure
  - title: Mobile monitoring
    path: /docs/mobile-monitoring
    pages:
      - title: New Relic Mobile
        pages:
          - title: Get started
            pages:
              - title: Mobile monitoring
                path: /docs/mobile-monitoring/new-relic-mobile/get-started/introduction-mobile-monitoring
              - title: Mobile app alerts
                path: /docs/mobile-monitoring/new-relic-mobile/get-started/mobile-monitoring-alert-information
              - title: Data privacy and security
                path: /docs/mobile-monitoring/new-relic-mobile/get-started/security-mobile-apps
          - title: Maintenance
            pages:
              - title: Customize mobile app settings
                path: /docs/mobile-monitoring/new-relic-mobile/maintenance/customizing-your-mobile-app-settings
              - title: Add custom data
                path: /docs/mobile-monitoring/new-relic-mobile/maintenance/add-custom-data-new-relic-mobile
              - title: Mobile application token
                path: /docs/mobile-monitoring/new-relic-mobile/maintenance/viewing-your-application-token
              - title: Deleting a mobile app
                path: /docs/mobile-monitoring/new-relic-mobile/maintenance/deleting-mobile-app
          - title: Guides
            pages:
              - title: Mobile monitoring best practices
                path: /docs/mobile-monitoring/new-relic-mobile/guides/mobile-monitoring-best-practices-guide
      - title: Mobile monitoring UI
        pages:
          - title: Mobile App pages
            pages:
              - title: Mobile apps index
                path: /docs/mobile-monitoring/mobile-monitoring-ui/mobile-app-pages/mobile-apps-index
              - title: Mobile Apps Overview page
                path: /docs/mobile-monitoring/mobile-monitoring-ui/mobile-app-pages/mobile-apps-overview-page
              - title: Interactions page
                path: /docs/mobile-monitoring/mobile-monitoring-ui/mobile-app-pages/interactions-page
              - title: Devices page
                path: /docs/mobile-monitoring/mobile-monitoring-ui/mobile-app-pages/devices-page
              - title: OS versions page
                path: /docs/mobile-monitoring/mobile-monitoring-ui/mobile-app-pages/os-versions-page
              - title: Version trends
                path: /docs/mobile-monitoring/mobile-monitoring-ui/mobile-app-pages/version-trends-compare-user-adoption-metrics-performance
              - title: Email report settings
                path: /docs/mobile-monitoring/mobile-monitoring-ui/mobile-app-pages/mobile-monitoring-email-notifications
              - title: Alerts page
                path: /docs/mobile-monitoring/mobile-monitoring-ui/mobile-app-pages/alerts-page-mobile-apps
          - title: Network pages
            pages:
              - title: Analyze network requests
                path: /docs/mobile-monitoring/mobile-monitoring-ui/network-pages/analyze-network-requests-using-mobilerequest-event-data
              - title: HTTP errors page
                path: /docs/mobile-monitoring/mobile-monitoring-ui/network-pages/http-errors-network-failure-analysis
              - title: HTTP requests page
                path: /docs/mobile-monitoring/mobile-monitoring-ui/network-pages/http-requests-page
              - title: Carriers page
                path: /docs/mobile-monitoring/mobile-monitoring-ui/network-pages/carriers-page
              - title: Connection types page
                path: /docs/mobile-monitoring/mobile-monitoring-ui/network-pages/connection-types-page
              - title: Error profiles
                path: /docs/mobile-monitoring/mobile-monitoring-ui/network-pages/mobile-http-error-profiles-find-error-causes
              - title: Map page (deprecated)
                path: /docs/mobile-monitoring/mobile-monitoring-ui/network-pages/map-page-mobile-apps-deprecated
              - title: Geography page
                path: /docs/mobile-monitoring/mobile-monitoring-ui/network-pages/geography-page-mobile-apps
              - title: Querying MobileRequest events
                path: /docs/mobile-monitoring/mobile-monitoring-ui/network-pages/mobilerequest-events
              - title: Querying MobileRequestError events
                path: /docs/mobile-monitoring/mobile-monitoring-ui/crashes/mobile-request-failures-query-examples-mobilerequesterror
          - title: Crashes
            pages:
              - title: Crash analysis workflow
                path: /docs/mobile-monitoring/mobile-monitoring-ui/crashes/crash-analysis-group-filter-your-crashes
              - title: Mobile apps crash report
                path: /docs/mobile-monitoring/mobile-monitoring-ui/crashes/investigate-mobile-app-crash-report
              - title: Crash event trail
                path: /docs/mobile-monitoring/mobile-monitoring-ui/crashes/mobile-crash-event-trail
              - title: Troubleshoot unsymbolicated crashes
                path: /docs/mobile-monitoring/mobile-monitoring-ui/crashes/find-build-uuids-unsymbolicated-crashes
              - title: Mobile handled exceptions
                path: /docs/mobile-monitoring/mobile-monitoring-ui/crashes/introduction-mobile-handled-exceptions
              - title: Handled exceptions UI
                path: /docs/mobile-monitoring/mobile-monitoring-ui/crashes/handled-exceptions-analyze-trends-prevent-crashes
              - title: Occurrences
                path: /docs/mobile-monitoring/mobile-monitoring-ui/crashes/handled-exceptions-occurrences
          - title: Usage pages
            pages:
              - title: Versions analysis
                path: /docs/mobile-monitoring/mobile-monitoring-ui/usage-pages/versions-analysis
              - title: Monthly uniques report
                path: /docs/mobile-monitoring/mobile-monitoring-ui/usage-pages/monthly-uniques-report
      - title: New Relic Mobile Android
        pages:
          - title: Get started
            pages:
              - title: Compatibility and requirements
                path: /docs/mobile-monitoring/new-relic-mobile-android/get-started/new-relic-android-compatibility-requirements
              - title: New Relic Mobile for Android
                path: /docs/mobile-monitoring/new-relic-mobile-android/get-started/introduction-new-relic-mobile-android
              - title: Android release notes
                path: /docs/mobile-monitoring/new-relic-mobile-android/get-started/android-release-notes
          - title: Install configure
            pages:
              - title: Gradle and Android Studio installation
                path: /docs/mobile-monitoring/new-relic-mobile-android/install-configure/install-android-apps-gradle-android-studio
              - title: Configure the New Relic Gradle plugin
                path: /docs/mobile-monitoring/new-relic-mobile-android/install-configure/configure-new-relic-gradle-plugin
              - title: Configure ProGuard and DexGuard
                path: /docs/mobile-monitoring/new-relic-mobile-android/install-configure/configure-proguard-or-dexguard-android-apps
              - title: Android crash reporting
                path: /docs/mobile-monitoring/new-relic-mobile-android/install-configure/android-agent-crash-reporting
              - title: Installation for Instant Apps
                path: /docs/mobile-monitoring/new-relic-mobile-android/install-configure/install-new-relic-plugin-android-instant-apps
              - title: Update the Android SDK
                path: /docs/mobile-monitoring/new-relic-mobile-android/install-configure/upgrade-new-relic-mobiles-android-sdk
          - title: Android SDK API
            path: /docs/mobile-monitoring/new-relic-mobile-android/android-sdk-api
            pages:
              - title: View all methods
                path: /docs/mobile-monitoring/new-relic-mobile-android/android-sdk-api/view-all-methods
              - title: crashNow
                path: /docs/mobile-monitoring/new-relic-mobile-android/android-sdk-api/crashnow-android-sdk-api
              - title: currentSessionId
                path: /docs/mobile-monitoring/new-relic-mobile-android/android-sdk-api/currentsessionid-android-sdk-api
              - title: endInteraction
                path: /docs/mobile-monitoring/new-relic-mobile-android/android-sdk-api/end-interaction
              - title: incrementAttribute
                path: /docs/mobile-monitoring/new-relic-mobile-android/android-sdk-api/increment-attribute
              - title: noticeHttpTransaction
                path: /docs/mobile-monitoring/new-relic-mobile-android/android-sdk-api/notice-http-transaction
              - title: noticeNetworkFailure
                path: /docs/mobile-monitoring/new-relic-mobile-android/android-sdk-api/notice-network-failure
              - title: recordBreadcrumb
                path: /docs/mobile-monitoring/new-relic-mobile-android/android-sdk-api/recordbreadcrumb
              - title: recordCustomEvent
                path: /docs/mobile-monitoring/new-relic-mobile-android/android-sdk-api/recordcustomevent-android-sdk-api
              - title: recordHandledException
                path: /docs/mobile-monitoring/new-relic-mobile-android/android-sdk-api/recordhandledexception-android-sdk-api
              - title: recordMetric
                path: /docs/mobile-monitoring/new-relic-mobile-android/android-sdk-api/recordmetric-android-sdk-api
              - title: removeAllAttributes
                path: /docs/mobile-monitoring/new-relic-mobile-android/android-sdk-api/remove-all-attributes
              - title: removeAttribute
                path: /docs/mobile-monitoring/new-relic-mobile-android/android-sdk-api/remove-attribute
              - title: setAttribute
                path: /docs/mobile-monitoring/new-relic-mobile-android/android-sdk-api/set-attribute
              - title: setInteractionName
                path: /docs/mobile-monitoring/new-relic-mobile-android/android-sdk-api/set-interaction-name
              - title: setMaxEventBufferTime
                path: /docs/mobile-monitoring/new-relic-mobile-android/android-sdk-api/set-max-event-buffer-time
              - title: setMaxEventPoolSize
                path: /docs/mobile-monitoring/new-relic-mobile-android/android-sdk-api/set-max-event-pool-size
              - title: setUserId
                path: /docs/mobile-monitoring/new-relic-mobile-android/android-sdk-api/set-user-id
              - title: startInteraction
                path: /docs/mobile-monitoring/new-relic-mobile-android/android-sdk-api/start-interaction
              - title: withApplicationBuild
                path: /docs/mobile-monitoring/new-relic-mobile-android/android-sdk-api/with-application-build
              - title: withApplicationVersion
                path: /docs/mobile-monitoring/new-relic-mobile-android/android-sdk-api/with-application-version
              - title: withInteractionTracing
                path: /docs/mobile-monitoring/new-relic-mobile-android/android-sdk-api/with-interaction-tracing
          - title: API guides
            pages:
              - title: Android config and feature flags
                path: /docs/mobile-monitoring/new-relic-mobile-android/api-guides/android-agent-configuration-feature-flags
              - title: Add custom data
                path: /docs/mobile-monitoring/new-relic-mobile-android/api-guides/add-custom-data
              - title: Android SDK API guide
                path: /docs/mobile-monitoring/new-relic-mobile-android/api-guides/android-sdk-api-guide
          - title: Legacy
            pages:
              - title: Legacy Android 2.2 support
                path: /docs/mobile-monitoring/new-relic-mobile-android/legacy/install-android-apps-android-22-support
          - title: Troubleshoot
            pages:
              - title: No data appears
                path: /docs/mobile-monitoring/new-relic-mobile-android/troubleshoot/no-data-appears-android
              - title: 64k multidex limit
                path: /docs/mobile-monitoring/new-relic-mobile-android/troubleshoot/android-app-exceeds-64k-multidex-limit
              - title: Event limits and sampling
                path: /docs/mobile-monitoring/new-relic-mobile-android/troubleshoot/event-limits-sampling
      - title: New Relic Mobile iOS
        pages:
          - title: Get started
            pages:
              - title: iOS compatibility and requirements
                path: /docs/mobile-monitoring/new-relic-mobile-ios/get-started/new-relic-ios-compatibility-requirements
              - title: New Relic Mobile for iOS
                path: /docs/mobile-monitoring/new-relic-mobile-ios/get-started/introduction-new-relic-mobile-ios
              - title: iOS release notes
                path: /docs/mobile-monitoring/new-relic-mobile-ios/get-started/ios-release-notes
          - title: Installation
            pages:
              - title: CocoaPods installation
                path: /docs/mobile-monitoring/new-relic-mobile-ios/installation/cocoapods-installation
              - title: Manual installation
                path: /docs/mobile-monitoring/new-relic-mobile-ios/installation/ios-manual-installation
              - title: Upgrade the iOS SDK
                path: /docs/mobile-monitoring/new-relic-mobile-ios/installation/upgrade-new-relic-mobiles-ios-sdk
              - title: Upgrade the iOS SDK to v4
                path: /docs/mobile-monitoring/new-relic-mobile-ios/installation/upgrade-new-relic-mobiles-ios-sdk-v4
          - title: Configuration
            pages:
              - title: iOS config and feature flags
                path: /docs/mobile-monitoring/new-relic-mobile-ios/api-guides/ios-agent-configuration-feature-flags
              - title: iOS/tvOS crash reporting
                path: /docs/mobile-monitoring/new-relic-mobile-ios/configuration/ios-tvos-crash-reporting
              - title: Enable Swift interaction traces
                path: /docs/mobile-monitoring/new-relic-mobile-ios/configuration/enable-swift-interaction-traces
              - title: Adding a prefix header
                path: /docs/mobile-monitoring/new-relic-mobile-ios/configuration/adding-prefix-header-ios-project
              - title: Retrieve dSYMs
                path: /docs/mobile-monitoring/new-relic-mobile-ios/configuration/retrieve-dsyms-bitcode-apps
              - title: Upload dSYMs
                path: /docs/mobile-monitoring/new-relic-mobile-ios/configuration/upload-dsyms-bitcode-apps
          - title: API guides
            pages:
              - title: iOS SDK API guide
                path: /docs/mobile-monitoring/new-relic-mobile-ios/api-guides/ios-sdk-api-guide
              - title: Add custom data
                path: /docs/mobile-monitoring/new-relic-mobile-ios/api-guides/add-custom-data
          - title: iOS SDK API
            path: /docs/mobile-monitoring/new-relic-mobile-ios/ios-sdk-api
            pages:
              - title: View all methods
                path: /docs/mobile-monitoring/new-relic-mobile-ios/ios-sdk-api/view-all-methods
              - title: currentSessionId
                path: /docs/mobile-monitoring/new-relic-mobile-ios/ios-sdk-api/current-session-id
              - title: incrementAttribute
                path: /docs/mobile-monitoring/new-relic-mobile-ios/ios-sdk-api/increment-attribute
              - title: recordBreadcrumb
                path: /docs/mobile-monitoring/new-relic-mobile-ios/ios-sdk-api/record-breadcrumb
              - title: recordCustomEvent
                path: /docs/mobile-monitoring/new-relic-mobile-ios/ios-sdk-api/recordcustomevent-ios-sdk-api
              - title: recordHandledException
                path: /docs/mobile-monitoring/new-relic-mobile-ios/ios-sdk-api/record-handled-exception
              - title: recordError
                path: /docs/mobile-monitoring/new-relic-mobile-ios/ios-sdk-api/recorderror-ios-sdk-api
              - title: recordMetric
                path: /docs/mobile-monitoring/new-relic-mobile-ios/ios-sdk-api/recordmetric-ios-sdk-api
              - title: crashNow
                path: /docs/mobile-monitoring/new-relic-mobile-ios/ios-sdk-api/crashnow-ios-sdk-api
              - title: removeAllAttributes
                path: /docs/mobile-monitoring/new-relic-mobile-ios/ios-sdk-api/remove-all-attributes
              - title: removeAttribute
                path: /docs/mobile-monitoring/new-relic-mobile-ios/ios-sdk-api/remove-attribute
              - title: setAttribute
                path: /docs/mobile-monitoring/new-relic-mobile-ios/ios-sdk-api/set-attribute
              - title: setMaxEventBufferTime
                path: /docs/mobile-monitoring/new-relic-mobile-ios/ios-sdk-api/set-max-event-buffer-time
              - title: setMaxEventPoolSize
                path: /docs/mobile-monitoring/new-relic-mobile-ios/ios-sdk-api/set-max-event-pool-size
              - title: setUserId
                path: /docs/mobile-monitoring/new-relic-mobile-ios/ios-sdk-api/set-user-id
          - title: tvOS
            pages:
              - title: tvOS installation
                path: /docs/mobile-monitoring/new-relic-mobile-ios/tvos/tvos-installation-configuration
              - title: tvOS compatibility and requirements
                path: /docs/mobile-monitoring/new-relic-mobile-ios/tvos/new-relic-tvos-compatibility-requirements
              - title: Upgrading the tvOS SDK
                path: /docs/mobile-monitoring/new-relic-mobile-ios/tvos/upgrading-new-relic-mobiles-tvos-sdk
              - title: Cocoapods on tvOS
                path: /docs/mobile-monitoring/new-relic-mobile-ios/tvos/cocoapods-tvos-installation-configuration
              - title: tvOS crash reporting
                path: /docs/mobile-monitoring/new-relic-mobile-ios/tvos/tvos-crash-reporting
          - title: Troubleshoot
            pages:
              - title: No data appears
                path: /docs/mobile-monitoring/new-relic-mobile-ios/troubleshoot/no-data-appears-ios
              - title: Event limits and sampling
                path: /docs/mobile-monitoring/new-relic-mobile-ios/troubleshoot/event-limits-sampling
      - title: New Relic Mobile Cordova
        pages:
          - title: Get started
            pages:
              - title: New Relic for Cordova
                path: /docs/mobile-monitoring/new-relic-mobile-cordova-phonegap/get-started/introduction-new-relic-cordova
  - title: Serverless function monitoring
    path: /docs/serverless-function-monitoring
    pages:
      - title: AWS Lambda monitoring
        pages:
          - title: Get started
            pages:
              - title: Intro to Lambda monitoring
                path: /docs/serverless-function-monitoring/aws-lambda-monitoring/get-started/monitoring-aws-lambda-serverless-monitoring
              - title: Compatibility and requirements
                path: /docs/serverless-function-monitoring/aws-lambda-monitoring/get-started/compatibility-requirements-aws-lambda-monitoring
          - title: Enable Lambda monitoring
            pages:
              - title: Enable with Lambda layer
                path: /docs/serverless-function-monitoring/aws-lambda-monitoring/enable-lambda-monitoring/enable-serverless-monitoring-using-lambda-layer
              - title: Enable with CloudWatch (legacy)
                path: /docs/serverless-function-monitoring/aws-lambda-monitoring/enable-lambda-monitoring/enable-serverless-monitoring-aws-lambda
              - title: Configure Lambda monitoring
                path: /docs/serverless-function-monitoring/aws-lambda-monitoring/enable-lambda-monitoring/configure-serverless-monitoring-aws-lambda
              - title: Update serverless monitoring
                path: /docs/serverless-function-monitoring/aws-lambda-monitoring/enable-lambda-monitoring/update-serverless-monitoring-aws-lambda
          - title: UI and data
            pages:
              - title: Understand and use the UI
                path: /docs/serverless-function-monitoring/aws-lambda-monitoring/ui-data/understand-lambda-monitoring-ui
              - title: Lambda data structure
                path: /docs/serverless-function-monitoring/aws-lambda-monitoring/ui-data/understand-lambda-data-structure
          - title: Troubleshooting
            pages:
              - title: Troubleshoot Lambda monitoring
                path: /docs/serverless-function-monitoring/aws-lambda-monitoring/troubleshooting/troubleshoot-enabling-serverless-monitoring-aws-lambda
      - title: Azure functions monitoring
        pages:
          - title: Get started
            pages:
              - title: Azure Functions monitoring integration
                path: /docs/serverless-function-monitoring/azure-functions-monitoring/get-started/azure-functions-monitoring-integration
      - title: Google Cloud Functions monitoring
        pages:
          - title: Get started
            pages:
              - title: Google Cloud Functions monitoring integration
                path: /docs/serverless-function-monitoring/google-cloud-functions-monitoring/get-started/google-cloud-functions-monitoring-integration
  - title: Synthetic monitoring
    path: /docs/synthetics
    pages:
      - title: Getting started
        pages:
          - title: Get started with synthetic monitoring
            path: /docs/synthetics/synthetic-monitoring/getting-started/get-started-synthetic-monitoring
          - title: Types of monitors
            path: /docs/synthetics/synthetic-monitoring/getting-started/types-synthetic-monitors
          - title: Data privacy and security
            path: /docs/synthetics/synthetic-monitoring/getting-started/security-synthetic-monitoring
          - title: CPM release notes
            path: /docs/synthetics/synthetic-monitoring/getting-started/containerized-private-minions-cpm-release-notes
      - title: Guides
        pages:
          - title: Synthetic monitoring best practices
            path: /docs/synthetics/synthetic-monitoring/guides/synthetic-monitoring-best-practices-guide
      - title: Using monitors
        pages:
          - title: Add and edit monitors
            path: /docs/synthetics/synthetic-monitoring/using-monitors/add-edit-monitors
          - title: View ping monitor results
            path: /docs/synthetics/synthetic-monitoring/using-monitors/view-ping-monitor-results
          - title: View simple and scripted monitor results
            path: /docs/synthetics/synthetic-monitoring/using-monitors/view-simple-scripted-monitor-results
          - title: Schedule monitor downtimes
            path: /docs/synthetics/synthetic-monitoring/using-monitors/monitor-downtimes-disable-monitoring-during-scheduled-maintenance-times
          - title: Manage monitor runtimes
            path: /docs/synthetics/synthetic-monitoring/using-monitors/manage-monitor-runtimes
          - title: Recheck failed monitors
            path: /docs/synthetics/synthetic-monitoring/using-monitors/recheck-failed-monitors
          - title: Alerts for synthetic monitoring
            path: /docs/synthetics/synthetic-monitoring/using-monitors/alerts-synthetic-monitoring
          - title: Collect synthetics transaction traces
            path: /docs/synthetics/synthetic-monitoring/using-monitors/collect-synthetic-transaction-traces
          - title: Secure credentials
            path: /docs/synthetics/synthetic-monitoring/using-monitors/store-secure-credentials-scripted-browsers-api-tests
          - title: Response codes
            path: /docs/synthetics/synthetic-monitoring/using-monitors/synthetic-monitoring-response-codes
          - title: Handle sites with authentication
            path: /docs/synthetics/synthetic-monitoring/using-monitors/handle-sites-authentication
      - title: Scripting monitors
        pages:
          - title: Introduction to scripted browsers
            path: /docs/synthetics/synthetic-monitoring/scripting-monitors/introduction-scripted-browser-monitors
          - title: Scripted browser examples
            path: /docs/synthetics/synthetic-monitoring/scripting-monitors/scripted-browser-examples
          - title: Write synthetic API tests
            path: /docs/synthetics/synthetic-monitoring/scripting-monitors/write-synthetic-api-tests
          - title: Scripted browser reference (0.5.0+)
            path: /docs/synthetics/synthetic-monitoring/scripting-monitors/synthetics-scripted-browser-reference-monitor-versions-050
          - title: 'Scripted browser reference (version 0.4.x, lower)'
            path: /docs/synthetics/synthetic-monitoring/scripting-monitors/synthetic-scripted-browser-reference-monitor-versions-04x-or-lower
          - title: Import Node.js modules
            path: /docs/synthetics/synthetic-monitoring/scripting-monitors/import-nodejs-modules
          - title: Add attributes to synthetic&#039;s data
            path: /docs/synthetics/synthetic-monitoring/scripting-monitors/add-custom-attributes-synthetic-monitoring-data
          - title: Set proxy settings and properties
            path: /docs/synthetics/synthetic-monitoring/scripting-monitors/set-proxy-settings-properties-scripted-monitors
      - title: Administration
        pages:
          - title: Identify synthetic monitoring requests
            path: /docs/synthetics/synthetic-monitoring/administration/identify-synthetic-monitoring-requests-your-app
          - title: User roles in synthetic monitoring
            path: /docs/synthetics/synthetic-monitoring/administration/user-roles-synthetic-monitoring
          - title: Public minion IPs
            path: /docs/synthetics/synthetic-monitoring/administration/synthetic-public-minion-ips
          - title: Comparative charting
            path: /docs/synthetics/synthetic-monitoring/administration/compare-page-load-performance-browser-synthetic-monitoring
          - title: Synthetic monitoring audit log
            path: /docs/synthetics/synthetic-monitoring/administration/synthetic-monitoring-audit-log-track-changes-made-users
      - title: Private locations
        pages:
          - title: Private locations overview
            path: /docs/synthetics/synthetic-monitoring/private-locations/private-locations-overview-monitor-internal-sites-add-new-locations
          - title: Monitor private locations
            path: /docs/synthetics/synthetic-monitoring/private-locations/monitor-private-locations
          - title: Minion installation (CPM)
            path: /docs/synthetics/synthetic-monitoring/private-locations/install-containerized-private-minions-cpms
          - title: CPM configuration
            path: /docs/synthetics/synthetic-monitoring/private-locations/containerized-private-minion-cpm-configuration
          - title: CPM maintenance
            path: /docs/synthetics/synthetic-monitoring/private-locations/containerized-private-minion-cpm-maintenance-monitoring
          - title: Verified script execution
            path: /docs/synthetics/synthetic-monitoring/private-locations/verified-script-execution-private-locations
          - title: Troubleshoot private locations
            path: /docs/synthetics/synthetic-monitoring/private-locations/troubleshoot-private-locations
      - title: Pages
        pages:
          - title: Index of synthetic monitors
            path: /docs/synthetics/synthetic-monitoring/pages/synthetic-monitors-index
          - title: Summary page
            path: /docs/synthetics/synthetic-monitoring/pages/synthetic-monitoring-summary
          - title: Results page
            path: /docs/synthetics/new-relic-synthetics/pages/synthetics-results-access-individual-monitor-runs
          - title: Resources page
            path: /docs/synthetics/synthetic-monitoring/pages/synthetic-monitoring-understand-load-times
          - title: Failures page
            path: /docs/synthetics/synthetic-monitoring/pages/synthetic-monitoring-troubleshoot-downtime
          - title: SLA Report
            path: /docs/synthetics/synthetic-monitoring/pages/synthetic-monitoring-aggregate-monitor-metrics
      - title: Synthetics API
        pages:
          - title: Synthetics REST API
            path: /docs/synthetics/new-relic-synthetics/synthetics-api/synthetics-rest-api
      - title: Troubleshooting
        pages:
          - title: 'Simple, scripted, or scripted API (non-ping) errors'
            path: /docs/synthetics/synthetic-monitoring/troubleshooting/simple-scripted-or-scripted-api-non-ping-errors
          - title: Non-scripted monitor errors
            path: /docs/synthetics/synthetic-monitoring/troubleshooting/non-scripted-monitor-errors
          - title: Monitor produces no traffic
            path: /docs/synthetics/synthetic-monitoring/troubleshooting/monitor-produces-no-traffic
          - title: Troubleshoot isolated monitor failures
            path: /docs/synthetics/synthetic-monitoring/troubleshooting/troubleshoot-isolated-monitor-failures
          - title: Private location HMAC errors
            path: /docs/synthetics/synthetic-monitoring/troubleshooting/private-location-hmac-errors<|MERGE_RESOLUTION|>--- conflicted
+++ resolved
@@ -715,45 +715,6 @@
                 path: /docs/infrastructure/install-infrastructure-agent/update-or-uninstall/uninstall-infrastructure-agent
               - title: Uninstall infrastructure integrations
                 path: /docs/infrastructure/install-infrastructure-agent/update-or-uninstall/uninstall-infrastructure-integrations
-<<<<<<< HEAD
-      - title: Infrastructure monitoring troubleshooting
-        pages:
-          - title: Troubleshoot infrastructure
-            pages:
-              - title: No data appears
-                path: /docs/infrastructure/infrastructure-troubleshooting/troubleshoot-infrastructure/no-data-appears-infrastructure
-              - title: APM data missing
-                path: /docs/infrastructure/new-relic-infrastructure/troubleshooting/apm-data-missing-infrastructure
-              - title: Reduce CPU footprint
-                path: /docs/infrastructure/new-relic-infrastructure/troubleshooting/reduce-infrastructure-agents-cpu-footprint
-              - title: Incorrect host name reported
-                path: /docs/infrastructure/new-relic-infrastructure/troubleshooting/incorrect-host-name-reported
-              - title: HTTPS proxy configuration not working
-                path: /docs/infrastructure/new-relic-infrastructure/troubleshooting/https-proxy-configuration-missing
-              - title: Time gaps with missing data
-                path: /docs/infrastructure/new-relic-infrastructure/troubleshooting/time-gaps-missing-data
-          - title: Troubleshoot logs
-            pages:
-              - title: Infrastructure logging behavior
-                path: /docs/infrastructure/infrastructure-troubleshooting/troubleshoot-logs/infrastructure-agent-logging-behavior
-              - title: 'Agent doesn''t start, no logs'
-                path: /docs/infrastructure/new-relic-infrastructure/troubleshooting/agent-not-starting-there-are-no-logs
-              - title: Generate troubleshooting logs
-                path: /docs/infrastructure/infrastructure-troubleshooting/troubleshoot-logs/generate-logs-troubleshooting-infrastructure
-      - title: Infrastructure monitoring UI
-        pages:
-          - title: Infrastructure UI
-            pages:
-              - title: Hosts page
-                path: /docs/infrastructure/infrastructure-ui-pages/infrastructure-ui/infrastructure-hosts-page
-              - title: Inventory page
-                path: /docs/infrastructure/infrastructure-ui-pages/infra-ui-pages/infrastructure-inventory-page-search-your-entire-infrastructure
-              - title: Events page
-                path: /docs/infrastructure/new-relic-infrastructure/infrastructure-ui-pages/infrastructure-events-page-live-feed-every-config-change
-              - title: Events heatmap
-                path: /docs/infrastructure/new-relic-infrastructure/infrastructure-ui-pages/events-heatmap-examine-patterns-time-range
-=======
->>>>>>> da8b37e7
       - title: Manage your data
         pages:
           - title: Data and instrumentation
@@ -860,7 +821,7 @@
             pages:
               - title: Infrastructure logging behavior
                 path: /docs/infrastructure/infrastructure-troubleshooting/troubleshoot-logs/infrastructure-agent-logging-behavior
-              - title: 'Agent doesn&#039;t start, no logs'
+              - title: 'Agent doesn''t start, no logs'
                 path: /docs/infrastructure/new-relic-infrastructure/troubleshooting/agent-not-starting-there-are-no-logs
               - title: Generate troubleshooting logs
                 path: /docs/infrastructure/infrastructure-troubleshooting/troubleshoot-logs/generate-logs-troubleshooting-infrastructure
