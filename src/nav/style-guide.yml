--- conflicted
+++ resolved
@@ -72,17 +72,14 @@
         path: /docs/style-guide/processes-procedures/publication-checklist
       - title: Embed videos
         path: /docs/style-guide/processes-procedures/embed-videos
-<<<<<<< HEAD
       - title: Tech Writer workflow
         path: /docs/style-guide/processes-procedures/tech-writer-workflow
-=======
       - title: Rename or redirect a document
         path: /docs/style-guide/processes-procedures/rename-or-redirect-document
       - title: Update left navigation pane
         path: /docs/style-guide/processes-procedures/update-left-navigation-pane
       - title: Dummy docs
         path: /docs/style-guide/processes-procedures/dummy-docs  
->>>>>>> 030ad81d
   - title: Article templates
     pages:
       - title: GraphQL API tutorial template
