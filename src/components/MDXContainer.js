--- conflicted
+++ resolved
@@ -6,13 +6,9 @@
 import {
   MDXCodeBlock,
   Callout,
-<<<<<<< HEAD
-  Video,
   Button,
-=======
   Icon,
   Video,
->>>>>>> 6ed6dbbb
 } from '@newrelic/gatsby-theme-newrelic';
 import Collapser from './Collapser';
 import CollapserGroup from './CollapserGroup';
