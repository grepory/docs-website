--- conflicted
+++ resolved
@@ -3,13 +3,9 @@
 import { css } from '@emotion/core';
 import { MDXRenderer } from 'gatsby-plugin-mdx';
 import { MDXProvider } from '@mdx-js/react';
-<<<<<<< HEAD
-import { MDXCodeBlock, Callout } from '@newrelic/gatsby-theme-newrelic';
+import { MDXCodeBlock, Callout, Video } from '@newrelic/gatsby-theme-newrelic';
 import Collapser from './Collapser';
 import CollapserGroup from './CollapserGroup';
-=======
-import { MDXCodeBlock, Callout, Video } from '@newrelic/gatsby-theme-newrelic';
->>>>>>> 92c7c932
 
 const Wrapper = ({ children }) => (
   <div
@@ -68,12 +64,9 @@
   pre: (props) => props.children,
   wrapper: Wrapper,
   Callout,
-<<<<<<< HEAD
   Collapser,
   CollapserGroup,
-=======
   Video,
->>>>>>> 92c7c932
 };
 
 const MDXContainer = ({ children }) => (
