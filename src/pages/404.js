--- conflicted
+++ resolved
@@ -3,16 +3,11 @@
 import { css } from '@emotion/core';
 import SkewedContainer from '../components/SkewedContainer';
 import {
-<<<<<<< HEAD
   Link,
-  GlobalHeader,
-  GlobalFooter,
-=======
   GlobalHeader,
   GlobalFooter,
   Trans,
   useTranslation,
->>>>>>> 3f88637b
 } from '@newrelic/gatsby-theme-newrelic';
 
 const NotFoundPage = ({ pageContext }) => {
