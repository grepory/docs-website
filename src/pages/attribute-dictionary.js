import React, { memo, useMemo } from 'react';
import PropTypes from 'prop-types';
import { css } from '@emotion/core';
import { graphql, Link } from 'gatsby';
import {
  Button,
  Callout,
  ContributingGuidelines,
  Layout,
  Tag,
  TagList,
  useQueryParams,
  Icon,
} from '@newrelic/gatsby-theme-newrelic';

import SEO from '../components/seo';
import DataDictionaryFilter from '../components/DataDictionaryFilter';
import PageTitle from '../components/PageTitle';
import Table from '../components/Table';

import { useMedia } from 'react-use';

const AttributeDictionary = ({ data, pageContext }) => {
  const { allDataDictionaryEvent } = data;
  const { queryParams } = useQueryParams();

  const isMobileScreen = useMedia('(max-width: 1240)');

  const events = useMemo(
    () => allDataDictionaryEvent.edges.map((edge) => edge.node),
    [allDataDictionaryEvent]
  );

  const filteredEvents = useMemo(() => {
    let filteredEvents = events;

    if (queryParams.has('dataSource')) {
      filteredEvents = filteredEvents.filter((event) =>
        event.dataSources.includes(queryParams.get('dataSource'))
      );
    }

    if (queryParams.has('event')) {
      filteredEvents = filteredEvents.filter(
        (event) => event.name === queryParams.get('event')
      );
    }

    return filteredEvents.map((event) => event.name);
  }, [events, queryParams]);

  return (
    <>
      <SEO title="New Relic data dictionary" />
      <div
        css={css`
          display: grid;
          grid-template-areas:
            'page-title page-title'
            'page-description page-tools'
            'content page-tools';
          grid-template-columns: minmax(0, 1fr) 320px;
          grid-column-gap: 2rem;
          @media (max-width: 1240px) {
            grid-template-areas:
              'page-title'
              'page-description'
              'page-tools'
              'content';
            grid-template-columns: minmax(0, 1fr);
          }
        `}
      >
        <PageTitle>New Relic data dictionary</PageTitle>
        <div
          css={css`
            grid-area: 'page-description';
          `}
        >
          <p
            css={css`
              color: var(--secondary-text-color);
              font-size: 1.125rem;
            `}
          >
            This data dictionary lists and defines the{' '}
            <Link to="/docs/using-new-relic/welcome-new-relic/getting-started/glossary#attribute">
              attributes
            </Link>{' '}
            attached to New Relic events and other data objects (like Metric and
            Span data).
          </p>
          <Callout variant={Callout.VARIANT.TIP}>
            This dictionary does not contain data reported by Infrastructure
            integrations. To learn about that data, see the{' '}
            <Link to="/docs/integrations">integration documentation</Link>.
          </Callout>

          <hr />
        </div>
        <Layout.Content>
          <div
            css={css`
              display: none;
              position: sticky;
              top: var(--global-header-height);
              font-size: 0.875rem;
              background: var(--primary-background-color);
              padding: 2rem 0;
            `}
          >
            Displaying {filteredEvents.length} of {events.length} results{' '}
            {filteredEvents.length !== events.length && (
              <Button as={Link} to="?" variant={Button.VARIANT.LINK}>
                Clear
              </Button>
            )}
          </div>

          {events.map((event) => (
            <div
              key={event.name}
              className={filteredEvents.includes(event.name) ? '' : 'hidden'}
              css={css`
                &.hidden {
                  display: none;
                }
              `}
            >
              <EventDefinition
                event={event}
                filteredAttribute={queryParams.get('attribute')}
              />
            </div>
          ))}
        </Layout.Content>
        <Layout.PageTools
          css={css`
            background-color: var(--primary-background-color);
            @media (max-width: 1240px) {
              position: static;
            }
          `}
        >
          {!isMobileScreen && (
            <ContributingGuidelines
              fileRelativePath={pageContext.fileRelativePath}
            />
          )}
          <DataDictionaryFilter events={events} />
        </Layout.PageTools>
      </div>
    </>
  );
};

AttributeDictionary.propTypes = {
  data: PropTypes.object.isRequired,
  pageContext: PropTypes.object.isRequired,
  location: PropTypes.object.isRequired,
  navigate: PropTypes.func.isRequired,
};

const pluralize = (word, count) => (count === 1 ? word : `${word}s`);

const EventDefinition = memo(({ event, filteredAttribute }) => {
  const filteredAttributes = filteredAttribute
    ? event.childrenDataDictionaryAttribute.filter(
        (attribute) => attribute.name === filteredAttribute
      )
    : event.childrenDataDictionaryAttribute;

  return (
    <div
      key={event.name}
      css={css`
        &:not(:last-child) {
          margin-bottom: 2rem;
        }
      `}
    >
      <Link to={`?event=${event.name}`}>
        <h2
          as={Link}
          css={css`
            position: sticky;
            top: var(--global-header-height);
            background: var(--primary-background-color);
            padding: 1rem 0;

            // cover up the right table border
            margin-right: -1px;

            &:hover svg {
              opacity: 1;
            }

            @media (max-width: 1240px) {
              position: static;
            }
          `}
        >
          <code
            css={css`
              background: none !important;
            `}
          >
            {event.name}
          </code>
          <Icon
            name="fe-link-2"
            focusable={false}
            css={css`
              margin-left: 0.5rem;
              opacity: 0;
              transition: opacity 0.2s ease-out;
            `}
          />
        </h2>
      </Link>
      <div
        css={css`
          margin-bottom: 1rem;
        `}
      >
        <span
          css={css`
            font-size: 0.75rem;
            margin-right: 0.5rem;
          `}
        >
          Data {pluralize('source', event.dataSources.length)}
        </span>
        <TagList>
          {event.dataSources.map((dataSource) => (
            <Tag as={Link} to={`?dataSource=${dataSource}`} key={dataSource}>
              {dataSource}
            </Tag>
          ))}
        </TagList>
      </div>
      <div dangerouslySetInnerHTML={{ __html: event.definition?.html }} />
      <Table>
        <thead>
          <tr>
            <th
              css={css`
                white-space: nowrap;
              `}
            >
              Attribute name
            </th>
            <th>Definition</th>
            <th>Events</th>
          </tr>
        </thead>
        <tbody>
<<<<<<< HEAD
          {filteredAttributes.map((attribute) => (
            <tr key={attribute.name}>
              <td
                css={css`
                  width: 40%;
                  word-break: break-all;
                `}
              >
                <code
=======
          {filteredAttributes.map((attribute) => {
            const params = new URLSearchParams();
            params.set('dataSource', event.dataSources[0]);
            params.set('event', event.name);
            params.set('attribute', attribute.name);

            return (
              <tr>
                <td
>>>>>>> 154a7f30
                  css={css`
                    width: 1px;
                  `}
                >
                  <Link
                    to={`?${params.toString()}`}
                    css={css`
                      color: var(--color-text-primary);

                      &:hover svg {
                        opacity: 1;
                      }
                    `}
                  >
                    <code
                      css={css`
                        display: inline-block;
                        background: none !important;
                      `}
                    >
                      {attribute.name}
                    </code>
                    <Icon
                      name="fe-link-2"
                      size="1rem"
                      focusable={false}
                      css={css`
                        margin-left: 0.5rem;
                        opacity: 0;
                        transition: opacity 0.2s ease-out;
                      `}
                    />
                  </Link>
                  {attribute.units && (
                    <div
                      css={css`
                        font-size: 0.75rem;

                        .dark-mode & {
                          color: var(--color-dark-600);
                        }
                      `}
                    >
                      {attribute.units}
                    </div>
                  )}
                </td>
                <td
                  css={css`
                    p:last-child {
                      margin-bottom: 0;
                    }
                  `}
                  dangerouslySetInnerHTML={{
                    __html: attribute.definition.html,
                  }}
                />
                <td
                  css={css`
                    width: 1px;
                  `}
                >
                  <ul
                    css={css`
                      margin: 0;
                      list-style: none;
                      padding-left: 0;
                      font-size: 0.875rem;
                    `}
                  >
                    {attribute.events.map((event) => (
                      <li key={event.name}>
                        <Link to={`?event=${event.name}`}>{event.name}</Link>
                      </li>
                    ))}
                  </ul>
                </td>
              </tr>
            );
          })}
        </tbody>
      </Table>
    </div>
  );
});

EventDefinition.propTypes = {
  event: PropTypes.object.isRequired,
  filteredAttribute: PropTypes.string,
};

export const pageQuery = graphql`
  query {
    allDataDictionaryEvent(sort: { fields: [name] }) {
      edges {
        node {
          name
          dataSources
          definition {
            html
          }
          childrenDataDictionaryAttribute {
            name
            units
            definition {
              html
            }
            events {
              name
            }
          }
          ...DataDictionaryFilter_events
        }
      }
    }
  }
`;

export default AttributeDictionary;<|MERGE_RESOLUTION|>--- conflicted
+++ resolved
@@ -255,17 +255,6 @@
           </tr>
         </thead>
         <tbody>
-<<<<<<< HEAD
-          {filteredAttributes.map((attribute) => (
-            <tr key={attribute.name}>
-              <td
-                css={css`
-                  width: 40%;
-                  word-break: break-all;
-                `}
-              >
-                <code
-=======
           {filteredAttributes.map((attribute) => {
             const params = new URLSearchParams();
             params.set('dataSource', event.dataSources[0]);
@@ -275,9 +264,9 @@
             return (
               <tr>
                 <td
->>>>>>> 154a7f30
                   css={css`
-                    width: 1px;
+                    width: 40%;
+                    word-break: break-all;
                   `}
                 >
                   <Link
